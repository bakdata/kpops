from pathlib import Path
from typing import Annotated, Any, Sequence

from pydantic import Field, schema, schema_json_of
from pydantic.fields import ModelField
from pydantic.schema import SkipField

from kpops.cli.pipeline_config import PipelineConfig
from kpops.components.base_components.kafka_app import KafkaApp
<<<<<<< HEAD
from kpops.components.base_components.kafka_connector import (
=======
from kpops.components.base_components.kafka_connect import (
    KafkaConnector,
>>>>>>> e04bab2c
    KafkaSinkConnector,
    KafkaSourceConnector,
)
from kpops.components.base_components.kubernetes_app import KubernetesApp
from kpops.components.streams_bootstrap.producer.producer_app import ProducerApp
from kpops.components.streams_bootstrap.streams.streams_app import StreamsApp


def write(contents: str, path: Path) -> None:
    with open(path, "w") as f:
        print(contents, file=f)


original_field_schema = schema.field_schema


# adapted from https://github.com/tiangolo/fastapi/issues/1378#issuecomment-764966955
def field_schema(field: ModelField, **kwargs: Any) -> Any:
    if field.field_info.extra.get("hidden_from_schema"):
        raise SkipField(f"{field.name} field is being hidden")
    else:
        return original_field_schema(field, **kwargs)


schema.field_schema = field_schema

PipelineComponent = (
    KubernetesApp
    | KafkaApp
    | StreamsApp
    | ProducerApp
    | KafkaConnector
    | KafkaSourceConnector
    | KafkaSinkConnector
)


AnnotatedPipelineComponent = Annotated[
    PipelineComponent, Field(discriminator="schema_type")
]


schema = schema_json_of(
    Sequence[AnnotatedPipelineComponent],
    title="kpops pipeline schema",
    by_alias=True,
    indent=4,
).replace("schema_type", "type")
write(schema, Path("./docs/docs/schema/pipeline.json"))

schema = schema_json_of(PipelineConfig, title="kpops config schema", indent=4)
write(schema, Path("./docs/docs/schema/config.json"))<|MERGE_RESOLUTION|>--- conflicted
+++ resolved
@@ -7,12 +7,7 @@
 
 from kpops.cli.pipeline_config import PipelineConfig
 from kpops.components.base_components.kafka_app import KafkaApp
-<<<<<<< HEAD
 from kpops.components.base_components.kafka_connector import (
-=======
-from kpops.components.base_components.kafka_connect import (
-    KafkaConnector,
->>>>>>> e04bab2c
     KafkaSinkConnector,
     KafkaSourceConnector,
 )
