[project]
name = "kpops"
version = "9.1.0"
description = "KPOps is a tool to deploy Kafka pipelines to Kubernetes"
authors = [
  { name = "bakdata", email = "opensource@bakdata.com" },
]
readme = "README.md"
keywords = ["kafka", "kubernetes", "stream-processing", "pipelines"]
classifiers = [
  "Environment :: Console",
  "Operating System :: OS Independent",
  "Topic :: Software Development :: Libraries :: Python Modules",
  "Topic :: Software Development :: Libraries",
  "Topic :: Software Development",
  "Intended Audience :: Developers",
  "Typing :: Typed",
  "License :: OSI Approved :: MIT License",
]
requires-python = ">=3.11"
dependencies = [
  "anyio>=4.3.0",
  "cachetools>=5.2.0",
  "croniter>=3.0.3",
  "dictdiffer>=0.9.0",
  "httpx>=0.24.1",
  "lightkube>=0.15.3",
  "networkx>=3.1",
  "pydantic>=2.5.3",
  "pydantic-settings>=2.0.3",
  "pyhumps>=3.7.3",
  "python-schema-registry-client>=2.4.1",
  "pyyaml>=6.0",
  "rich>=12.4.4",
  "typer[all]>=0.12.5",
]

[project.scripts]
kpops = "kpops.cli.main:app"

[dependency-groups]
dev = [
  "polyfactory>=2.13.0",
  "pyright>=1.1.352",
  "pytablewriter[from]>=1.0.0",
  "pytest>=8.3.2",
  "pytest-asyncio>=0.23.8",
  "pytest-httpx>=0.30.0",
  "pytest-mock>=3.14.0",
  "pytest-rerunfailures>=14.0",
  "pytest-snapshot>=0.9.0",
  "pytest-timeout>=2.3.1",
  "ruff>=0.5.5",
]
docs = [
  "mike>=1.1.2",
  "mkdocs>=1.4.2",
  "mkdocs-exclude-search>=0.6.5",
  "mkdocs-glightbox>=0.3.1",
  "mkdocs-macros-plugin>=1.0.5",
  "mkdocs-material>=9.0.0",
  "mkdocstrings[python]>=0.25.1",
]

[tool.uv]
package = true

[tool.setuptools]
license-files = [] # HACK: workaround for https://github.com/astral-sh/uv/issues/9513

[tool.setuptools.packages.find]
include = ["kpops"]

[tool.pytest.ini_options]
asyncio_mode = "auto"
asyncio_default_fixture_loop_scope = "function"

[tool.pyright]
<<<<<<< HEAD
include = ["kpops", "tests", "hooks"]
=======
reportImportCycles = true
>>>>>>> 2b4d2e9a

reportUnknownParameterType = "warning"
reportUnknownArgumentType = "warning"
reportUnknownLambdaType = "warning"
reportUnknownVariableType = "warning"
reportUnknownMemberType = "warning"

reportIncompatibleVariableOverride = "warning"
reportIncompatibleMethodOverride = "warning"

[tool.ruff]
output-format = "grouped"
show-fixes = true
target-version = "py311"
extend-exclude = ["tests/*snapshots/*"]

[tool.ruff.lint]
ignore = [
  # Rules in conflict with `ruff-format` -- START
  "W191", # Checks for indentation that uses tabs. Spaces are preferred.
  # "E111", # Checks for indentation with a non-multiple of 4 spaces, add when out of nursery
  # "E114", # Checks for indentation of comments with a non-multiple of 4 spaces, add when out of nursery
  # "E117", # Checks for over-indented code, add when out of nursery
  "E501", # Line too long
  "D206", # Checks for docstrings that are indented with tabs.
  "D300", # Checks for docstrings that use '''triple single quotes''' instead of """triple double quotes""".
  "Q000", # Checks for inline strings that use single quotes.
  "Q001", # Checks for multiline strings that use single quotes
  "Q002", # Checks for docstrings that use single quotes.
  "Q003", # Checks for strings that include escaped quotes.
  "COM812", # Checks for the absence of trailing commas.
  "COM819", # Checks for the presence of prohibited trailing commas.
  "ISC001", # Checks for implicitly concatenated strings on a single line.
  "ISC002", # Checks for implicitly concatenated strings that span multiple lines.
  # Rules in conflict with `ruff-format` -- END
  "D1", # Missing docstring for {} -- Inconvenient to enforce
  # The following "D" rules do not correspond to our coding style. We use the pep257 convention, but
  # "D212" should not be ignored. In ruff (0.0.291) we cannot select a rule that is excluded by specifying
  # a convention, hence our only option is to manually replicate it.
  "D203", # 1 blank line required before class docstring
  "D213", # Multi-line docstring summary should start at the second line
  "D214", # Section is over-indented ("{name}")
  "D215", # Section underline is over-indented ("{name}")
  "D404", # First word of the docstring should not be "This"
  "D405", # Section name should be properly capitalized ("{name}")
  "D406", # Section name should end with a newline ("{name}")
  "D407", # Missing dashed underline after section ("{name}")
  "D408", # Section underline should be in the line following the section's name ("{name}")
  "D409", # Section underline should match the length of its name ("{name}")
  "D410", # Missing blank line after section ("{name}")
  "D411", # Missing blank line before section ("{name}")
  "D413", # Missing blank line after last section ("{name}")
  "D415", # First line should end with a period, question mark, or exclamation point
  "D416", # Section name should end with a colon ("{name}")
  "D417", # Missing argument description in the docstring for {definition}: {name}
  "B009", # Do not call getattr with a constant attribute value. -- Not always applicable
  "B010", # Do not call setattr with a constant attribute value. -- Not always applicable
  "RUF012", # type class attrs with `ClassVar` -- Too strict/trigger-happy
  "UP007", # Use X | Y for type annotations -- `typer` doesn't support it
  "PIE804", # Unnecessary `dict` kwargs -- Inconvenient to enforce
  "RET505", # Unnecessary {branch} after return statement -- Lots of false positives
  "RET506", # Unnecessary {branch} after raise statement -- Lots of false positives
  "RET507", # Unnecessary {branch} after continue statement -- Lots of false positives
  "RET508", # Unnecessary {branch} after break statement -- Lots of false positives
  "PLR09", # upper bound on number of arguments, functions, etc. -- Inconvenient to enforce
  "PLR2004", # Magic value used in comparison, consider replacing {value} with a constant variable -- Inconvenient to enforce
  "PLW2901", # `for` loop variable `{var}` overwritten by assignment target -- Inconvenient to enforce
  "TRY002", # Create your own exception -- Inconvenient to enforce
  "TRY003", # Avoid specifying long messages outside the exception class -- Inconvenient to enforce
]
select = [
  "F", # Pyflakes
  "E", # pycodestyle Errors
  "W", # pycodestyle Warnings
  "C90", # mccabe
  "I", # isort
  "D", # pydocstyle
  "UP", # pyupgrade
  "B", # flake8-bugbear
  "INP", # flake8-no-pep420
  "RUF", # Ruff-specific rules
  "YTT", # flake8-2020
  "ASYNC", # flake8-async
  "BLE", # flake8-blind-except
  "COM", # flake8-commas
  "C4", # flake8-comprehensions
  "T10", # flake8-debugger
  "EM", # flake8-errmsg
  "FA", # flake8-future-annotations
  "ISC", # flake8-implicit-str-concat
  "ICN", # flake8-import-conventions
  "INP", # flake8-no-pep420
  "PIE", # flake8-pie
  "Q", # flake8-quotes
  "RSE", # flake8-raise
  "RET", # flake8-return
  "SLOT", # flake8-slots
  "SIM", # flake8-simplify
  "PTH", # flake8-use-pathlib
  "PGH", # pygrep-hooks
  "PL", # Pylint
  "TRY", # tryceratops
  # "FURB", # refurb, add when out of nursery
  # "LOG", # flake8-logging, add when out of nursery
]
task-tags = ["TODO", "HACK", "FIXME", "XXX"]

[tool.ruff.lint.extend-per-file-ignores]
"tests/*/__init__.py" = ["F401"]

[tool.ruff.lint.flake8-bugbear]
extend-immutable-calls = ["typer.Argument"]

[tool.ruff.lint.flake8-type-checking]
runtime-evaluated-base-classes = ["pydantic.BaseModel"]<|MERGE_RESOLUTION|>--- conflicted
+++ resolved
@@ -76,11 +76,9 @@
 asyncio_default_fixture_loop_scope = "function"
 
 [tool.pyright]
-<<<<<<< HEAD
 include = ["kpops", "tests", "hooks"]
-=======
+
 reportImportCycles = true
->>>>>>> 2b4d2e9a
 
 reportUnknownParameterType = "warning"
 reportUnknownArgumentType = "warning"
