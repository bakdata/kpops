--- conflicted
+++ resolved
@@ -37,6 +37,8 @@
 dictdiffer = "^0.9.0"
 python-schema-registry-client = "^2.4.1"
 httpx = "^0.24.1"
+async-property = "^0.2.2"
+
 
 [tool.poetry.group.dev.dependencies]
 pytest = "^7.1.2"
@@ -50,11 +52,9 @@
 typer-cli = "^0.0.13"
 pyright = "^1.1.314"
 pytest-rerunfailures = "^11.1.2"
-<<<<<<< HEAD
 pytest-asyncio = "^0.21.1"
-=======
->>>>>>> 301b4b0d
 pytest-httpx = "^0.22.0"
+
 
 [tool.poetry.group.docs]
 optional = true
@@ -68,10 +68,6 @@
 mike = "^1.1.2"
 
 
-[tool.poetry.group.dependencies.dependencies]
-aiofiles = "^23.1.0"
-async-property = "^0.2.2"
-
 [tool.poetry_bumpversion.file."kpops/__init__.py"]
 
 [build-system]
