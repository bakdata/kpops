[tool.poetry]
name = "kpops"
version = "2.0.11"
description = "KPOps is a tool to deploy Kafka pipelines to Kubernetes"
authors = ["bakdata <opensource@bakdata.com>"]
license = "MIT"
readme = "README.md"
repository = "https://github.com/bakdata/kpops"
documentation = "https://bakdata.github.io/kpops/latest"
keywords = ["kafka", "kubernetes", "stream-processing", "pipelines"]
classifiers = [
  "Environment :: Console",
  "License :: OSI Approved :: MIT License",
  "Operating System :: OS Independent",
  "Programming Language :: Python",
  "Programming Language :: Python :: 3",
  "Programming Language :: Python :: 3 :: Only",
  "Programming Language :: Python :: 3.10",
  "Topic :: Software Development :: Libraries :: Python Modules",
  "Topic :: Software Development :: Libraries",
  "Topic :: Software Development",
  "Intended Audience :: Developers",
  "Typing :: Typed",
]

[tool.poetry.scripts]
kpops = "kpops.cli.main:app"

[tool.poetry.dependencies]
python = "^3.10"
<<<<<<< HEAD
pydantic = { extras = ["dotenv"], version = "^2.4.2" }
=======
pydantic = { extras = ["dotenv"], version = "^2.5.2" }
>>>>>>> 74ffd6e8
pydantic-settings = "^2.0.3"
rich = "^12.4.4"
PyYAML = "^6.0"
typer = { extras = ["all"], version = "^0.6.1" }
dtyper = "^2.1.0"
pyhumps = "^3.7.3"
cachetools = "^5.2.0"
dictdiffer = "^0.9.0"
python-schema-registry-client = "^2.4.1"
httpx = "^0.24.1"

[tool.poetry.group.dev.dependencies]
pytest = "^7.1.2"
pytest-mock = "^3.10.0"
pytest-timeout = "^2.1.0"
snapshottest = "^0.6.0"
pre-commit = "^2.19.0"
ruff = "^0.1.7"
typer-cli = "^0.0.13"
pyright = "^1.1.314"
pytest-rerunfailures = "^11.1.2"
pytest-httpx = "^0.22.0"
pytablewriter = { extras = ["from"], version = "^1.0.0" }

[tool.poetry.group.docs]
optional = true

[tool.poetry.group.docs.dependencies]
mkdocs = "^1.4.2"
mkdocs-macros-plugin = "^0.7.0"
mkdocs-material = "^9.0.0"
mkdocs-glightbox = "^0.3.1"
mkdocs-exclude-search = "^0.6.5"
mike = "^1.1.2"

[tool.poetry_bumpversion.file."kpops/__init__.py"]

[tool.ruff]
ignore = [
  # Rules in conflict with `ruff-format` -- START
  "W191", # Checks for indentation that uses tabs. Spaces are preferred.
  # "E111", # Checks for indentation with a non-multiple of 4 spaces, add when out of nursery
  # "E114", # Checks for indentation of comments with a non-multiple of 4 spaces, add when out of nursery
  # "E117", # Checks for over-indented code, add when out of nursery
  "E501", # Line too long
  "D206", # Checks for docstrings that are indented with tabs.
  "D300", # Checks for docstrings that use '''triple single quotes''' instead of """triple double quotes""".
  "Q000", # Checks for inline strings that use single quotes.
  "Q001", # Checks for multiline strings that use single quotes
  "Q002", # Checks for docstrings that use single quotes.
  "Q003", # Checks for strings that include escaped quotes.
  "COM812", # Checks for the absence of trailing commas.
  "COM819", # Checks for the presence of prohibited trailing commas.
  "ISC001", # Checks for implicitly concatenated strings on a single line.
  "ISC002", # Checks for implicitly concatenated strings that span multiple lines.
  # Rules in conflict with `ruff-format` -- END
  "D1", # Missing docstring for {} -- Inconvenient to enforce
  # The following "D" rules do not correspond to our coding style. We use the pep257 convention, but
  # "D212" should not be ignored. In ruff (0.0.291) we cannot select a rule that is excluded by specifying
  # a convention, hence our only option is to manually replicate it.
  "D203", # 1 blank line required before class docstring
  "D213", # Multi-line docstring summary should start at the second line
  "D214", # Section is over-indented ("{name}")
  "D215", # Section underline is over-indented ("{name}")
  "D404", # First word of the docstring should not be "This"
  "D405", # Section name should be properly capitalized ("{name}")
  "D406", # Section name should end with a newline ("{name}")
  "D407", # Missing dashed underline after section ("{name}")
  "D408", # Section underline should be in the line following the section's name ("{name}")
  "D409", # Section underline should match the length of its name ("{name}")
  "D410", # Missing blank line after section ("{name}")
  "D411", # Missing blank line before section ("{name}")
  "D413", # Missing blank line after last section ("{name}")
  "D415", # First line should end with a period, question mark, or exclamation point
  "D416", # Section name should end with a colon ("{name}")
  "D417", # Missing argument description in the docstring for {definition}: {name}
  "B009", # Do not call getattr with a constant attribute value. -- Not always applicable
  "B010", # Do not call setattr with a constant attribute value. -- Not always applicable
  "RUF012", # type class attrs with `ClassVar` -- Too strict/trigger-happy
  "UP007", # Use X | Y for type annotations -- `typer` doesn't support it
  "PIE804", # Unnecessary `dict` kwargs -- Inconvenient to enforce
  "RET505", # Unnecessary {branch} after return statement -- Lots of false positives
  "RET506", # Unnecessary {branch} after raise statement -- Lots of false positives
  "RET507", # Unnecessary {branch} after continue statement -- Lots of false positives
  "RET508", # Unnecessary {branch} after break statement -- Lots of false positives
  "PLR09", # upper bound on number of arguments, functions, etc. -- Inconvenient to enforce
  "PLR2004", # Magic value used in comparison, consider replacing {value} with a constant variable -- Inconvenient to enforce
  "PLW2901", # `for` loop variable `{var}` overwritten by assignment target -- Inconvenient to enforce
  "TRY002", # Create your own exception -- Inconvenient to enforce
  "TRY003", # Avoid specifying long messages outside the exception class -- Inconvenient to enforce
]
select = [
  "F", # Pyflakes
  "E", # pycodestyle Errors
  "W", # pycodestyle Warnings
  "C90", # mccabe
  "I", # isort
  "D", # pydocstyle
  "UP", # pyupgrade
  "B", # flake8-bugbear
  "INP", # flake8-no-pep420
  "RUF", # Ruff-specific rules
  "YTT", # flake8-2020
  "ASYNC", # flake8-async
  "BLE", # flake8-blind-except
  "COM", # flake8-commas
  "C4", # flake8-comprehensions
  "T10", # flake8-debugger
  "EM", # flake8-errmsg
  "FA", # flake8-future-annotations
  "ISC", # flake8-implicit-str-concat
  "ICN", # flake8-import-conventions
  "INP", # flake8-no-pep420
  "PIE", # flake8-pie
  "PT", # flake8-pytest-style
  "Q", # flake8-quotes
  "RSE", # flake8-raise
  "RET", # flake8-return
  "SLOT", # flake8-slots
  "SIM", # flake8-simplify
  "PTH", # flake8-use-pathlib
  "PGH", # pygrep-hooks
  "PL", # Pylint
  "TRY", # tryceratops
  # "FURB", # refurb, add when out of nursery
  # "LOG", # flake8-logging, add when out of nursery
]
output-format = "grouped"
show-fixes = true
task-tags = ["TODO", "HACK", "FIXME", "XXX"]
target-version = "py310"
extend-exclude = ["tests/*snapshots/*"]

[tool.ruff.extend-per-file-ignores]
"tests/*/__init__.py" = ["F401"]

[tool.ruff.flake8-bugbear]
extend-immutable-calls = ["typer.Argument"]

[tool.ruff.flake8-type-checking]
runtime-evaluated-base-classes = ["pydantic.BaseModel"]

[build-system]
requires = ["poetry-core>=1.0.0"]
build-backend = "poetry.core.masonry.api"<|MERGE_RESOLUTION|>--- conflicted
+++ resolved
@@ -28,11 +28,7 @@
 
 [tool.poetry.dependencies]
 python = "^3.10"
-<<<<<<< HEAD
-pydantic = { extras = ["dotenv"], version = "^2.4.2" }
-=======
 pydantic = { extras = ["dotenv"], version = "^2.5.2" }
->>>>>>> 74ffd6e8
 pydantic-settings = "^2.0.3"
 rich = "^12.4.4"
 PyYAML = "^6.0"
