[tool.poetry]
name = "kpops"
version = "2.0.11"
description = "KPOps is a tool to deploy Kafka pipelines to Kubernetes"
authors = ["bakdata <opensource@bakdata.com>"]
license = "MIT"
readme = "README.md"
repository = "https://github.com/bakdata/kpops"
documentation = "https://bakdata.github.io/kpops/latest"
keywords = ["kafka", "kubernetes", "stream-processing", "pipelines"]
classifiers = [
  "Environment :: Console",
  "License :: OSI Approved :: MIT License",
  "Operating System :: OS Independent",
  "Programming Language :: Python",
  "Programming Language :: Python :: 3",
  "Programming Language :: Python :: 3 :: Only",
  "Programming Language :: Python :: 3.10",
  "Topic :: Software Development :: Libraries :: Python Modules",
  "Topic :: Software Development :: Libraries",
  "Topic :: Software Development",
  "Intended Audience :: Developers",
  "Typing :: Typed",
]

[tool.poetry.scripts]
kpops = "kpops.cli.main:app"

[tool.poetry.dependencies]
python = "^3.10"
pydantic = { extras = ["dotenv"], version = "^2.5.2" }
pydantic-settings = "^2.0.3"
rich = "^12.4.4"
PyYAML = "^6.0"
typer = { extras = ["all"], version = "^0.6.1" }
dtyper = "^2.1.0"
pyhumps = "^3.7.3"
cachetools = "^5.2.0"
dictdiffer = "^0.9.0"
python-schema-registry-client = "^2.4.1"
httpx = "^0.24.1"

[tool.poetry.group.dev.dependencies]
pytest = "^7.1.2"
pytest-mock = "^3.10.0"
pytest-timeout = "^2.1.0"
snapshottest = "^0.6.0"
pre-commit = "^2.19.0"
ruff = "^0.1.7"
<<<<<<< HEAD
black = "^23.7.0"
=======
>>>>>>> 03aa318a
typer-cli = "^0.0.13"
pyright = "^1.1.314"
pytest-rerunfailures = "^11.1.2"
pytest-httpx = "^0.22.0"
pytablewriter = { extras = ["from"], version = "^1.0.0" }

[tool.poetry.group.docs]
optional = true

[tool.poetry.group.docs.dependencies]
mkdocs = "^1.4.2"
mkdocs-macros-plugin = "^0.7.0"
mkdocs-material = "^9.0.0"
mkdocs-glightbox = "^0.3.1"
mkdocs-exclude-search = "^0.6.5"
mike = "^1.1.2"

[tool.poetry_bumpversion.file."kpops/__init__.py"]

[tool.ruff]
ignore = [
  # Rules in conflict with `ruff-format` -- START
  "W191", # Checks for indentation that uses tabs. Spaces are preferred.
  # "E111", # Checks for indentation with a non-multiple of 4 spaces, add when out of nursery
  # "E114", # Checks for indentation of comments with a non-multiple of 4 spaces, add when out of nursery
  # "E117", # Checks for over-indented code, add when out of nursery
  "E501", # Line too long
  "D206", # Checks for docstrings that are indented with tabs.
  "D300", # Checks for docstrings that use '''triple single quotes''' instead of """triple double quotes""".
  "Q000", # Checks for inline strings that use single quotes.
  "Q001", # Checks for multiline strings that use single quotes
  "Q002", # Checks for docstrings that use single quotes.
  "Q003", # Checks for strings that include escaped quotes.
  "COM812", # Checks for the absence of trailing commas.
  "COM819", # Checks for the presence of prohibited trailing commas.
  "ISC001", # Checks for implicitly concatenated strings on a single line.
  "ISC002", # Checks for implicitly concatenated strings that span multiple lines.
  # Rules in conflict with `ruff-format` -- END
  "D1", # Missing docstring for {} -- Inconvenient to enforce
  # The following "D" rules do not correspond to our coding style. We use the pep257 convention, but
  # "D212" should not be ignored. In ruff (0.0.291) we cannot select a rule that is excluded by specifying
  # a convention, hence our only option is to manually replicate it.
  "D203", # 1 blank line required before class docstring
  "D213", # Multi-line docstring summary should start at the second line
  "D214", # Section is over-indented ("{name}")
  "D215", # Section underline is over-indented ("{name}")
  "D404", # First word of the docstring should not be "This"
  "D405", # Section name should be properly capitalized ("{name}")
  "D406", # Section name should end with a newline ("{name}")
  "D407", # Missing dashed underline after section ("{name}")
  "D408", # Section underline should be in the line following the section's name ("{name}")
  "D409", # Section underline should match the length of its name ("{name}")
  "D410", # Missing blank line after section ("{name}")
  "D411", # Missing blank line before section ("{name}")
  "D413", # Missing blank line after last section ("{name}")
  "D415", # First line should end with a period, question mark, or exclamation point
  "D416", # Section name should end with a colon ("{name}")
  "D417", # Missing argument description in the docstring for {definition}: {name}
  "B009", # Do not call getattr with a constant attribute value. -- Not always applicable
  "B010", # Do not call setattr with a constant attribute value. -- Not always applicable
  "RUF012", # type class attrs with `ClassVar` -- Too strict/trigger-happy
  "UP007", # Use X | Y for type annotations -- `typer` doesn't support it
  "PIE804", # Unnecessary `dict` kwargs -- Inconvenient to enforce
  "RET505", # Unnecessary {branch} after return statement -- Lots of false positives
  "RET506", # Unnecessary {branch} after raise statement -- Lots of false positives
  "RET507", # Unnecessary {branch} after continue statement -- Lots of false positives
  "RET508", # Unnecessary {branch} after break statement -- Lots of false positives
  "PLR09", # upper bound on number of arguments, functions, etc. -- Inconvenient to enforce
  "PLR2004", # Magic value used in comparison, consider replacing {value} with a constant variable -- Inconvenient to enforce
  "PLW2901", # `for` loop variable `{var}` overwritten by assignment target -- Inconvenient to enforce
  "TRY002", # Create your own exception -- Inconvenient to enforce
  "TRY003", # Avoid specifying long messages outside the exception class -- Inconvenient to enforce
]
select = [
  "F", # Pyflakes
  "E", # pycodestyle Errors
  "W", # pycodestyle Warnings
  "C90", # mccabe
  "I", # isort
  "D", # pydocstyle
  "UP", # pyupgrade
  "B", # flake8-bugbear
  "INP", # flake8-no-pep420
  "RUF", # Ruff-specific rules
  "YTT", # flake8-2020
  "ASYNC", # flake8-async
  "BLE", # flake8-blind-except
  "COM", # flake8-commas
  "C4", # flake8-comprehensions
  "T10", # flake8-debugger
  "EM", # flake8-errmsg
  "FA", # flake8-future-annotations
  "ISC", # flake8-implicit-str-concat
  "ICN", # flake8-import-conventions
  "INP", # flake8-no-pep420
  "PIE", # flake8-pie
  "Q", # flake8-quotes
  "RSE", # flake8-raise
  "RET", # flake8-return
  "SLOT", # flake8-slots
  "SIM", # flake8-simplify
  "PTH", # flake8-use-pathlib
  "PGH", # pygrep-hooks
  "PL", # Pylint
  "TRY", # tryceratops
  # "FURB", # refurb, add when out of nursery
  # "LOG", # flake8-logging, add when out of nursery
]
output-format = "grouped"
show-fixes = true
task-tags = ["TODO", "HACK", "FIXME", "XXX"]
target-version = "py310"
extend-exclude = ["tests/*snapshots/*"]

[tool.ruff.extend-per-file-ignores]
"tests/*/__init__.py" = ["F401"]

[tool.ruff.flake8-bugbear]
extend-immutable-calls = ["typer.Argument"]

[tool.ruff.flake8-type-checking]
runtime-evaluated-base-classes = ["pydantic.BaseModel"]

[build-system]
requires = ["poetry-core>=1.0.0"]
build-backend = "poetry.core.masonry.api"<|MERGE_RESOLUTION|>--- conflicted
+++ resolved
@@ -47,10 +47,6 @@
 snapshottest = "^0.6.0"
 pre-commit = "^2.19.0"
 ruff = "^0.1.7"
-<<<<<<< HEAD
-black = "^23.7.0"
-=======
->>>>>>> 03aa318a
 typer-cli = "^0.0.13"
 pyright = "^1.1.314"
 pytest-rerunfailures = "^11.1.2"
