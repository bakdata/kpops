from __future__ import annotations

import asyncio
import json
import logging
from collections.abc import Callable, Iterable
from dataclasses import dataclass, field
from typing import TYPE_CHECKING, TypeAlias

import networkx as nx
import yaml
from pydantic import BaseModel, ConfigDict, Field, SerializeAsAny, computed_field

from kpops.components.base_components.pipeline_component import PipelineComponent
from kpops.utils.dict_ops import generate_substitution, update_nested_pair
from kpops.utils.environment import ENV
from kpops.utils.types import JsonType
from kpops.utils.yaml import load_yaml_file, substitute_nested

if TYPE_CHECKING:
    from collections.abc import Awaitable, Coroutine, Iterator
    from pathlib import Path

    from kpops.cli.registry import Registry
    from kpops.component_handlers import ComponentHandlers
    from kpops.config import KpopsConfig

log = logging.getLogger("PipelineGenerator")


class ParsingException(Exception):
    pass


class ValidationError(Exception):
    pass


ComponentFilterPredicate: TypeAlias = Callable[[PipelineComponent], bool]


class Pipeline(BaseModel):
    """Pipeline representation."""

<<<<<<< HEAD
    _component_index: dict[str, PipelineComponent] = {}
    _graph: nx.DiGraph = Field(default_factory=nx.DiGraph, exclude=True)
=======
    graph: nx.DiGraph = Field(default_factory=nx.DiGraph, exclude=True)
    _component_index: dict[str, PipelineComponent] = {}
>>>>>>> 42c4889d

    model_config = ConfigDict(arbitrary_types_allowed=True)

    @computed_field(title="Components")
    @property
    def components(self) -> list[SerializeAsAny[PipelineComponent]]:
        return list(self._component_index.values())

    @property
    def last(self) -> PipelineComponent:
        return self.components[-1]

    def add(self, component: PipelineComponent) -> None:
        if self._component_index.get(component.id) is not None:
            msg = (
                f"Pipeline steps must have unique id, '{component.id}' already exists."
            )
            raise ValidationError(msg)
        self._component_index[component.id] = component
        self.__add_to_graph(component)

    def remove(self, component_id: str) -> None:
        self._component_index.pop(component_id)

    def get(self, component_id: str) -> PipelineComponent | None:
        self._component_index.get(component_id)

    def find(self, predicate: ComponentFilterPredicate) -> Iterator[PipelineComponent]:
        """Find pipeline components matching a custom predicate.

        :param predicate: Filter function,
            returns boolean value whether the component should be kept or removed
        :returns: Iterator of components matching the predicate
        """
        for component in self.components:
            if predicate(component):
                yield component

    def filter(self, predicate: ComponentFilterPredicate) -> None:
        """Filter pipeline components using a custom predicate.

        :param predicate: Filter function,
            returns boolean value whether the component should be kept or removed
        """
        for component in self.components:
            # filter out components not matching the predicate
            if not predicate(component):
                self.remove(component.id)

    def to_yaml(self) -> str:
        return yaml.dump(
            self.model_dump(mode="json", by_alias=True, exclude_none=True)["components"]
        )

    def build_execution_graph(
        self, runner: Callable[[PipelineComponent], Coroutine], /, reverse: bool = False
    ) -> Awaitable:
<<<<<<< HEAD
=======
        sub_graph_nodes = self.__collect_graph_nodes(
            reversed(self.components) if reverse else self.components
        )

>>>>>>> 42c4889d
        async def run_parallel_tasks(coroutines: list[Coroutine]) -> None:
            tasks = []
            for coro in coroutines:
                tasks.append(asyncio.create_task(coro))
            await asyncio.gather(*tasks)

        async def run_graph_tasks(pending_tasks: list[Awaitable]) -> None:
            for pending_task in pending_tasks:
                await pending_task

        graph: nx.DiGraph = self._graph.copy()  # pyright: ignore

        # We add an extra node to the graph, connecting all the leaf nodes to it
        # in that way we make this node the root of the graph, avoiding backtracking
        root_node = "root_node_bfs"
        graph.add_node(root_node)

        for node in graph:
            predecessors = list(graph.predecessors(node))
            if not predecessors:
                graph.add_edge(root_node, node)

        layers_graph: list[list[str]] = list(nx.bfs_layers(graph, root_node))

        sorted_tasks = []
        for layer in layers_graph[1:]:
            if parallel_tasks := self.__get_parallel_tasks_from(layer, runner):
                sorted_tasks.append(run_parallel_tasks(parallel_tasks))

        if reverse:
            sorted_tasks.reverse()

        return run_graph_tasks(sorted_tasks)

    def __getitem__(self, component_id: str) -> PipelineComponent:
        try:
            return self._component_index[component_id]
        except KeyError as exc:
            msg = f"Component {component_id} not found"
            raise ValueError(msg) from exc

    def __bool__(self) -> bool:
        return bool(self._component_index)

    def __iter__(self) -> Iterator[PipelineComponent]:
        yield from self._component_index.values()

    def __len__(self) -> int:
        return len(self.components)

    def __add_to_graph(self, component: PipelineComponent):
<<<<<<< HEAD
        self._graph.add_node(component.id)
=======
        self.graph.add_node(component.id)
>>>>>>> 42c4889d

        for input_topic in component.inputs:
            self.__add_input(input_topic, component.id)

        for output_topic in component.outputs:
            self.__add_output(output_topic, component.id)
<<<<<<< HEAD
=======

    @staticmethod
    def __collect_graph_nodes(components: Iterable[PipelineComponent]) -> Iterator[str]:
        for component in components:
            yield component.id
            yield from component.inputs
            yield from component.outputs
>>>>>>> 42c4889d

    def __get_parallel_tasks_from(
        self, layer: list[str], runner: Callable[[PipelineComponent], Coroutine]
    ) -> list[Coroutine]:
        def gen_parallel_tasks():
            for node_in_layer in layer:
                # check if component, skip topics
                if (component := self._component_index.get(node_in_layer)) is not None:
                    yield runner(component)

        return list(gen_parallel_tasks())

    def __validate_graph(self) -> None:
        if not nx.is_directed_acyclic_graph(self._graph):
            msg = "Pipeline is not a valid DAG."
            raise ValueError(msg)

    def validate(self) -> None:
        self.__validate_graph()

    def __add_output(self, topic_id: str, source: str) -> None:
<<<<<<< HEAD
        self._graph.add_node(topic_id)
        self._graph.add_edge(source, topic_id)

    def __add_input(self, topic_id: str, target: str) -> None:
        self._graph.add_node(topic_id)
        self._graph.add_edge(topic_id, target)
=======
        self.graph.add_node(topic_id)
        self.graph.add_edge(source, topic_id)

    def __add_input(self, topic_id: str, target: str) -> None:
        self.graph.add_node(topic_id)
        self.graph.add_edge(topic_id, target)
>>>>>>> 42c4889d


def create_env_components_index(
    environment_components: list[dict],
) -> dict[str, dict]:
    """Create an index for all registered components in the project.

    :param environment_components: List of all components to be included
    :return: component index
    """
    index: dict[str, dict] = {}
    for component in environment_components:
        if "type" not in component or "name" not in component:
            msg = "To override components per environment, every component should at least have a type and a name."
            raise ValueError(msg)
        index[component["name"]] = component
    return index


@dataclass
class PipelineGenerator:
    config: KpopsConfig
    registry: Registry
    handlers: ComponentHandlers
    pipeline: Pipeline = field(init=False, default_factory=Pipeline)

    def parse(
        self,
        components: list[dict],
        environment_components: list[dict],
    ) -> Pipeline:
        """Parse pipeline from sequence of component dictionaries.

        :param components: List of components
        :param environment_components: List of environment-specific components
        :returns: Initialized pipeline object
        """
        self.env_components_index = create_env_components_index(environment_components)
        self.parse_components(components)
        self.pipeline.validate()
        return self.pipeline

    def load_yaml(self, path: Path, environment: str | None) -> Pipeline:
        """Load pipeline definition from YAML file.

        The file is often named ``pipeline.yaml``

        :param path: Path to pipeline definition yaml file
        :param environment: Environment name
        :raises TypeError: The pipeline definition should contain a list of components
        :raises TypeError: The env-specific pipeline definition should contain a list of components
        :returns: Initialized pipeline object
        """
        PipelineGenerator.set_pipeline_name_env_vars(
            self.config.pipeline_base_dir, path
        )
        PipelineGenerator.set_environment_name(environment)

        main_content = load_yaml_file(path, substitution=ENV)
        if not isinstance(main_content, list):
            msg = f"The pipeline definition {path} should contain a list of components"
            raise TypeError(msg)
        env_content = []
        if (
            environment
            and (
                env_file := PipelineGenerator.pipeline_filename_environment(
                    path, environment
                )
            ).exists()
        ):
            env_content = load_yaml_file(env_file, substitution=ENV)
            if not isinstance(env_content, list):
                msg = f"The pipeline definition {env_file} should contain a list of components"
                raise TypeError(msg)

        return self.parse(main_content, env_content)

    def parse_components(self, components: list[dict]) -> None:
        """Instantiate, enrich and inflate a list of components.

        :param components: List of components
        :raises ValueError: Every component must have a type defined
        :raises ParsingException: Error enriching component
        :raises ParsingException: All undefined exceptions
        """
        for component_data in components:
            try:
                try:
                    component_type: str = component_data["type"]
                except KeyError as ke:
                    msg = "Every component must have a type defined, this component does not have one."
                    raise ValueError(msg) from ke
                component_class = self.registry[component_type]
                self.apply_component(component_class, component_data)
            except Exception as ex:  # noqa: BLE001
                if "name" in component_data:
                    msg = f"Error enriching {component_data['type']} component {component_data['name']}"
                    raise ParsingException(msg) from ex
                else:
                    raise ParsingException from ex

    def apply_component(
        self, component_class: type[PipelineComponent], component_data: dict
    ) -> None:
        """Instantiate, enrich and inflate pipeline component.

        Applies input topics according to FromSection.

        :param component_class: Type of pipeline component
        :param component_data: Arguments for instantiation of pipeline component
        """

        def is_name(name: str) -> ComponentFilterPredicate:
            def predicate(component: PipelineComponent) -> bool:
                return component.name == name

            return predicate

        # NOTE: temporary until we can just get components by id
        # performance improvement
        def find(component_name: str) -> PipelineComponent:
            """Find component in pipeline by name.

            :param component_name: Name of component to get
            :returns: Component matching the name
            :raises ValueError: Component not found
            """
            try:
                return next(self.pipeline.find(is_name(component_name)))
            except StopIteration as exc:
                msg = f"Component {component_name} not found"
                raise ValueError(msg) from exc

        component = component_class(
            config=self.config,
            handlers=self.handlers,
            validate=False,
            **component_data,
        )
        component = self.enrich_component(component)
        # inflate & enrich components
        for inflated_component in component.inflate():  # TODO: recursively
            enriched_component = self.enrich_component(inflated_component)
            if enriched_component.from_:
                # read from specified components
                for (
                    original_from_component_name,
                    from_topic,
                ) in enriched_component.from_.components.items():
                    original_from_component = find(original_from_component_name)

                    inflated_from_component = original_from_component.inflate()[-1]
                    resolved_from_component = find(inflated_from_component.name)

                    enriched_component.weave_from_topics(
                        resolved_from_component.to, from_topic
                    )
            elif self.pipeline:
                # read from previous component
                prev_component = self.pipeline.last
                enriched_component.weave_from_topics(prev_component.to)
            self.pipeline.add(enriched_component)

    def enrich_component(
        self,
        component: PipelineComponent,
    ) -> PipelineComponent:
        """Enrich a pipeline component with env-specific config and substitute variables.

        :param component: Component to be enriched
        :returns: Enriched component
        """
        component.validate_ = True
        env_component_as_dict = update_nested_pair(
            self.env_components_index.get(component.name, {}),
            component.model_dump(mode="json", by_alias=True),
        )

        component_data = self.substitute_in_component(env_component_as_dict)

        component_class = type(component)
        return component_class(
            enrich=False,
            config=self.config,
            handlers=self.handlers,
            **component_data,
        )

    def substitute_in_component(self, component_as_dict: dict) -> dict:
        """Substitute all $-placeholders in a component in dict representation.

        :param component_as_dict: Component represented as dict
        :return: Updated component
        """
        config = self.config
        # Leftover variables that were previously introduced in the component by the substitution
        # functions, still hardcoded, because of their names.
        # TODO(Ivan Yordanov): Get rid of them
        substitution_hardcoded: dict[str, JsonType] = {
            "error_topic_name": config.topic_name_config.default_error_topic_name,
            "output_topic_name": config.topic_name_config.default_output_topic_name,
        }
        component_substitution = generate_substitution(
            component_as_dict,
            "component",
            substitution_hardcoded,
            separator=".",
        )
        substitution = generate_substitution(
            config.model_dump(mode="json"),
            "config",
            existing_substitution=component_substitution,
            separator=".",
        )

        return json.loads(
            substitute_nested(
                json.dumps(component_as_dict),
                **update_nested_pair(substitution, ENV),
            )
        )

    @staticmethod
    def pipeline_filename_environment(pipeline_path: Path, environment: str) -> Path:
        """Add the environment name from the KpopsConfig to the pipeline.yaml path.

        :param pipeline_path: Path to pipeline.yaml file
        :param environment: Environment name
        :returns: An absolute path to the pipeline_<environment>.yaml
        """
        return pipeline_path.with_stem(f"{pipeline_path.stem}_{environment}")

    @staticmethod
    def set_pipeline_name_env_vars(base_dir: Path, path: Path) -> None:
        """Set the environment variable pipeline_name relative to the given base_dir.

        Moreover, for each sub-path an environment variable is set.
        For example, for a given path ./data/v1/dev/pipeline.yaml the pipeline_name would be
        set to data-v1-dev. Then the sub environment variables are set:

        .. code-block:: python
            pipeline.name_0 = data
            pipeline.name_1 = v1
            pipeline.name_2 = dev

        :param base_dir: Base directory to the pipeline files
        :param path: Path to pipeline.yaml file
        """
        path_without_file = path.resolve().relative_to(base_dir.resolve()).parts[:-1]
        if not path_without_file:
            msg = "The pipeline-base-dir should not equal the pipeline-path"
            raise ValueError(msg)
        pipeline_name = "-".join(path_without_file)
        ENV["pipeline.name"] = pipeline_name
        for level, parent in enumerate(path_without_file):
            ENV[f"pipeline.name_{level}"] = parent

    @staticmethod
    def set_environment_name(environment: str | None) -> None:
        """Set the environment name.

        It will be used to find environment-specific pipeline definitions,
        defaults and configs.

        :param environment: Environment name
        """
        if environment is not None:
            ENV["environment"] = environment<|MERGE_RESOLUTION|>--- conflicted
+++ resolved
@@ -3,13 +3,19 @@
 import asyncio
 import json
 import logging
-from collections.abc import Callable, Iterable
+from collections.abc import Callable
 from dataclasses import dataclass, field
 from typing import TYPE_CHECKING, TypeAlias
 
 import networkx as nx
 import yaml
-from pydantic import BaseModel, ConfigDict, Field, SerializeAsAny, computed_field
+from pydantic import (
+    BaseModel,
+    ConfigDict,
+    PrivateAttr,
+    SerializeAsAny,
+    computed_field,
+)
 
 from kpops.components.base_components.pipeline_component import PipelineComponent
 from kpops.utils.dict_ops import generate_substitution, update_nested_pair
@@ -42,13 +48,8 @@
 class Pipeline(BaseModel):
     """Pipeline representation."""
 
-<<<<<<< HEAD
     _component_index: dict[str, PipelineComponent] = {}
-    _graph: nx.DiGraph = Field(default_factory=nx.DiGraph, exclude=True)
-=======
-    graph: nx.DiGraph = Field(default_factory=nx.DiGraph, exclude=True)
-    _component_index: dict[str, PipelineComponent] = {}
->>>>>>> 42c4889d
+    _graph: nx.DiGraph = PrivateAttr(default_factory=nx.DiGraph)
 
     model_config = ConfigDict(arbitrary_types_allowed=True)
 
@@ -98,6 +99,9 @@
             if not predicate(component):
                 self.remove(component.id)
 
+    def validate(self) -> None:
+        self.__validate_graph()
+
     def to_yaml(self) -> str:
         return yaml.dump(
             self.model_dump(mode="json", by_alias=True, exclude_none=True)["components"]
@@ -106,13 +110,6 @@
     def build_execution_graph(
         self, runner: Callable[[PipelineComponent], Coroutine], /, reverse: bool = False
     ) -> Awaitable:
-<<<<<<< HEAD
-=======
-        sub_graph_nodes = self.__collect_graph_nodes(
-            reversed(self.components) if reverse else self.components
-        )
-
->>>>>>> 42c4889d
         async def run_parallel_tasks(coroutines: list[Coroutine]) -> None:
             tasks = []
             for coro in coroutines:
@@ -123,7 +120,7 @@
             for pending_task in pending_tasks:
                 await pending_task
 
-        graph: nx.DiGraph = self._graph.copy()  # pyright: ignore
+        graph: nx.DiGraph = self._graph.copy()  # pyright: ignore[reportAssignmentType, reportGeneralTypeIssues] imprecise type hint in networkx
 
         # We add an extra node to the graph, connecting all the leaf nodes to it
         # in that way we make this node the root of the graph, avoiding backtracking
@@ -164,27 +161,21 @@
         return len(self.components)
 
     def __add_to_graph(self, component: PipelineComponent):
-<<<<<<< HEAD
         self._graph.add_node(component.id)
-=======
-        self.graph.add_node(component.id)
->>>>>>> 42c4889d
 
         for input_topic in component.inputs:
             self.__add_input(input_topic, component.id)
 
         for output_topic in component.outputs:
             self.__add_output(output_topic, component.id)
-<<<<<<< HEAD
-=======
-
-    @staticmethod
-    def __collect_graph_nodes(components: Iterable[PipelineComponent]) -> Iterator[str]:
-        for component in components:
-            yield component.id
-            yield from component.inputs
-            yield from component.outputs
->>>>>>> 42c4889d
+
+    def __add_output(self, topic_id: str, source: str) -> None:
+        self._graph.add_node(topic_id)
+        self._graph.add_edge(source, topic_id)
+
+    def __add_input(self, topic_id: str, target: str) -> None:
+        self._graph.add_node(topic_id)
+        self._graph.add_edge(topic_id, target)
 
     def __get_parallel_tasks_from(
         self, layer: list[str], runner: Callable[[PipelineComponent], Coroutine]
@@ -201,26 +192,6 @@
         if not nx.is_directed_acyclic_graph(self._graph):
             msg = "Pipeline is not a valid DAG."
             raise ValueError(msg)
-
-    def validate(self) -> None:
-        self.__validate_graph()
-
-    def __add_output(self, topic_id: str, source: str) -> None:
-<<<<<<< HEAD
-        self._graph.add_node(topic_id)
-        self._graph.add_edge(source, topic_id)
-
-    def __add_input(self, topic_id: str, target: str) -> None:
-        self._graph.add_node(topic_id)
-        self._graph.add_edge(topic_id, target)
-=======
-        self.graph.add_node(topic_id)
-        self.graph.add_edge(source, topic_id)
-
-    def __add_input(self, topic_id: str, target: str) -> None:
-        self.graph.add_node(topic_id)
-        self.graph.add_edge(topic_id, target)
->>>>>>> 42c4889d
 
 
 def create_env_components_index(
