from __future__ import annotations

import json
import logging
from collections import Counter
from dataclasses import dataclass, field
from typing import TYPE_CHECKING

import networkx as nx
import yaml
from pydantic import BaseModel, Field, SerializeAsAny

from kpops.components.base_components.pipeline_component import PipelineComponent
from kpops.utils.dict_ops import generate_substitution, update_nested_pair
from kpops.utils.environment import ENV
from kpops.utils.yaml import load_yaml_file, substitute_nested

if TYPE_CHECKING:
    from collections.abc import Iterator
    from pathlib import Path

    from kpops.cli.registry import Registry
    from kpops.component_handlers import ComponentHandlers
    from kpops.config import KpopsConfig

log = logging.getLogger("PipelineGenerator")


class ParsingException(Exception):
    pass


class ValidationError(Exception):
    pass


class Pipeline(BaseModel):
    """Pipeline representation."""

    components: list[SerializeAsAny[PipelineComponent]] = Field(
        default=[], title="Components"
    )
    graph: nx.DiGraph = Field(default_factory=lambda: nx.DiGraph(), exclude=True)

    class Config:
        arbitrary_types_allowed = True

    @property
    def last(self) -> PipelineComponent:
        return self.components[-1]

    def find(self, component_name: str) -> PipelineComponent:
        for component in self.components:
            if component_name == component.name:
                return component
        msg = f"Component {component_name} not found"
        raise ValueError(msg)

    def __add_to_graph(self, component: PipelineComponent):
        self.graph.add_node(component.id)

        for input_topic in component.inputs:
            self.__add_input(input_topic, component.id)

        for output_topic in component.outputs:
            self.__add_output(output_topic, component.id)

    def add(self, component: PipelineComponent) -> None:
<<<<<<< HEAD
        self._populate_component_name(component)
        self.components.append(component)
        self.__add_to_graph(component)
=======
        self.root.append(component)
>>>>>>> 1547ecaa

    def __bool__(self) -> bool:
        return bool(self.components)

    def __iter__(self) -> Iterator[PipelineComponent]:
        return iter(self.components)

    def __len__(self) -> int:
        return len(self.components)

    def to_yaml(self) -> str:
        return yaml.dump(
            self.model_dump(mode="json", by_alias=True, exclude_none=True)["components"]
        )

    def __validate_graph(self) -> None:
        if not nx.is_directed_acyclic_graph(self.graph):
            msg = "Pipeline is not a valid DAG."
            raise ValueError(msg)

    def validate(self) -> None:
        self.validate_unique_names()
        self.__validate_graph()

    def __add_output(self, output_topic: str, source: str) -> None:
        self.graph.add_node(output_topic)
        self.graph.add_edge(source, output_topic)

    def __add_input(self, input_topic: str, component_node_name: str) -> None:
        self.graph.add_node(input_topic)
        self.graph.add_edge(input_topic, component_node_name)

    def validate_unique_names(self) -> None:
        step_names = [component.full_name for component in self.components]
        duplicates = [name for name, count in Counter(step_names).items() if count > 1]
        if duplicates:
            msg = f"step names should be unique. duplicate step names: {', '.join(duplicates)}"
            raise ValidationError(msg)


def create_env_components_index(
    environment_components: list[dict],
) -> dict[str, dict]:
    """Create an index for all registered components in the project.

    :param environment_components: List of all components to be included
    :return: component index
    """
    index: dict[str, dict] = {}
    for component in environment_components:
        if "type" not in component or "name" not in component:
            msg = "To override components per environment, every component should at least have a type and a name."
            raise ValueError(msg)
        index[component["name"]] = component
    return index


@dataclass
class PipelineGenerator:
    config: KpopsConfig
    registry: Registry
    handlers: ComponentHandlers
    pipeline: Pipeline = field(init=False, default_factory=Pipeline)

    def parse(
        self,
        components: list[dict],
        environment_components: list[dict],
    ) -> Pipeline:
        """Parse pipeline from sequence of component dictionaries.

        :param components: List of components
        :param environment_components: List of environment-specific components
        :returns: Initialized pipeline object
        """
        self.env_components_index = create_env_components_index(environment_components)
        self.parse_components(components)
        self.pipeline.validate()
        return self.pipeline

    def load_yaml(self, path: Path, environment: str | None) -> Pipeline:
        """Load pipeline definition from yaml.

        The file is often named ``pipeline.yaml``

        :param path: Path to pipeline definition yaml file
        :param environment: Environment name
        :raises TypeError: The pipeline definition should contain a list of components
        :raises TypeError: The env-specific pipeline definition should contain a list of components
        :returns: Initialized pipeline object
        """
        PipelineGenerator.set_pipeline_name_env_vars(
            self.config.pipeline_base_dir, path
        )
        PipelineGenerator.set_environment_name(environment)

        main_content = load_yaml_file(path, substitution=ENV)
        if not isinstance(main_content, list):
            msg = f"The pipeline definition {path} should contain a list of components"
            raise TypeError(msg)
        env_content = []
        if (
            environment
            and (
                env_file := PipelineGenerator.pipeline_filename_environment(
                    path, environment
                )
            ).exists()
        ):
            env_content = load_yaml_file(env_file, substitution=ENV)
            if not isinstance(env_content, list):
                msg = f"The pipeline definition {env_file} should contain a list of components"
                raise TypeError(msg)

        return self.parse(main_content, env_content)

    def parse_components(self, components: list[dict]) -> None:
        """Instantiate, enrich and inflate a list of components.

        :param components: List of components
        :raises ValueError: Every component must have a type defined
        :raises ParsingException: Error enriching component
        :raises ParsingException: All undefined exceptions
        """
        for component_data in components:
            try:
                try:
                    component_type: str = component_data["type"]
                except KeyError as ke:
                    msg = "Every component must have a type defined, this component does not have one."
                    raise ValueError(msg) from ke
                component_class = self.registry[component_type]
                self.apply_component(component_class, component_data)
            except Exception as ex:  # noqa: BLE001
                if "name" in component_data:
                    msg = f"Error enriching {component_data['type']} component {component_data['name']}"
                    raise ParsingException(msg) from ex
                else:
                    raise ParsingException from ex

    def apply_component(
        self, component_class: type[PipelineComponent], component_data: dict
    ) -> None:
        """Instantiate, enrich and inflate pipeline component.

        Applies input topics according to FromSection.

        :param component_class: Type of pipeline component
        :param component_data: Arguments for instantiation of pipeline component
        """
        component = component_class(
            config=self.config,
            handlers=self.handlers,
            validate=False,
            **component_data,
        )
        component = self.enrich_component(component)
        # inflate & enrich components
        for inflated_component in component.inflate():  # TODO: recursively
            enriched_component = self.enrich_component(inflated_component)
            if enriched_component.from_:
                # read from specified components
                for (
                    original_from_component_name,
                    from_topic,
                ) in enriched_component.from_.components.items():
                    original_from_component = self.pipeline.find(
                        original_from_component_name
                    )
                    inflated_from_component = original_from_component.inflate()[-1]
                    resolved_from_component = self.pipeline.find(
                        inflated_from_component.name
                    )
                    enriched_component.weave_from_topics(
                        resolved_from_component.to, from_topic
                    )
            elif self.pipeline:
                # read from previous component
                prev_component = self.pipeline.last
                enriched_component.weave_from_topics(prev_component.to)
            self.pipeline.add(enriched_component)

    def enrich_component(
        self,
        component: PipelineComponent,
    ) -> PipelineComponent:
        """Enrich a pipeline component with env-specific config and substitute variables.

        :param component: Component to be enriched
        :returns: Enriched component
        """
        component.validate_ = True
        env_component_as_dict = update_nested_pair(
            self.env_components_index.get(component.name, {}),
            component.model_dump(mode="json", by_alias=True),
        )

        component_data = self.substitute_in_component(env_component_as_dict)

        component_class = type(component)
        return component_class(
            enrich=False,
            config=self.config,
            handlers=self.handlers,
            **component_data,
        )

    def substitute_in_component(self, component_as_dict: dict) -> dict:
        """Substitute all $-placeholders in a component in dict representation.

        :param component_as_dict: Component represented as dict
        :return: Updated component
        """
        config = self.config
        # Leftover variables that were previously introduced in the component by the substitution
        # functions, still hardcoded, because of their names.
        # TODO(Ivan Yordanov): Get rid of them
        substitution_hardcoded = {
            "error_topic_name": config.topic_name_config.default_error_topic_name,
            "output_topic_name": config.topic_name_config.default_output_topic_name,
        }
        component_substitution = generate_substitution(
            component_as_dict,
            "component",
            substitution_hardcoded,
            separator=".",
        )
        substitution = generate_substitution(
            config.model_dump(mode="json"),
            existing_substitution=component_substitution,
            separator=".",
        )

        return json.loads(
            substitute_nested(
                json.dumps(component_as_dict),
                **update_nested_pair(substitution, ENV),
            )
        )

    @staticmethod
    def pipeline_filename_environment(pipeline_path: Path, environment: str) -> Path:
        """Add the environment name from the KpopsConfig to the pipeline.yaml path.

        :param pipeline_path: Path to pipeline.yaml file
        :param environment: Environment name
        :returns: An absolute path to the pipeline_<environment>.yaml
        """
        return pipeline_path.with_stem(f"{pipeline_path.stem}_{environment}")

    @staticmethod
    def set_pipeline_name_env_vars(base_dir: Path, path: Path) -> None:
        """Set the environment variable pipeline_name relative to the given base_dir.

        Moreover, for each sub-path an environment variable is set.
        For example, for a given path ./data/v1/dev/pipeline.yaml the pipeline_name would be
        set to data-v1-dev. Then the sub environment variables are set:

        pipeline_name_0 = data
        pipeline_name_1 = v1
        pipeline_name_2 = dev

        :param base_dir: Base directory to the pipeline files
        :param path: Path to pipeline.yaml file
        """
        path_without_file = path.resolve().relative_to(base_dir.resolve()).parts[:-1]
        if not path_without_file:
            msg = "The pipeline-base-dir should not equal the pipeline-path"
            raise ValueError(msg)
        pipeline_name = "-".join(path_without_file)
        ENV["pipeline_name"] = pipeline_name
        for level, parent in enumerate(path_without_file):
            ENV[f"pipeline_name_{level}"] = parent

    @staticmethod
    def set_environment_name(environment: str | None) -> None:
        """Set the environment name.

        It will be used to find environment-specific pipeline definitions,
        defaults and configs.

        :param environment: Environment name
        """
        if environment is not None:
            ENV["environment"] = environment<|MERGE_RESOLUTION|>--- conflicted
+++ resolved
@@ -66,13 +66,8 @@
             self.__add_output(output_topic, component.id)
 
     def add(self, component: PipelineComponent) -> None:
-<<<<<<< HEAD
-        self._populate_component_name(component)
         self.components.append(component)
         self.__add_to_graph(component)
-=======
-        self.root.append(component)
->>>>>>> 1547ecaa
 
     def __bool__(self) -> bool:
         return bool(self.components)
