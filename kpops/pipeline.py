--- conflicted
+++ resolved
@@ -192,20 +192,6 @@
             msg = "Pipeline is not a valid DAG."
             raise ValueError(msg)
 
-<<<<<<< HEAD
-    def validate(self) -> None:  # pyright: ignore [reportIncompatibleMethodOverride]
-        self.__validate_graph()
-
-    def __add_output(self, topic_id: str, source: str) -> None:
-        self.graph.add_node(topic_id)
-        self.graph.add_edge(source, topic_id)
-
-    def __add_input(self, topic_id: str, target: str) -> None:
-        self.graph.add_node(topic_id)
-        self.graph.add_edge(topic_id, target)
-
-=======
->>>>>>> b90b05d8
 
 def create_env_components_index(
     environment_components: list[dict[str, Any]],
