--- conflicted
+++ resolved
@@ -3,12 +3,8 @@
 from pathlib import Path
 from typing import TYPE_CHECKING, Any
 
-<<<<<<< HEAD
 from pydantic import AliasChoices, Field
 from pydantic_settings import BaseSettings, PydanticBaseSettingsSource
-=======
-from pydantic import BaseConfig, BaseSettings, Field
->>>>>>> 74dd3735
 
 from kpops.cli.settings_sources import YamlConfigSettingsSource
 from kpops.component_handlers.helm_wrapper.model import HelmConfig, HelmDiffConfig
@@ -38,13 +34,8 @@
     """Pipeline configuration unrelated to the components."""
 
     defaults_path: Path = Field(
-<<<<<<< HEAD
         default=Path("."),
         examples=["defaults", "."],
-=======
-        default=Path(),
-        example="defaults",
->>>>>>> 74dd3735
         description="The path to the folder containing the defaults.yaml file and the environment defaults files. "
         "Paths can either be absolute or relative to `config.yaml`",
     )
@@ -120,7 +111,6 @@
         description="Whether to retain clean up jobs in the cluster or uninstall the, after completion.",
     )
 
-<<<<<<< HEAD
     @classmethod
     def settings_customise_sources(
         cls,
@@ -136,36 +126,4 @@
             dotenv_settings,
             env_settings,
             file_secret_settings,
-        )
-=======
-    class Config(BaseConfig):
-        config_path = Path("config.yaml")
-        env_file = ".env"
-        env_file_encoding = "utf-8"
-
-        @classmethod
-        def customise_sources(
-            cls,
-            init_settings: SettingsSourceCallable,
-            env_settings: SettingsSourceCallable,
-            file_secret_settings: SettingsSourceCallable,
-        ) -> tuple[
-            SettingsSourceCallable | Callable[[PipelineConfig], dict[str, Any]], ...
-        ]:
-            return (
-                env_settings,
-                init_settings,
-                yaml_config_settings_source,
-                file_secret_settings,
-            )
-
-
-def yaml_config_settings_source(settings: PipelineConfig) -> dict[str, Any]:
-    path_to_config = settings.Config.config_path
-    if path_to_config.exists():
-        if isinstance(source := load_yaml_file(path_to_config), dict):
-            return source
-        err_msg = f"{path_to_config} must be a mapping."
-        raise TypeError(err_msg)
-    return {}
->>>>>>> 74dd3735
+        )