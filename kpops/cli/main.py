from __future__ import annotations

import logging
from enum import Enum
from pathlib import Path
from typing import TYPE_CHECKING, Iterator, Optional

import dtyper
import typer

from kpops import __version__
from kpops.cli.custom_formatter import CustomFormatter
from kpops.cli.pipeline_config import ENV_PREFIX, PipelineConfig
from kpops.cli.registry import Registry
from kpops.component_handlers import ComponentHandlers
from kpops.component_handlers.kafka_connect.kafka_connect_handler import (
    KafkaConnectHandler,
)
from kpops.component_handlers.schema_handler.schema_handler import SchemaHandler
from kpops.component_handlers.topic.handler import TopicHandler
from kpops.component_handlers.topic.proxy_wrapper import ProxyWrapper
from kpops.pipeline_generator.pipeline import Pipeline
from kpops.utils.gen_schema import SchemaScope, gen_config_schema, gen_pipeline_schema

if TYPE_CHECKING:
    from kpops.components.base_components import PipelineComponent

LOG_DIVIDER = "#" * 100

app = dtyper.Typer(pretty_exceptions_enable=False)

BASE_DIR_PATH_OPTION: Path = typer.Option(
    default=Path("."),
    exists=True,
    dir_okay=True,
    file_okay=False,
    envvar=f"{ENV_PREFIX}PIPELINE_BASE_DIR",
    help="Base directory to the pipelines (default is current working directory)",
)

DEFAULT_PATH_OPTION: Optional[Path] = typer.Option(
    default=None,
    exists=True,
    dir_okay=True,
    file_okay=False,
    envvar=f"{ENV_PREFIX}DEFAULT_PATH",
    help="Path to defaults folder",
)

CONFIG_PATH_OPTION: Path = typer.Option(
    default=Path("config.yaml"),
    exists=False,
    dir_okay=False,
    file_okay=True,
    readable=True,
    envvar=f"{ENV_PREFIX}CONFIG_PATH",
    help="Path to the config.yaml file",
)

PIPELINE_PATH_ARG: Path = typer.Argument(
    default=...,
    exists=True,
    file_okay=True,
    dir_okay=False,
    readable=True,
    envvar=f"{ENV_PREFIX}PIPELINE_PATH",
    help="Path to YAML with pipeline definition",
)

PIPELINE_STEPS: str | None = typer.Option(
    default=None,
    envvar=f"{ENV_PREFIX}PIPELINE_STEPS",
    help="Comma separated list of steps to apply the command on",
)

DRY_RUN: bool = typer.Option(
    True,
    "--dry-run/--execute",
    help="Whether to dry run the command or execute it",
)


class FilterType(str, Enum):
    INCLUDE = "include"
    EXCLUDE = "exclude"


FILTER_TYPE: FilterType = typer.Option(
    default=FilterType.INCLUDE.value,
    case_sensitive=False,
    help="If the --steps option should include/exclude the steps",
)

<<<<<<< HEAD
=======
VERBOSE_OPTION = typer.Option(False, help="Enable verbose printing")
>>>>>>> e642e53c

COMPONENTS_MODULES: str | None = typer.Argument(
    default=None,
    help="Custom Python module containing your project-specific components",
)

logger = logging.getLogger()
logging.getLogger("httpx").setLevel(logging.WARNING)
stream_handler = logging.StreamHandler()
stream_handler.setFormatter(CustomFormatter())
logger.addHandler(stream_handler)

log = logging.getLogger("")


def setup_pipeline(
    pipeline_base_dir: Path,
    pipeline_path: Path,
    components_module: str | None,
    pipeline_config: PipelineConfig,
) -> Pipeline:
    registry = Registry()
    if components_module:
        registry.find_components(components_module)
    registry.find_components("kpops.components")

    handlers = setup_handlers(components_module, pipeline_config)
    return Pipeline.load_from_yaml(
        pipeline_base_dir, pipeline_path, registry, pipeline_config, handlers
    )


def setup_handlers(
    components_module: str | None, config: PipelineConfig
) -> ComponentHandlers:
    schema_handler = SchemaHandler.load_schema_handler(components_module, config)
    connector_handler = KafkaConnectHandler.from_pipeline_config(config)
    proxy_wrapper = ProxyWrapper(config)
    topic_handler = TopicHandler(proxy_wrapper)

    return ComponentHandlers(schema_handler, connector_handler, topic_handler)


def setup_logging_level(verbose: bool):
    logging.getLogger().setLevel(logging.DEBUG if verbose else logging.INFO)


def parse_steps(steps: str) -> set[str]:
    return set(steps.split(","))


def get_step_names(steps_to_apply: list[PipelineComponent]) -> list[str]:
    return [step.name.removeprefix(step.prefix) for step in steps_to_apply]


def filter_steps_to_apply(
    pipeline: Pipeline, steps: set[str], filter_type: FilterType
) -> list[PipelineComponent]:
    def is_in_steps(component: PipelineComponent) -> bool:
        return component.name.removeprefix(component.prefix) in steps

    log.debug(
        f"KPOPS_PIPELINE_STEPS is defined with values: {steps} and filter type of {filter_type.value}"
    )
    filtered_steps = [
        component
        for component in pipeline
        if (
            is_in_steps(component)
            if filter_type is FilterType.INCLUDE
            else not is_in_steps(component)
        )
    ]
    operation = "Including" if filter_type is FilterType.INCLUDE else "Excluding"
    log.info(f"{operation} the following steps: {get_step_names(filtered_steps)}")
    return filtered_steps


def get_steps_to_apply(
    pipeline: Pipeline, steps: str | None, filter_type: FilterType
) -> list[PipelineComponent]:
    if steps:
        return filter_steps_to_apply(pipeline, parse_steps(steps), filter_type)
    return list(pipeline)


def reverse_pipeline_steps(
    pipeline: Pipeline, steps: str | None, filter_type: FilterType
) -> Iterator[PipelineComponent]:
    return reversed(get_steps_to_apply(pipeline, steps, filter_type))


def log_action(action: str, pipeline_component: PipelineComponent):
    log.info("\n")
    log.info(LOG_DIVIDER)
    log.info(f"{action} {pipeline_component.name}")
    log.info(LOG_DIVIDER)
    log.info("\n")


def create_pipeline_config(
    config: Path, defaults: Optional[Path], verbose: bool
) -> PipelineConfig:
    setup_logging_level(verbose)
    PipelineConfig.Config.config_path = config
    if defaults:
        pipeline_config = PipelineConfig(defaults_path=defaults)
    else:
        pipeline_config = PipelineConfig()
        pipeline_config.defaults_path = config.parent / pipeline_config.defaults_path
    return pipeline_config


@app.command(  # pyright: ignore[reportGeneralTypeIssues] https://github.com/rec/dtyper/issues/8
    help="""
    Generate json schema.

    The schemas can be used to enable support for kpops files in a text editor.
    """
)
def schema(
    scope: SchemaScope = typer.Argument(
        ...,
        show_default=False,
        help="""
        Scope of the generated schema
        \n\n\n
        pipeline: Schema of PipelineComponents. Includes the built-in kpops components by default. To include custom components, provide [COMPONENTS_MODULES].
        \n\n\n
        config: Schema of PipelineConfig.""",
    ),
    components_module: Optional[str] = COMPONENTS_MODULES,
    include_stock_components: bool = typer.Option(
        default=True, help="Include the built-in KPOps components."
    ),
) -> None:
    match scope:
        case SchemaScope.PIPELINE:
            gen_pipeline_schema(components_module, include_stock_components)
        case SchemaScope.CONFIG:
            gen_config_schema()


@app.command(  # pyright: ignore[reportGeneralTypeIssues] https://github.com/rec/dtyper/issues/8
    help="Enriches pipelines steps with defaults. The output is used as input for the deploy/destroy/... commands."
)
def generate(
    pipeline_path: Path = PIPELINE_PATH_ARG,
    components_module: Optional[str] = COMPONENTS_MODULES,
    pipeline_base_dir: Path = BASE_DIR_PATH_OPTION,
    defaults: Optional[Path] = DEFAULT_PATH_OPTION,
    config: Path = CONFIG_PATH_OPTION,
    verbose: bool = VERBOSE_OPTION,
    template: bool = typer.Option(False, help="Run Helm template"),
    steps: Optional[str] = PIPELINE_STEPS,
    filter_type: FilterType = FILTER_TYPE,
    api_version: Optional[str] = typer.Option(
        None, help="Kubernetes API version used for Capabilities.APIVersions"
    ),
    ca_file: Optional[str] = typer.Option(
        None, help="Verify certificates of HTTPS-enabled servers using this CA bundle"
    ),
    cert_file: Optional[str] = typer.Option(
        None, help="Identify HTTPS client using this SSL certificate file"
    ),
) -> Pipeline:
    pipeline_config = create_pipeline_config(config, defaults, verbose)
    pipeline = setup_pipeline(
        pipeline_base_dir, pipeline_path, components_module, pipeline_config
    )
    pipeline.print_yaml()

    if template:
        steps_to_apply = get_steps_to_apply(pipeline, steps, filter_type)
        for component in steps_to_apply:
            component.template(api_version, ca_file, cert_file)
    elif cert_file or ca_file or api_version or steps:
        log.warning(
            "The following flags are considered only when `--template` is set: \n \
                '--cert-file'\n \
                '--ca-file'\n \
                '--api-version'\n \
                '--steps'"
        )

    return pipeline


@app.command(
    help="Deploy pipeline steps"
)  # pyright: ignore[reportGeneralTypeIssues] https://github.com/rec/dtyper/issues/8
def deploy(
    pipeline_path: Path = PIPELINE_PATH_ARG,
    components_module: Optional[str] = COMPONENTS_MODULES,
    pipeline_base_dir: Path = BASE_DIR_PATH_OPTION,
    defaults: Optional[Path] = DEFAULT_PATH_OPTION,
    config: Path = CONFIG_PATH_OPTION,
    dry_run: bool = DRY_RUN,
    verbose: bool = VERBOSE_OPTION,
    steps: Optional[str] = PIPELINE_STEPS,
    filter_type: FilterType = FILTER_TYPE,
):
    pipeline_config = create_pipeline_config(config, defaults, verbose)
    pipeline = setup_pipeline(
        pipeline_base_dir, pipeline_path, components_module, pipeline_config
    )

    steps_to_apply = get_steps_to_apply(pipeline, steps, filter_type)
    for component in steps_to_apply:
        log_action("Deploy", component)
        component.deploy(dry_run)


@app.command(
    help="Destroy pipeline steps"
)  # pyright: ignore[reportGeneralTypeIssues] https://github.com/rec/dtyper/issues/8
def destroy(
    pipeline_path: Path = PIPELINE_PATH_ARG,
    components_module: Optional[str] = COMPONENTS_MODULES,
    pipeline_base_dir: Path = BASE_DIR_PATH_OPTION,
    defaults: Optional[Path] = DEFAULT_PATH_OPTION,
    config: Path = CONFIG_PATH_OPTION,
    steps: Optional[str] = PIPELINE_STEPS,
    filter_type: FilterType = FILTER_TYPE,
    dry_run: bool = DRY_RUN,
    verbose: bool = VERBOSE_OPTION,
):
    pipeline_config = create_pipeline_config(config, defaults, verbose)
    pipeline = setup_pipeline(
        pipeline_base_dir, pipeline_path, components_module, pipeline_config
    )
    pipeline_steps = reverse_pipeline_steps(pipeline, steps, filter_type)
    for component in pipeline_steps:
        log_action("Destroy", component)
        component.destroy(dry_run)


@app.command(
    help="Reset pipeline steps"
)  # pyright: ignore[reportGeneralTypeIssues] https://github.com/rec/dtyper/issues/8
def reset(
    pipeline_path: Path = PIPELINE_PATH_ARG,
    components_module: Optional[str] = COMPONENTS_MODULES,
    pipeline_base_dir: Path = BASE_DIR_PATH_OPTION,
    defaults: Optional[Path] = DEFAULT_PATH_OPTION,
    config: Path = CONFIG_PATH_OPTION,
    steps: Optional[str] = PIPELINE_STEPS,
    filter_type: FilterType = FILTER_TYPE,
    dry_run: bool = DRY_RUN,
    verbose: bool = VERBOSE_OPTION,
):
    pipeline_config = create_pipeline_config(config, defaults, verbose)
    pipeline = setup_pipeline(
        pipeline_base_dir, pipeline_path, components_module, pipeline_config
    )
    pipeline_steps = reverse_pipeline_steps(pipeline, steps, filter_type)
    for component in pipeline_steps:
        log_action("Reset", component)
        component.destroy(dry_run)
        component.reset(dry_run)


@app.command(
    help="Clean pipeline steps"
)  # pyright: ignore[reportGeneralTypeIssues] https://github.com/rec/dtyper/issues/8
def clean(
    pipeline_path: Path = PIPELINE_PATH_ARG,
    components_module: Optional[str] = COMPONENTS_MODULES,
    pipeline_base_dir: Path = BASE_DIR_PATH_OPTION,
    defaults: Optional[Path] = DEFAULT_PATH_OPTION,
    config: Path = CONFIG_PATH_OPTION,
    steps: Optional[str] = PIPELINE_STEPS,
    filter_type: FilterType = FILTER_TYPE,
    dry_run: bool = DRY_RUN,
    verbose: bool = VERBOSE_OPTION,
):
    pipeline_config = create_pipeline_config(config, defaults, verbose)
    pipeline = setup_pipeline(
        pipeline_base_dir, pipeline_path, components_module, pipeline_config
    )
    pipeline_steps = reverse_pipeline_steps(pipeline, steps, filter_type)
    for component in pipeline_steps:
        log_action("Clean", component)
        component.destroy(dry_run)
        component.clean(dry_run)


def version_callback(show_version: bool) -> None:
    if show_version:
        typer.echo(f"KPOps {__version__}")
        raise typer.Exit()


@app.callback()
def main(
    version: bool = typer.Option(
        False,
        "--version",
        "-V",
        help="Print KPOps version",
        callback=version_callback,
        is_eager=True,
    ),
):
    ...


if __name__ == "__main__":
    app()<|MERGE_RESOLUTION|>--- conflicted
+++ resolved
@@ -91,10 +91,7 @@
     help="If the --steps option should include/exclude the steps",
 )
 
-<<<<<<< HEAD
-=======
 VERBOSE_OPTION = typer.Option(False, help="Enable verbose printing")
->>>>>>> e642e53c
 
 COMPONENTS_MODULES: str | None = typer.Argument(
     default=None,
