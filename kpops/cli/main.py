--- conflicted
+++ resolved
@@ -129,16 +129,9 @@
         registry.find_components(kpops_config.components_module)
     registry.find_components("kpops.components")
 
-<<<<<<< HEAD
     handlers = setup_handlers(kpops_config)
-    return Pipeline.load_from_yaml(
-        pipeline_path, environment, registry, kpops_config, handlers
-    )
-=======
-    handlers = setup_handlers(components_module, kpops_config)
     parser = PipelineGenerator(kpops_config, registry, handlers)
-    return parser.load_yaml(pipeline_base_dir, pipeline_path, environment)
->>>>>>> f95afe23
+    return parser.load_yaml(pipeline_path, environment)
 
 
 def setup_handlers(config: KpopsConfig) -> ComponentHandlers:
