from __future__ import annotations

import asyncio
import logging
from pathlib import Path
from typing import TYPE_CHECKING, Optional

import dtyper
import typer

from kpops import __version__
from kpops.cli.custom_formatter import CustomFormatter
from kpops.cli.options import FilterType
from kpops.cli.registry import Registry
from kpops.component_handlers import ComponentHandlers
from kpops.component_handlers.kafka_connect.kafka_connect_handler import (
    KafkaConnectHandler,
)
from kpops.component_handlers.schema_handler.schema_handler import SchemaHandler
from kpops.component_handlers.topic.handler import TopicHandler
from kpops.component_handlers.topic.proxy_wrapper import ProxyWrapper
from kpops.components.base_components.models.resource import Resource
from kpops.config import ENV_PREFIX, KpopsConfig
from kpops.pipeline import ComponentFilterPredicate, Pipeline, PipelineGenerator
from kpops.utils.gen_schema import (
    SchemaScope,
    gen_config_schema,
    gen_defaults_schema,
    gen_pipeline_schema,
)
from kpops.utils.pydantic import YamlConfigSettingsSource
from kpops.utils.yaml import print_yaml

if TYPE_CHECKING:
    from kpops.components.base_components import PipelineComponent


LOG_DIVIDER = "#" * 100

app = dtyper.Typer(pretty_exceptions_enable=False)

DOTENV_PATH_OPTION: Optional[list[Path]] = typer.Option(
    default=None,
    exists=True,
    dir_okay=False,
    file_okay=True,
    envvar=f"{ENV_PREFIX}DOTENV_PATH",
    help=(
        "Path to dotenv file. Multiple files can be provided. "
        "The files will be loaded in order, with each file overriding the previous one."
    ),
)

CONFIG_PATH_OPTION: Path = typer.Option(
    default=Path(),
    exists=True,
    dir_okay=True,
    file_okay=False,
    readable=True,
    envvar=f"{ENV_PREFIX}CONFIG_PATH",
    help="Path to the dir containing config.yaml files",
)

PIPELINE_PATH_ARG: Path = typer.Argument(
    default=...,
    exists=True,
    file_okay=True,
    dir_okay=False,
    readable=True,
    envvar=f"{ENV_PREFIX}PIPELINE_PATH",
    help="Path to YAML with pipeline definition",
)

PIPELINE_STEPS: str | None = typer.Option(
    default=None,
    envvar=f"{ENV_PREFIX}PIPELINE_STEPS",
    help="Comma separated list of steps to apply the command on",
)

DRY_RUN: bool = typer.Option(
    True,
    "--dry-run/--execute",
    help="Whether to dry run the command or execute it",
)

PARALLEL: bool = typer.Option(
    False,
    "--parallel/--no-parallel",
    rich_help_panel="EXPERIMENTAL: features in preview, not production-ready",
    help="Enable or disable parallel execution of pipeline steps. If enabled, multiple steps can be processed concurrently. If disabled, steps will be processed sequentially.",
)


FILTER_TYPE: FilterType = typer.Option(
    default=FilterType.INCLUDE,
    case_sensitive=False,
    help="Whether the --steps option should include/exclude the steps",
)

OUTPUT_OPTION = typer.Option(True, help="Enable output printing")
VERBOSE_OPTION = typer.Option(False, help="Enable verbose printing")

ENVIRONMENT: str | None = typer.Option(
    default=None,
    envvar=f"{ENV_PREFIX}ENVIRONMENT",
    help=(
        "The environment you want to generate and deploy the pipeline to. "
        "Suffix your environment files with this value (e.g. defaults_development.yaml for environment=development). "
    ),
)

logger = logging.getLogger()
logging.getLogger("httpx").setLevel(logging.WARNING)
stream_handler = logging.StreamHandler()
stream_handler.setFormatter(CustomFormatter())
logger.addHandler(stream_handler)

log = logging.getLogger("")


def setup_pipeline(
    pipeline_path: Path,
    kpops_config: KpopsConfig,
    environment: str | None,
) -> Pipeline:
    registry = Registry()
    if kpops_config.components_module:
        registry.find_components(kpops_config.components_module)
    registry.find_components("kpops.components")

    handlers = setup_handlers(kpops_config)
    parser = PipelineGenerator(kpops_config, registry, handlers)
    return parser.load_yaml(pipeline_path, environment)


def setup_handlers(config: KpopsConfig) -> ComponentHandlers:
    schema_handler = SchemaHandler.load_schema_handler(config)
    connector_handler = KafkaConnectHandler.from_kpops_config(config)
    proxy_wrapper = ProxyWrapper(config.kafka_rest)
    topic_handler = TopicHandler(proxy_wrapper)

    return ComponentHandlers(schema_handler, connector_handler, topic_handler)


def setup_logging_level(verbose: bool):
    logging.getLogger().setLevel(logging.DEBUG if verbose else logging.INFO)


def parse_steps(steps: str) -> set[str]:
    return set(steps.split(","))


def is_in_steps(component: PipelineComponent, component_names: set[str]) -> bool:
    return component.name in component_names


def create_default_step_names_filter_predicate(
    component_names: set[str], filter_type: FilterType
) -> ComponentFilterPredicate:
    def predicate(component: PipelineComponent) -> bool:
        match filter_type, is_in_steps(component, component_names):
            case (FilterType.INCLUDE, False) | (FilterType.EXCLUDE, True):
                return False
            case _:
                return True

    return predicate


def log_action(action: str, pipeline_component: PipelineComponent):
    log.info("\n")
    log.info(LOG_DIVIDER)
    log.info(f"{action} {pipeline_component.name}")
    log.info(LOG_DIVIDER)
    log.info("\n")


def create_kpops_config(
    config: Path,
    dotenv: list[Path] | None = None,
    environment: str | None = None,
    verbose: bool = False,
) -> KpopsConfig:
    setup_logging_level(verbose)
    YamlConfigSettingsSource.config_dir = config
    YamlConfigSettingsSource.environment = environment
    return KpopsConfig(
        _env_file=dotenv  # pyright: ignore[reportGeneralTypeIssues]
    )


@app.command(  # pyright: ignore[reportGeneralTypeIssues] https://github.com/rec/dtyper/issues/8
    help="""
    Generate JSON schema.

    The schemas can be used to enable support for KPOps files in a text editor.
    """
)
def schema(
    scope: SchemaScope = typer.Argument(
        ...,
        show_default=False,
        help="""
        Scope of the generated schema
        \n\n\n
        pipeline: Schema of PipelineComponents. Includes the built-in KPOps components by default. To include custom components, provide components module in config.
        \n\n\n
        config: Schema of KpopsConfig.""",
    ),
    config: Path = CONFIG_PATH_OPTION,
    include_stock_components: bool = typer.Option(
        default=True, help="Include the built-in KPOps components."
    ),
) -> None:
    match scope:
        case SchemaScope.PIPELINE:
            kpops_config = create_kpops_config(config)
            gen_pipeline_schema(
                kpops_config.components_module, include_stock_components
            )
        case SchemaScope.DEFAULTS:
            kpops_config = create_kpops_config(config)
            gen_defaults_schema(
                kpops_config.components_module, include_stock_components
            )
        case SchemaScope.CONFIG:
            gen_config_schema()


@app.command(  # pyright: ignore[reportGeneralTypeIssues] https://github.com/rec/dtyper/issues/8
    short_help="Generate enriched pipeline representation",
    help="Enrich pipeline steps with defaults. The enriched pipeline is used for all KPOps operations (deploy, destroy, ...).",
)
def generate(
    pipeline_path: Path = PIPELINE_PATH_ARG,
    dotenv: Optional[list[Path]] = DOTENV_PATH_OPTION,
    config: Path = CONFIG_PATH_OPTION,
    output: bool = OUTPUT_OPTION,
    steps: Optional[str] = PIPELINE_STEPS,
    filter_type: FilterType = FILTER_TYPE,
    environment: Optional[str] = ENVIRONMENT,
    verbose: bool = VERBOSE_OPTION,
) -> Pipeline:
    kpops_config = create_kpops_config(
        config,
        dotenv,
        environment,
        verbose,
    )

    pipeline = setup_pipeline(pipeline_path, kpops_config, environment)

    if steps:
        component_names = parse_steps(steps)
        log.debug(
            f"KPOPS_PIPELINE_STEPS is defined with values: {component_names} and filter type of {filter_type.value}"
        )

        predicate = create_default_step_names_filter_predicate(
            component_names, filter_type
        )
        pipeline.filter(predicate)

        def get_step_names(steps_to_apply: list[PipelineComponent]) -> list[str]:
            return [step.name for step in steps_to_apply]

        log.info(f"Filtered pipeline:\n{get_step_names(pipeline.components)}")
    if output:
        print_yaml(pipeline.to_yaml())
    return pipeline


@app.command(  # pyright: ignore[reportGeneralTypeIssues] https://github.com/rec/dtyper/issues/8
    short_help="Render final resource representation",
    help="In addition to generate, render final resource representation for each pipeline step, e.g. Kubernetes manifests.",
)
def manifest(
    pipeline_path: Path = PIPELINE_PATH_ARG,
    dotenv: Optional[list[Path]] = DOTENV_PATH_OPTION,
    config: Path = CONFIG_PATH_OPTION,
    output: bool = OUTPUT_OPTION,
    steps: Optional[str] = PIPELINE_STEPS,
    filter_type: FilterType = FILTER_TYPE,
    environment: Optional[str] = ENVIRONMENT,
    verbose: bool = VERBOSE_OPTION,
) -> list[Resource]:
    pipeline = generate(
        pipeline_path=pipeline_path,
        dotenv=dotenv,
        config=config,
        output=False,
        steps=steps,
        filter_type=filter_type,
        environment=environment,
        verbose=verbose,
    )
    resources: list[Resource] = []
    for component in pipeline.components:
        resource = component.manifest()
        resources.append(resource)
        if output:
            for manifest in resource:
                print_yaml(manifest)
    return resources


@app.command(help="Deploy pipeline steps")  # pyright: ignore[reportGeneralTypeIssues] https://github.com/rec/dtyper/issues/8
def deploy(
    pipeline_path: Path = PIPELINE_PATH_ARG,
    dotenv: Optional[list[Path]] = DOTENV_PATH_OPTION,
    config: Path = CONFIG_PATH_OPTION,
    steps: Optional[str] = PIPELINE_STEPS,
    filter_type: FilterType = FILTER_TYPE,
    environment: Optional[str] = ENVIRONMENT,
    dry_run: bool = DRY_RUN,
    verbose: bool = VERBOSE_OPTION,
    parallel: bool = PARALLEL,
):
    pipeline = generate(
        pipeline_path=pipeline_path,
        dotenv=dotenv,
        defaults=defaults,
        config=config,
        output=False,
        steps=steps,
        filter_type=filter_type,
        environment=environment,
        verbose=verbose,
    )

    async def deploy_runner(component: PipelineComponent):
        log_action("Deploy", component)
        await component.deploy(dry_run)

    async def async_deploy():
<<<<<<< HEAD
        kpops_config = create_kpops_config(
            config,
            dotenv,
            environment,
            verbose,
        )
        pipeline = setup_pipeline(pipeline_path, kpops_config, environment)

=======
>>>>>>> 2edbb7b5
        if parallel:
            pipeline_tasks = pipeline.build_execution_graph(deploy_runner)
            await pipeline_tasks
        else:
            for component in pipeline.components:
                await deploy_runner(component)

    asyncio.run(async_deploy())


@app.command(help="Destroy pipeline steps")  # pyright: ignore[reportGeneralTypeIssues] https://github.com/rec/dtyper/issues/8
def destroy(
    pipeline_path: Path = PIPELINE_PATH_ARG,
    dotenv: Optional[list[Path]] = DOTENV_PATH_OPTION,
    config: Path = CONFIG_PATH_OPTION,
    steps: Optional[str] = PIPELINE_STEPS,
    filter_type: FilterType = FILTER_TYPE,
    environment: Optional[str] = ENVIRONMENT,
    dry_run: bool = DRY_RUN,
    verbose: bool = VERBOSE_OPTION,
    parallel: bool = PARALLEL,
):
    pipeline = generate(
        pipeline_path=pipeline_path,
        dotenv=dotenv,
        defaults=defaults,
        config=config,
        output=False,
        steps=steps,
        filter_type=filter_type,
        environment=environment,
        verbose=verbose,
    )

    async def destroy_runner(component: PipelineComponent):
        log_action("Destroy", component)
        await component.destroy(dry_run)

    async def async_destroy():
<<<<<<< HEAD
        kpops_config = create_kpops_config(
            config,
            dotenv,
            environment,
            verbose,
        )

        pipeline = setup_pipeline(pipeline_path, kpops_config, environment)

=======
>>>>>>> 2edbb7b5
        if parallel:
            pipeline_tasks = pipeline.build_execution_graph(
                destroy_runner, reverse=True
            )
            await pipeline_tasks
        else:
            for component in reversed(pipeline.components):
                await destroy_runner(component)

    asyncio.run(async_destroy())


@app.command(help="Reset pipeline steps")  # pyright: ignore[reportGeneralTypeIssues] https://github.com/rec/dtyper/issues/8
def reset(
    pipeline_path: Path = PIPELINE_PATH_ARG,
    dotenv: Optional[list[Path]] = DOTENV_PATH_OPTION,
    config: Path = CONFIG_PATH_OPTION,
    steps: Optional[str] = PIPELINE_STEPS,
    filter_type: FilterType = FILTER_TYPE,
    environment: Optional[str] = ENVIRONMENT,
    dry_run: bool = DRY_RUN,
    verbose: bool = VERBOSE_OPTION,
    parallel: bool = PARALLEL,
):
    pipeline = generate(
        pipeline_path=pipeline_path,
        dotenv=dotenv,
        defaults=defaults,
        config=config,
        output=False,
        steps=steps,
        filter_type=filter_type,
        environment=environment,
        verbose=verbose,
    )

    async def reset_runner(component: PipelineComponent):
        await component.destroy(dry_run)
        log_action("Reset", component)
        await component.reset(dry_run)

    async def async_reset():
<<<<<<< HEAD
        kpops_config = create_kpops_config(
            config,
            dotenv,
            environment,
            verbose,
        )
        pipeline = setup_pipeline(pipeline_path, kpops_config, environment)
=======
>>>>>>> 2edbb7b5
        if parallel:
            pipeline_tasks = pipeline.build_execution_graph(reset_runner, reverse=True)
            await pipeline_tasks
        else:
            for component in pipeline.components:
                await reset_runner(component)

    asyncio.run(async_reset())


@app.command(help="Clean pipeline steps")  # pyright: ignore[reportGeneralTypeIssues] https://github.com/rec/dtyper/issues/8
def clean(
    pipeline_path: Path = PIPELINE_PATH_ARG,
    dotenv: Optional[list[Path]] = DOTENV_PATH_OPTION,
    config: Path = CONFIG_PATH_OPTION,
    steps: Optional[str] = PIPELINE_STEPS,
    filter_type: FilterType = FILTER_TYPE,
    environment: Optional[str] = ENVIRONMENT,
    dry_run: bool = DRY_RUN,
    verbose: bool = VERBOSE_OPTION,
    parallel: bool = PARALLEL,
):
    pipeline = generate(
        pipeline_path=pipeline_path,
        dotenv=dotenv,
        defaults=defaults,
        config=config,
        output=False,
        steps=steps,
        filter_type=filter_type,
        environment=environment,
        verbose=verbose,
    )

    async def clean_runner(component: PipelineComponent):
        await component.destroy(dry_run)
        log_action("Clean", component)
        await component.clean(dry_run)

    async def async_clean():
<<<<<<< HEAD
        kpops_config = create_kpops_config(
            config,
            dotenv,
            environment,
            verbose,
        )
        pipeline = setup_pipeline(pipeline_path, kpops_config, environment)
=======
>>>>>>> 2edbb7b5
        if parallel:
            pipeline_tasks = pipeline.build_execution_graph(clean_runner, reverse=True)
            await pipeline_tasks
        else:
            for component in pipeline.components:
                await clean_runner(component)

    asyncio.run(async_clean())


def version_callback(show_version: bool) -> None:
    if show_version:
        typer.echo(f"KPOps {__version__}")
        raise typer.Exit


@app.callback()
def main(
    version: bool = typer.Option(
        False,
        "--version",
        "-V",
        help="Print KPOps version",
        callback=version_callback,
        is_eager=True,
    ),
):
    ...


if __name__ == "__main__":
    app()<|MERGE_RESOLUTION|>--- conflicted
+++ resolved
@@ -319,7 +319,6 @@
     pipeline = generate(
         pipeline_path=pipeline_path,
         dotenv=dotenv,
-        defaults=defaults,
         config=config,
         output=False,
         steps=steps,
@@ -333,17 +332,6 @@
         await component.deploy(dry_run)
 
     async def async_deploy():
-<<<<<<< HEAD
-        kpops_config = create_kpops_config(
-            config,
-            dotenv,
-            environment,
-            verbose,
-        )
-        pipeline = setup_pipeline(pipeline_path, kpops_config, environment)
-
-=======
->>>>>>> 2edbb7b5
         if parallel:
             pipeline_tasks = pipeline.build_execution_graph(deploy_runner)
             await pipeline_tasks
@@ -369,7 +357,6 @@
     pipeline = generate(
         pipeline_path=pipeline_path,
         dotenv=dotenv,
-        defaults=defaults,
         config=config,
         output=False,
         steps=steps,
@@ -383,18 +370,6 @@
         await component.destroy(dry_run)
 
     async def async_destroy():
-<<<<<<< HEAD
-        kpops_config = create_kpops_config(
-            config,
-            dotenv,
-            environment,
-            verbose,
-        )
-
-        pipeline = setup_pipeline(pipeline_path, kpops_config, environment)
-
-=======
->>>>>>> 2edbb7b5
         if parallel:
             pipeline_tasks = pipeline.build_execution_graph(
                 destroy_runner, reverse=True
@@ -422,7 +397,6 @@
     pipeline = generate(
         pipeline_path=pipeline_path,
         dotenv=dotenv,
-        defaults=defaults,
         config=config,
         output=False,
         steps=steps,
@@ -437,16 +411,6 @@
         await component.reset(dry_run)
 
     async def async_reset():
-<<<<<<< HEAD
-        kpops_config = create_kpops_config(
-            config,
-            dotenv,
-            environment,
-            verbose,
-        )
-        pipeline = setup_pipeline(pipeline_path, kpops_config, environment)
-=======
->>>>>>> 2edbb7b5
         if parallel:
             pipeline_tasks = pipeline.build_execution_graph(reset_runner, reverse=True)
             await pipeline_tasks
@@ -472,7 +436,6 @@
     pipeline = generate(
         pipeline_path=pipeline_path,
         dotenv=dotenv,
-        defaults=defaults,
         config=config,
         output=False,
         steps=steps,
@@ -487,16 +450,6 @@
         await component.clean(dry_run)
 
     async def async_clean():
-<<<<<<< HEAD
-        kpops_config = create_kpops_config(
-            config,
-            dotenv,
-            environment,
-            verbose,
-        )
-        pipeline = setup_pipeline(pipeline_path, kpops_config, environment)
-=======
->>>>>>> 2edbb7b5
         if parallel:
             pipeline_tasks = pipeline.build_execution_graph(clean_runner, reverse=True)
             await pipeline_tasks
