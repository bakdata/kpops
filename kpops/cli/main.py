from __future__ import annotations

import asyncio
import logging
from pathlib import Path
from typing import TYPE_CHECKING, Optional

import dtyper
import typer

from kpops import __version__
from kpops.cli.custom_formatter import CustomFormatter
from kpops.cli.options import FilterType
from kpops.cli.registry import Registry
from kpops.component_handlers import ComponentHandlers
from kpops.component_handlers.kafka_connect.kafka_connect_handler import (
    KafkaConnectHandler,
)
from kpops.component_handlers.schema_handler.schema_handler import SchemaHandler
from kpops.component_handlers.topic.handler import TopicHandler
from kpops.component_handlers.topic.proxy_wrapper import ProxyWrapper
from kpops.components.base_components.models.resource import Resource
from kpops.config import ENV_PREFIX, KpopsConfig
from kpops.pipeline import ComponentFilterPredicate, Pipeline, PipelineGenerator
from kpops.utils.gen_schema import (
    SchemaScope,
    gen_config_schema,
    gen_defaults_schema,
    gen_pipeline_schema,
)
from kpops.utils.pydantic import YamlConfigSettingsSource
from kpops.utils.yaml import print_yaml

if TYPE_CHECKING:
<<<<<<< HEAD
    from kpops.components.base_components.pipeline_component import PipelineComponent
=======
    from kpops.components import PipelineComponent
>>>>>>> 782d4d9e


LOG_DIVIDER = "#" * 100

app = dtyper.Typer(pretty_exceptions_enable=False)

DOTENV_PATH_OPTION: Optional[list[Path]] = typer.Option(
    default=None,
    exists=True,
    dir_okay=False,
    file_okay=True,
    envvar=f"{ENV_PREFIX}DOTENV_PATH",
    help=(
        "Path to dotenv file. Multiple files can be provided. "
        "The files will be loaded in order, with each file overriding the previous one."
    ),
)

DEFAULT_PATH_OPTION: Optional[Path] = typer.Option(
    default=None,
    exists=True,
    dir_okay=True,
    file_okay=False,
    envvar=f"{ENV_PREFIX}DEFAULT_PATH",
    help="Path to defaults folder",
)

CONFIG_PATH_OPTION: Path = typer.Option(
    default=Path(),
    exists=True,
    dir_okay=True,
    file_okay=False,
    readable=True,
    envvar=f"{ENV_PREFIX}CONFIG_PATH",
    help="Path to the dir containing config.yaml files",
)

PIPELINE_PATH_ARG: Path = typer.Argument(
    default=...,
    exists=True,
    file_okay=True,
    dir_okay=False,
    readable=True,
    envvar=f"{ENV_PREFIX}PIPELINE_PATH",
    help="Path to YAML with pipeline definition",
)

PIPELINE_STEPS: str | None = typer.Option(
    default=None,
    envvar=f"{ENV_PREFIX}PIPELINE_STEPS",
    help="Comma separated list of steps to apply the command on",
)

DRY_RUN: bool = typer.Option(
    True,
    "--dry-run/--execute",
    help="Whether to dry run the command or execute it",
)

PARALLEL: bool = typer.Option(
    False,
    "--parallel/--no-parallel",
    rich_help_panel="EXPERIMENTAL: features in preview, not production-ready",
    help="Enable or disable parallel execution of pipeline steps. If enabled, multiple steps can be processed concurrently. If disabled, steps will be processed sequentially.",
)


FILTER_TYPE: FilterType = typer.Option(
    default=FilterType.INCLUDE,
    case_sensitive=False,
    help="Whether the --steps option should include/exclude the steps",
)

OUTPUT_OPTION = typer.Option(True, help="Enable output printing")
VERBOSE_OPTION = typer.Option(False, help="Enable verbose printing")

ENVIRONMENT: str | None = typer.Option(
    default=None,
    envvar=f"{ENV_PREFIX}ENVIRONMENT",
    help=(
        "The environment you want to generate and deploy the pipeline to. "
        "Suffix your environment files with this value (e.g. defaults_development.yaml for environment=development). "
    ),
)

logger = logging.getLogger()
logging.getLogger("httpx").setLevel(logging.WARNING)
stream_handler = logging.StreamHandler()
stream_handler.setFormatter(CustomFormatter())
logger.addHandler(stream_handler)

log = logging.getLogger("")


def setup_pipeline(
    pipeline_path: Path,
    kpops_config: KpopsConfig,
    environment: str | None,
) -> Pipeline:
    registry = Registry()
    if kpops_config.components_module:
        registry.find_components(kpops_config.components_module)
    registry.find_components("kpops.components")

    handlers = setup_handlers(kpops_config)
    parser = PipelineGenerator(kpops_config, registry, handlers)
    return parser.load_yaml(pipeline_path, environment)


def setup_handlers(config: KpopsConfig) -> ComponentHandlers:
    schema_handler = SchemaHandler.load_schema_handler(config)
    connector_handler = KafkaConnectHandler.from_kpops_config(config)
    proxy_wrapper = ProxyWrapper(config.kafka_rest)
    topic_handler = TopicHandler(proxy_wrapper)

    return ComponentHandlers(schema_handler, connector_handler, topic_handler)


def setup_logging_level(verbose: bool):
    logging.getLogger().setLevel(logging.DEBUG if verbose else logging.INFO)


def parse_steps(steps: str) -> set[str]:
    return set(steps.split(","))


def is_in_steps(component: PipelineComponent, component_names: set[str]) -> bool:
    return component.name in component_names


def create_default_step_names_filter_predicate(
    component_names: set[str], filter_type: FilterType
) -> ComponentFilterPredicate:
    def predicate(component: PipelineComponent) -> bool:
        match filter_type, is_in_steps(component, component_names):
            case (FilterType.INCLUDE, False) | (FilterType.EXCLUDE, True):
                return False
            case _:
                return True

    return predicate


def log_action(action: str, pipeline_component: PipelineComponent):
    log.info("\n")
    log.info(LOG_DIVIDER)
    log.info(f"{action} {pipeline_component.name}")
    log.info(LOG_DIVIDER)
    log.info("\n")


def create_kpops_config(
    config: Path,
    defaults: Path | None = None,
    dotenv: list[Path] | None = None,
    environment: str | None = None,
    verbose: bool = False,
) -> KpopsConfig:
    setup_logging_level(verbose)
    YamlConfigSettingsSource.config_dir = config
    YamlConfigSettingsSource.environment = environment
    kpops_config = KpopsConfig(
        _env_file=dotenv  # pyright: ignore[reportGeneralTypeIssues]
    )
    if defaults:
        kpops_config.defaults_path = defaults
    else:
        kpops_config.defaults_path = config / kpops_config.defaults_path
    return kpops_config


@app.command(  # pyright: ignore[reportGeneralTypeIssues] https://github.com/rec/dtyper/issues/8
    help="""
    Generate JSON schema.

    The schemas can be used to enable support for KPOps files in a text editor.
    """
)
def schema(
    scope: SchemaScope = typer.Argument(
        ...,
        show_default=False,
        help="""
        Scope of the generated schema
        \n\n\n
        pipeline: Schema of PipelineComponents. Includes the built-in KPOps components by default. To include custom components, provide components module in config.
        \n\n\n
        config: Schema of KpopsConfig.""",
    ),
    config: Path = CONFIG_PATH_OPTION,
    include_stock_components: bool = typer.Option(
        default=True, help="Include the built-in KPOps components."
    ),
) -> None:
    match scope:
        case SchemaScope.PIPELINE:
            kpops_config = create_kpops_config(config)
            gen_pipeline_schema(
                kpops_config.components_module, include_stock_components
            )
        case SchemaScope.DEFAULTS:
            kpops_config = create_kpops_config(config)
            gen_defaults_schema(
                kpops_config.components_module, include_stock_components
            )
        case SchemaScope.CONFIG:
            gen_config_schema()


@app.command(  # pyright: ignore[reportGeneralTypeIssues] https://github.com/rec/dtyper/issues/8
    short_help="Generate enriched pipeline representation",
    help="Enrich pipeline steps with defaults. The enriched pipeline is used for all KPOps operations (deploy, destroy, ...).",
)
def generate(
    pipeline_path: Path = PIPELINE_PATH_ARG,
    dotenv: Optional[list[Path]] = DOTENV_PATH_OPTION,
    defaults: Optional[Path] = DEFAULT_PATH_OPTION,
    config: Path = CONFIG_PATH_OPTION,
    output: bool = OUTPUT_OPTION,
    steps: Optional[str] = PIPELINE_STEPS,
    filter_type: FilterType = FILTER_TYPE,
    environment: Optional[str] = ENVIRONMENT,
    verbose: bool = VERBOSE_OPTION,
) -> Pipeline:
    kpops_config = create_kpops_config(
        config,
        defaults,
        dotenv,
        environment,
        verbose,
    )

    pipeline = setup_pipeline(pipeline_path, kpops_config, environment)

    if steps:
        component_names = parse_steps(steps)
        log.debug(
            f"KPOPS_PIPELINE_STEPS is defined with values: {component_names} and filter type of {filter_type.value}"
        )

        predicate = create_default_step_names_filter_predicate(
            component_names, filter_type
        )
        pipeline.filter(predicate)

        def get_step_names(steps_to_apply: list[PipelineComponent]) -> list[str]:
            return [step.name for step in steps_to_apply]

        log.info(f"Filtered pipeline:\n{get_step_names(pipeline.components)}")
    if output:
        print_yaml(pipeline.to_yaml())
    return pipeline


@app.command(  # pyright: ignore[reportGeneralTypeIssues] https://github.com/rec/dtyper/issues/8
    short_help="Render final resource representation",
    help="In addition to generate, render final resource representation for each pipeline step, e.g. Kubernetes manifests.",
)
def manifest(
    pipeline_path: Path = PIPELINE_PATH_ARG,
    dotenv: Optional[list[Path]] = DOTENV_PATH_OPTION,
    defaults: Optional[Path] = DEFAULT_PATH_OPTION,
    config: Path = CONFIG_PATH_OPTION,
    output: bool = OUTPUT_OPTION,
    steps: Optional[str] = PIPELINE_STEPS,
    filter_type: FilterType = FILTER_TYPE,
    environment: Optional[str] = ENVIRONMENT,
    verbose: bool = VERBOSE_OPTION,
) -> list[Resource]:
    pipeline = generate(
        pipeline_path=pipeline_path,
        dotenv=dotenv,
        defaults=defaults,
        config=config,
        output=False,
        steps=steps,
        filter_type=filter_type,
        environment=environment,
        verbose=verbose,
    )
    resources: list[Resource] = []
    for component in pipeline.components:
        resource = component.manifest()
        resources.append(resource)
        if output:
            for manifest in resource:
                print_yaml(manifest)
    return resources


@app.command(help="Deploy pipeline steps")  # pyright: ignore[reportGeneralTypeIssues] https://github.com/rec/dtyper/issues/8
def deploy(
    pipeline_path: Path = PIPELINE_PATH_ARG,
    dotenv: Optional[list[Path]] = DOTENV_PATH_OPTION,
    defaults: Optional[Path] = DEFAULT_PATH_OPTION,
    config: Path = CONFIG_PATH_OPTION,
    steps: Optional[str] = PIPELINE_STEPS,
    filter_type: FilterType = FILTER_TYPE,
    environment: Optional[str] = ENVIRONMENT,
    dry_run: bool = DRY_RUN,
    verbose: bool = VERBOSE_OPTION,
    parallel: bool = PARALLEL,
):
    pipeline = generate(
        pipeline_path=pipeline_path,
        dotenv=dotenv,
        defaults=defaults,
        config=config,
        output=False,
        steps=steps,
        filter_type=filter_type,
        environment=environment,
        verbose=verbose,
    )

    async def deploy_runner(component: PipelineComponent):
        log_action("Deploy", component)
        await component.deploy(dry_run)

    async def async_deploy():
        if parallel:
            pipeline_tasks = pipeline.build_execution_graph(deploy_runner)
            await pipeline_tasks
        else:
            for component in pipeline.components:
                await deploy_runner(component)

    asyncio.run(async_deploy())


@app.command(help="Destroy pipeline steps")  # pyright: ignore[reportGeneralTypeIssues] https://github.com/rec/dtyper/issues/8
def destroy(
    pipeline_path: Path = PIPELINE_PATH_ARG,
    dotenv: Optional[list[Path]] = DOTENV_PATH_OPTION,
    defaults: Optional[Path] = DEFAULT_PATH_OPTION,
    config: Path = CONFIG_PATH_OPTION,
    steps: Optional[str] = PIPELINE_STEPS,
    filter_type: FilterType = FILTER_TYPE,
    environment: Optional[str] = ENVIRONMENT,
    dry_run: bool = DRY_RUN,
    verbose: bool = VERBOSE_OPTION,
    parallel: bool = PARALLEL,
):
    pipeline = generate(
        pipeline_path=pipeline_path,
        dotenv=dotenv,
        defaults=defaults,
        config=config,
        output=False,
        steps=steps,
        filter_type=filter_type,
        environment=environment,
        verbose=verbose,
    )

    async def destroy_runner(component: PipelineComponent):
        log_action("Destroy", component)
        await component.destroy(dry_run)

    async def async_destroy():
        if parallel:
            pipeline_tasks = pipeline.build_execution_graph(
                destroy_runner, reverse=True
            )
            await pipeline_tasks
        else:
            for component in reversed(pipeline.components):
                await destroy_runner(component)

    asyncio.run(async_destroy())


@app.command(help="Reset pipeline steps")  # pyright: ignore[reportGeneralTypeIssues] https://github.com/rec/dtyper/issues/8
def reset(
    pipeline_path: Path = PIPELINE_PATH_ARG,
    dotenv: Optional[list[Path]] = DOTENV_PATH_OPTION,
    defaults: Optional[Path] = DEFAULT_PATH_OPTION,
    config: Path = CONFIG_PATH_OPTION,
    steps: Optional[str] = PIPELINE_STEPS,
    filter_type: FilterType = FILTER_TYPE,
    environment: Optional[str] = ENVIRONMENT,
    dry_run: bool = DRY_RUN,
    verbose: bool = VERBOSE_OPTION,
    parallel: bool = PARALLEL,
):
    pipeline = generate(
        pipeline_path=pipeline_path,
        dotenv=dotenv,
        defaults=defaults,
        config=config,
        output=False,
        steps=steps,
        filter_type=filter_type,
        environment=environment,
        verbose=verbose,
    )

    async def reset_runner(component: PipelineComponent):
        await component.destroy(dry_run)
        log_action("Reset", component)
        await component.reset(dry_run)

    async def async_reset():
        if parallel:
            pipeline_tasks = pipeline.build_execution_graph(reset_runner, reverse=True)
            await pipeline_tasks
        else:
            for component in reversed(pipeline.components):
                await reset_runner(component)

    asyncio.run(async_reset())


@app.command(help="Clean pipeline steps")  # pyright: ignore[reportGeneralTypeIssues] https://github.com/rec/dtyper/issues/8
def clean(
    pipeline_path: Path = PIPELINE_PATH_ARG,
    dotenv: Optional[list[Path]] = DOTENV_PATH_OPTION,
    defaults: Optional[Path] = DEFAULT_PATH_OPTION,
    config: Path = CONFIG_PATH_OPTION,
    steps: Optional[str] = PIPELINE_STEPS,
    filter_type: FilterType = FILTER_TYPE,
    environment: Optional[str] = ENVIRONMENT,
    dry_run: bool = DRY_RUN,
    verbose: bool = VERBOSE_OPTION,
    parallel: bool = PARALLEL,
):
    pipeline = generate(
        pipeline_path=pipeline_path,
        dotenv=dotenv,
        defaults=defaults,
        config=config,
        output=False,
        steps=steps,
        filter_type=filter_type,
        environment=environment,
        verbose=verbose,
    )

    async def clean_runner(component: PipelineComponent):
        await component.destroy(dry_run)
        log_action("Clean", component)
        await component.clean(dry_run)

    async def async_clean():
        if parallel:
            pipeline_tasks = pipeline.build_execution_graph(clean_runner, reverse=True)
            await pipeline_tasks
        else:
            for component in reversed(pipeline.components):
                await clean_runner(component)

    asyncio.run(async_clean())


def version_callback(show_version: bool) -> None:
    if show_version:
        typer.echo(f"KPOps {__version__}")
        raise typer.Exit


@app.callback()
def main(
    version: bool = typer.Option(
        False,
        "--version",
        "-V",
        help="Print KPOps version",
        callback=version_callback,
        is_eager=True,
    ),
):
    ...


if __name__ == "__main__":
    app()<|MERGE_RESOLUTION|>--- conflicted
+++ resolved
@@ -32,11 +32,7 @@
 from kpops.utils.yaml import print_yaml
 
 if TYPE_CHECKING:
-<<<<<<< HEAD
-    from kpops.components.base_components.pipeline_component import PipelineComponent
-=======
     from kpops.components import PipelineComponent
->>>>>>> 782d4d9e
 
 
 LOG_DIVIDER = "#" * 100
