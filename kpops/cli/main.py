--- conflicted
+++ resolved
@@ -206,8 +206,7 @@
     )
 
 
-<<<<<<< HEAD
-@app.command(  # pyright: ignore[reportGeneralTypeIssues] https://github.com/rec/dtyper/issues/8
+@app.command(  # pyright: ignore[reportCallIssue] https://github.com/rec/dtyper/issues/8
     help="Initialize a new KPOps project."
 )
 def init(
@@ -222,10 +221,7 @@
     init_project(path, config_include_opt)
 
 
-@app.command(  # pyright: ignore[reportGeneralTypeIssues] https://github.com/rec/dtyper/issues/8
-=======
 @app.command(  # pyright: ignore[reportCallIssue] https://github.com/rec/dtyper/issues/8
->>>>>>> 108b25cb
     help="""
     Generate JSON schema.
 
