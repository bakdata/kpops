--- conflicted
+++ resolved
@@ -11,7 +11,6 @@
 from kpops import __version__
 from kpops.cli.custom_formatter import CustomFormatter
 from kpops.cli.registry import Registry
-from kpops.cli.settings_sources import YamlConfigSettingsSource
 from kpops.component_handlers import ComponentHandlers
 from kpops.component_handlers.kafka_connect.kafka_connect_handler import (
     KafkaConnectHandler,
@@ -42,11 +41,7 @@
     file_okay=True,
     envvar=f"{ENV_PREFIX}DOTENV_PATH",
     help=(
-<<<<<<< HEAD
-        "Path to dotenvfile. Multiple files can be provided. "
-=======
         "Path to dotenv file. Multiple files can be provided. "
->>>>>>> 74ffd6e8
         "The files will be loaded in order, with each file overriding the previous one."
     ),
 )
@@ -214,7 +209,6 @@
 
 
 def create_kpops_config(
-<<<<<<< HEAD
     config: Path,
     defaults: Path | None = None,
     components_module: str | None = None,
@@ -229,15 +223,6 @@
         kpops_config.components_module = components_module
     if pipeline_base_dir:
         kpops_config.pipeline_base_dir = pipeline_base_dir
-=======
-    config: Path, defaults: Optional[Path], verbose: bool, dotenv: Optional[list[Path]]
-) -> KpopsConfig:
-    setup_logging_level(verbose)
-    YamlConfigSettingsSource.path_to_config = config
-    kpops_config = KpopsConfig(
-        _env_file=dotenv  # pyright: ignore[reportGeneralTypeIssues]
-    )
->>>>>>> 74ffd6e8
     if defaults:
         kpops_config.defaults_path = defaults
     else:
@@ -296,13 +281,9 @@
     filter_type: FilterType = FILTER_TYPE,
     verbose: bool = VERBOSE_OPTION,
 ) -> Pipeline:
-<<<<<<< HEAD
     kpops_config = create_kpops_config(
         config, defaults, components_module, pipeline_base_dir, dotenv, verbose
     )
-=======
-    kpops_config = create_kpops_config(config, defaults, verbose, dotenv)
->>>>>>> 74ffd6e8
     pipeline = setup_pipeline(
         pipeline_base_dir, pipeline_path, components_module, kpops_config
     )
@@ -336,13 +317,9 @@
     dry_run: bool = DRY_RUN,
     verbose: bool = VERBOSE_OPTION,
 ):
-<<<<<<< HEAD
     kpops_config = create_kpops_config(
         config, defaults, components_module, pipeline_base_dir, dotenv, verbose
     )
-=======
-    kpops_config = create_kpops_config(config, defaults, verbose, dotenv)
->>>>>>> 74ffd6e8
     pipeline = setup_pipeline(
         pipeline_base_dir, pipeline_path, components_module, kpops_config
     )
@@ -366,13 +343,9 @@
     dry_run: bool = DRY_RUN,
     verbose: bool = VERBOSE_OPTION,
 ):
-<<<<<<< HEAD
     kpops_config = create_kpops_config(
         config, defaults, components_module, pipeline_base_dir, dotenv, verbose
     )
-=======
-    kpops_config = create_kpops_config(config, defaults, verbose, dotenv)
->>>>>>> 74ffd6e8
     pipeline = setup_pipeline(
         pipeline_base_dir, pipeline_path, components_module, kpops_config
     )
@@ -395,13 +368,9 @@
     dry_run: bool = DRY_RUN,
     verbose: bool = VERBOSE_OPTION,
 ):
-<<<<<<< HEAD
     kpops_config = create_kpops_config(
         config, defaults, components_module, pipeline_base_dir, dotenv, verbose
     )
-=======
-    kpops_config = create_kpops_config(config, defaults, verbose, dotenv)
->>>>>>> 74ffd6e8
     pipeline = setup_pipeline(
         pipeline_base_dir, pipeline_path, components_module, kpops_config
     )
@@ -412,11 +381,7 @@
         component.reset(dry_run)
 
 
-<<<<<<< HEAD
 @app.command(help="Clean pipeline steps")  # pyright: ignore[reportGeneralTypeIssues] https://github.com/rec/dtyper/issues/8eneralTypeIssues] https://github.com/rec/dtyper/issues/8
-=======
-@app.command(help="Clean pipeline steps")  # pyright: ignore[reportGeneralTypeIssues] https://github.com/rec/dtyper/issues/8
->>>>>>> 74ffd6e8
 def clean(
     pipeline_path: Path = PIPELINE_PATH_ARG,
     components_module: Optional[str] = COMPONENTS_MODULES,
@@ -429,13 +394,9 @@
     dry_run: bool = DRY_RUN,
     verbose: bool = VERBOSE_OPTION,
 ):
-<<<<<<< HEAD
     kpops_config = create_kpops_config(
         config, defaults, components_module, pipeline_base_dir, dotenv, verbose
     )
-=======
-    kpops_config = create_kpops_config(config, defaults, verbose, dotenv)
->>>>>>> 74ffd6e8
     pipeline = setup_pipeline(
         pipeline_base_dir, pipeline_path, components_module, kpops_config
     )
