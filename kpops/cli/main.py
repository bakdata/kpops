from __future__ import annotations

import logging
from enum import Enum
from pathlib import Path
from typing import TYPE_CHECKING, Optional

import dtyper
import typer

from hooks.gen_docs.gen_docs_env_vars import collect_fields
from kpops import __version__
from kpops.cli.custom_formatter import CustomFormatter
from kpops.cli.registry import Registry
from kpops.component_handlers import ComponentHandlers
from kpops.component_handlers.kafka_connect.kafka_connect_handler import (
    KafkaConnectHandler,
)
from kpops.component_handlers.schema_handler.schema_handler import SchemaHandler
from kpops.component_handlers.topic.handler import TopicHandler
from kpops.component_handlers.topic.proxy_wrapper import ProxyWrapper
from kpops.config import ENV_PREFIX, KpopsConfig
from kpops.pipeline import Pipeline, PipelineGenerator
from kpops.utils.gen_schema import SchemaScope, gen_config_schema, gen_pipeline_schema
from kpops.utils.pydantic import YamlConfigSettingsSource
from kpops.utils.yaml import print_yaml

if TYPE_CHECKING:
    from collections.abc import Iterator

    from kpops.components.base_components import PipelineComponent

LOG_DIVIDER = "#" * 100

app = dtyper.Typer(pretty_exceptions_enable=False)

DOTENV_PATH_OPTION: Optional[list[Path]] = typer.Option(
    default=None,
    exists=True,
    dir_okay=False,
    file_okay=True,
    envvar=f"{ENV_PREFIX}DOTENV_PATH",
    help=(
        "Path to dotenv file. Multiple files can be provided. "
        "The files will be loaded in order, with each file overriding the previous one."
    ),
)

BASE_DIR_PATH_OPTION: Path = typer.Option(
    default=Path(),
    exists=True,
    dir_okay=True,
    file_okay=False,
    envvar=f"{ENV_PREFIX}PIPELINE_BASE_DIR",
    help="Base directory to the pipelines (default is current working directory)",
)

DEFAULT_PATH_OPTION: Optional[Path] = typer.Option(
    default=None,
    exists=True,
    dir_okay=True,
    file_okay=False,
    envvar=f"{ENV_PREFIX}DEFAULT_PATH",
    help="Path to defaults folder",
)

CONFIG_PATH_OPTION: Path = typer.Option(
    default=Path(),
    exists=True,
    dir_okay=True,
    file_okay=False,
    readable=True,
    envvar=f"{ENV_PREFIX}CONFIG_PATH",
    help="Path to the dir containing config.yaml files",
)

PIPELINE_PATH_ARG: Path = typer.Argument(
    default=...,
    exists=True,
    file_okay=True,
    dir_okay=False,
    readable=True,
    envvar=f"{ENV_PREFIX}PIPELINE_PATH",
    help="Path to YAML with pipeline definition",
)

PROJECT_PATH: Path = typer.Argument(
    default=...,
    exists=True,
    file_okay=False,
    dir_okay=True,
    readable=True,
    resolve_path=True,
    help="Path for a new KPOps project.",
)

PROJECT_NAME: Optional[str] = typer.Option(
    default=None,
    help="Name of the new KPOps project. A new directory with the provided name will be created. Leave empty to use the existing dir provided via `--path`.",
)

PIPELINE_STEPS: Optional[str] = typer.Option(
    default=None,
    envvar=f"{ENV_PREFIX}PIPELINE_STEPS",
    help="Comma separated list of steps to apply the command on",
)

DRY_RUN: bool = typer.Option(
    True,
    "--dry-run/--execute",
    help="Whether to dry run the command or execute it",
)


class FilterType(str, Enum):
    INCLUDE = "include"
    EXCLUDE = "exclude"


FILTER_TYPE: FilterType = typer.Option(
    default=FilterType.INCLUDE.value,
    case_sensitive=False,
    help="Whether the --steps option should include/exclude the steps",
)

VERBOSE_OPTION = typer.Option(False, help="Enable verbose printing")

COMPONENTS_MODULES: str | None = typer.Argument(
    default=None,
    help="Custom Python module containing your project-specific components",
)

ENVIRONMENT: str | None = typer.Option(
    default=None,
    envvar=f"{ENV_PREFIX}ENVIRONMENT",
    help=(
        "The environment you want to generate and deploy the pipeline to. "
        "Suffix your environment files with this value (e.g. defaults_development.yaml for environment=development). "
    ),
)

logger = logging.getLogger()
logging.getLogger("httpx").setLevel(logging.WARNING)
stream_handler = logging.StreamHandler()
stream_handler.setFormatter(CustomFormatter())
logger.addHandler(stream_handler)

log = logging.getLogger("")


def setup_pipeline(
    pipeline_base_dir: Path,
    pipeline_path: Path,
    components_module: str | None,
    kpops_config: KpopsConfig,
    environment: str | None,
) -> Pipeline:
    registry = Registry()
    if components_module:
        registry.find_components(components_module)
    registry.find_components("kpops.components")

    handlers = setup_handlers(components_module, kpops_config)
    parser = PipelineGenerator(kpops_config, registry, handlers)
    return parser.load_yaml(pipeline_base_dir, pipeline_path, environment)


def setup_handlers(
    components_module: str | None, config: KpopsConfig
) -> ComponentHandlers:
    schema_handler = SchemaHandler.load_schema_handler(components_module, config)
    connector_handler = KafkaConnectHandler.from_kpops_config(config)
    proxy_wrapper = ProxyWrapper(config.kafka_rest)
    topic_handler = TopicHandler(proxy_wrapper)

    return ComponentHandlers(schema_handler, connector_handler, topic_handler)


def setup_logging_level(verbose: bool):
    logging.getLogger().setLevel(logging.DEBUG if verbose else logging.INFO)


def parse_steps(steps: str) -> set[str]:
    return set(steps.split(","))


def get_step_names(steps_to_apply: list[PipelineComponent]) -> list[str]:
    return [step.name for step in steps_to_apply]


def filter_steps_to_apply(
    pipeline: Pipeline, steps: set[str], filter_type: FilterType
) -> list[PipelineComponent]:
    def is_in_steps(component: PipelineComponent) -> bool:
        return component.name in steps

    log.debug(
        f"KPOPS_PIPELINE_STEPS is defined with values: {steps} and filter type of {filter_type.value}"
    )
    filtered_steps = [
        component
        for component in pipeline
        if (
            is_in_steps(component)
            if filter_type is FilterType.INCLUDE
            else not is_in_steps(component)
        )
    ]
    log.info(f"The following steps are included:\n{get_step_names(filtered_steps)}")
    return filtered_steps


def get_steps_to_apply(
    pipeline: Pipeline, steps: str | None, filter_type: FilterType
) -> list[PipelineComponent]:
    if steps:
        return filter_steps_to_apply(pipeline, parse_steps(steps), filter_type)
    return list(pipeline)


def reverse_pipeline_steps(
    pipeline: Pipeline, steps: str | None, filter_type: FilterType
) -> Iterator[PipelineComponent]:
    return reversed(get_steps_to_apply(pipeline, steps, filter_type))


def log_action(action: str, pipeline_component: PipelineComponent):
    log.info("\n")
    log.info(LOG_DIVIDER)
    log.info(f"{action} {pipeline_component.name}")
    log.info(LOG_DIVIDER)
    log.info("\n")


def create_kpops_config(
    config: Path,
    defaults: Optional[Path],
    verbose: bool,
    dotenv: Optional[list[Path]],
    environment: Optional[str],
) -> KpopsConfig:
    setup_logging_level(verbose)
    YamlConfigSettingsSource.config_dir = config
    YamlConfigSettingsSource.environment = environment
    kpops_config = KpopsConfig(
        _env_file=dotenv  # pyright: ignore[reportGeneralTypeIssues]
    )
    if defaults:
        kpops_config.defaults_path = defaults
    else:
        kpops_config.defaults_path = config / kpops_config.defaults_path
    return kpops_config


@app.command(  # pyright: ignore[reportGeneralTypeIssues] https://github.com/rec/dtyper/issues/8
    help="Create a new a KPOps project."
)
def init(
    path: Path = PROJECT_PATH,
    name: Optional[str] = PROJECT_NAME,
):
    if name:
        path = path / name
    elif next(path.iterdir(), False):
        log.warning("Please provide a path to an empty directory.")
        return
    config_fields = collect_fields(PipelineConfig)
    path.mkdir(exist_ok=True)
    pipeline_name = "pipeline"
    defaults_name = "defaults"
    config_name = "config"
    for file_name in [pipeline_name, defaults_name, config_name]:
        file_name = file_name + ".yaml"
        Path(path / file_name).touch(exist_ok=False)


@app.command(  # pyright: ignore[reportGeneralTypeIssues] https://github.com/rec/dtyper/issues/8
    help="""
    Generate json schema.

    The schemas can be used to enable support for kpops files in a text editor.
    """
)
def schema(
    scope: SchemaScope = typer.Argument(
        ...,
        show_default=False,
        help="""
        Scope of the generated schema
        \n\n\n
        pipeline: Schema of PipelineComponents. Includes the built-in kpops components by default. To include custom components, provide [COMPONENTS_MODULES].
        \n\n\n
        config: Schema of KpopsConfig.""",
    ),
    components_module: Optional[str] = COMPONENTS_MODULES,
    include_stock_components: bool = typer.Option(
        default=True, help="Include the built-in KPOps components."
    ),
) -> None:
    match scope:
        case SchemaScope.PIPELINE:
            gen_pipeline_schema(components_module, include_stock_components)
        case SchemaScope.CONFIG:
            gen_config_schema()


@app.command(  # pyright: ignore[reportGeneralTypeIssues] https://github.com/rec/dtyper/issues/8
    help="Enriches pipelines steps with defaults. The output is used as input for the deploy/destroy/... commands."
)
def generate(
    pipeline_path: Path = PIPELINE_PATH_ARG,
    components_module: Optional[str] = COMPONENTS_MODULES,
    pipeline_base_dir: Path = BASE_DIR_PATH_OPTION,
    dotenv: Optional[list[Path]] = DOTENV_PATH_OPTION,
    defaults: Optional[Path] = DEFAULT_PATH_OPTION,
    config: Path = CONFIG_PATH_OPTION,
    template: bool = typer.Option(False, help="Run Helm template"),
    steps: Optional[str] = PIPELINE_STEPS,
    filter_type: FilterType = FILTER_TYPE,
    verbose: bool = VERBOSE_OPTION,
    environment: Optional[str] = ENVIRONMENT,
) -> Pipeline:
    kpops_config = create_kpops_config(config, defaults, verbose, dotenv, environment)
    pipeline = setup_pipeline(
        pipeline_base_dir, pipeline_path, components_module, kpops_config, environment
    )

    if not template:
<<<<<<< HEAD
        pipeline.print_yaml()
=======
        print_yaml(pipeline.to_yaml())

>>>>>>> f95afe23
    if template:
        steps_to_apply = get_steps_to_apply(pipeline, steps, filter_type)
        for component in steps_to_apply:
            component.template()
    elif steps:
        log.warning(
            "The following flags are considered only when `--template` is set: \n \
                '--steps'"
        )
    return pipeline


@app.command(help="Deploy pipeline steps")  # pyright: ignore[reportGeneralTypeIssues] https://github.com/rec/dtyper/issues/8
def deploy(
    pipeline_path: Path = PIPELINE_PATH_ARG,
    components_module: Optional[str] = COMPONENTS_MODULES,
    pipeline_base_dir: Path = BASE_DIR_PATH_OPTION,
    dotenv: Optional[list[Path]] = DOTENV_PATH_OPTION,
    defaults: Optional[Path] = DEFAULT_PATH_OPTION,
    config: Path = CONFIG_PATH_OPTION,
    steps: Optional[str] = PIPELINE_STEPS,
    filter_type: FilterType = FILTER_TYPE,
    dry_run: bool = DRY_RUN,
    verbose: bool = VERBOSE_OPTION,
    environment: Optional[str] = ENVIRONMENT,
) -> None:
    kpops_config = create_kpops_config(config, defaults, verbose, dotenv, environment)
    pipeline = setup_pipeline(
        pipeline_base_dir, pipeline_path, components_module, kpops_config, environment
    )

    steps_to_apply = get_steps_to_apply(pipeline, steps, filter_type)
    for component in steps_to_apply:
        log_action("Deploy", component)
        component.deploy(dry_run)


@app.command(help="Destroy pipeline steps")  # pyright: ignore[reportGeneralTypeIssues] https://github.com/rec/dtyper/issues/8
def destroy(
    pipeline_path: Path = PIPELINE_PATH_ARG,
    components_module: Optional[str] = COMPONENTS_MODULES,
    pipeline_base_dir: Path = BASE_DIR_PATH_OPTION,
    dotenv: Optional[list[Path]] = DOTENV_PATH_OPTION,
    defaults: Optional[Path] = DEFAULT_PATH_OPTION,
    config: Path = CONFIG_PATH_OPTION,
    steps: Optional[str] = PIPELINE_STEPS,
    filter_type: FilterType = FILTER_TYPE,
    dry_run: bool = DRY_RUN,
    verbose: bool = VERBOSE_OPTION,
    environment: Optional[str] = ENVIRONMENT,
) -> None:
    kpops_config = create_kpops_config(config, defaults, verbose, dotenv, environment)
    pipeline = setup_pipeline(
        pipeline_base_dir, pipeline_path, components_module, kpops_config, environment
    )
    pipeline_steps = reverse_pipeline_steps(pipeline, steps, filter_type)
    for component in pipeline_steps:
        log_action("Destroy", component)
        component.destroy(dry_run)


@app.command(help="Reset pipeline steps")  # pyright: ignore[reportGeneralTypeIssues] https://github.com/rec/dtyper/issues/8
def reset(
    pipeline_path: Path = PIPELINE_PATH_ARG,
    components_module: Optional[str] = COMPONENTS_MODULES,
    pipeline_base_dir: Path = BASE_DIR_PATH_OPTION,
    dotenv: Optional[list[Path]] = DOTENV_PATH_OPTION,
    defaults: Optional[Path] = DEFAULT_PATH_OPTION,
    config: Path = CONFIG_PATH_OPTION,
    steps: Optional[str] = PIPELINE_STEPS,
    filter_type: FilterType = FILTER_TYPE,
    dry_run: bool = DRY_RUN,
    verbose: bool = VERBOSE_OPTION,
    environment: Optional[str] = ENVIRONMENT,
) -> None:
    kpops_config = create_kpops_config(config, defaults, verbose, dotenv, environment)
    pipeline = setup_pipeline(
        pipeline_base_dir, pipeline_path, components_module, kpops_config, environment
    )
    pipeline_steps = reverse_pipeline_steps(pipeline, steps, filter_type)
    for component in pipeline_steps:
        log_action("Reset", component)
        component.destroy(dry_run)
        component.reset(dry_run)


@app.command(help="Clean pipeline steps")  # pyright: ignore[reportGeneralTypeIssues] https://github.com/rec/dtyper/issues/8
def clean(
    pipeline_path: Path = PIPELINE_PATH_ARG,
    components_module: Optional[str] = COMPONENTS_MODULES,
    pipeline_base_dir: Path = BASE_DIR_PATH_OPTION,
    dotenv: Optional[list[Path]] = DOTENV_PATH_OPTION,
    defaults: Optional[Path] = DEFAULT_PATH_OPTION,
    config: Path = CONFIG_PATH_OPTION,
    steps: Optional[str] = PIPELINE_STEPS,
    filter_type: FilterType = FILTER_TYPE,
    dry_run: bool = DRY_RUN,
    verbose: bool = VERBOSE_OPTION,
    environment: Optional[str] = ENVIRONMENT,
) -> None:
    kpops_config = create_kpops_config(config, defaults, verbose, dotenv, environment)
    pipeline = setup_pipeline(
        pipeline_base_dir, pipeline_path, components_module, kpops_config, environment
    )
    pipeline_steps = reverse_pipeline_steps(pipeline, steps, filter_type)
    for component in pipeline_steps:
        log_action("Clean", component)
        component.destroy(dry_run)
        component.clean(dry_run)


def version_callback(show_version: bool) -> None:
    if show_version:
        typer.echo(f"KPOps {__version__}")
        raise typer.Exit


@app.callback()
def main(
    version: bool = typer.Option(
        False,
        "--version",
        "-V",
        help="Print KPOps version",
        callback=version_callback,
        is_eager=True,
    ),
):
    ...


if __name__ == "__main__":
    app()<|MERGE_RESOLUTION|>--- conflicted
+++ resolved
@@ -259,19 +259,20 @@
     path: Path = PROJECT_PATH,
     name: Optional[str] = PROJECT_NAME,
 ):
-    if name:
-        path = path / name
-    elif next(path.iterdir(), False):
-        log.warning("Please provide a path to an empty directory.")
-        return
-    config_fields = collect_fields(PipelineConfig)
-    path.mkdir(exist_ok=True)
-    pipeline_name = "pipeline"
-    defaults_name = "defaults"
-    config_name = "config"
-    for file_name in [pipeline_name, defaults_name, config_name]:
-        file_name = file_name + ".yaml"
-        Path(path / file_name).touch(exist_ok=False)
+    ...
+    # if name:
+    #     path = path / name
+    # elif next(path.iterdir(), False):
+    #     log.warning("Please provide a path to an empty directory.")
+    #     return
+    # config_fields = collect_fields(PipelineConfig)
+    # path.mkdir(exist_ok=True)
+    # pipeline_name = "pipeline"
+    # defaults_name = "defaults"
+    # config_name = "config"
+    # for file_name in [pipeline_name, defaults_name, config_name]:
+    #     file_name = file_name + ".yaml"
+    #     Path(path / file_name).touch(exist_ok=False)
 
 
 @app.command(  # pyright: ignore[reportGeneralTypeIssues] https://github.com/rec/dtyper/issues/8
@@ -326,12 +327,8 @@
     )
 
     if not template:
-<<<<<<< HEAD
-        pipeline.print_yaml()
-=======
         print_yaml(pipeline.to_yaml())
 
->>>>>>> f95afe23
     if template:
         steps_to_apply = get_steps_to_apply(pipeline, steps, filter_type)
         for component in steps_to_apply:
