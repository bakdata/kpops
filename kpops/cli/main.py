from __future__ import annotations

import logging
from enum import Enum
from pathlib import Path
from typing import TYPE_CHECKING, Optional

import dtyper
import typer

from kpops import __version__
from kpops.cli.custom_formatter import CustomFormatter
from kpops.cli.registry import Registry
from kpops.cli.settings_sources import YamlConfigSettingsSource
from kpops.component_handlers import ComponentHandlers
from kpops.component_handlers.kafka_connect.kafka_connect_handler import (
    KafkaConnectHandler,
)
from kpops.component_handlers.schema_handler.schema_handler import SchemaHandler
from kpops.component_handlers.topic.handler import TopicHandler
from kpops.component_handlers.topic.proxy_wrapper import ProxyWrapper
from kpops.config import ENV_PREFIX, KpopsConfig
from kpops.pipeline_generator.pipeline import Pipeline
from kpops.utils.gen_schema import SchemaScope, gen_config_schema, gen_pipeline_schema

if TYPE_CHECKING:
    from collections.abc import Iterator

    from kpops.components.base_components import PipelineComponent

LOG_DIVIDER = "#" * 100

app = dtyper.Typer(pretty_exceptions_enable=False)

BASE_DIR_PATH_OPTION: Path = typer.Option(
    default=Path(),
    exists=True,
    dir_okay=True,
    file_okay=False,
    envvar=f"{ENV_PREFIX}PIPELINE_BASE_DIR",
    help="Base directory to the pipelines (default is current working directory)",
)

DEFAULT_PATH_OPTION: Optional[Path] = typer.Option(
    default=None,
    exists=True,
    dir_okay=True,
    file_okay=False,
    envvar=f"{ENV_PREFIX}DEFAULT_PATH",
    help="Path to defaults folder",
)

CONFIG_PATH_OPTION: Path = typer.Option(
    default=Path("config.yaml"),
    exists=False,
    dir_okay=False,
    file_okay=True,
    readable=True,
    envvar=f"{ENV_PREFIX}CONFIG_PATH",
    help="Path to the config.yaml file",
)

PIPELINE_PATH_ARG: Path = typer.Argument(
    default=...,
    exists=True,
    file_okay=True,
    dir_okay=False,
    readable=True,
    envvar=f"{ENV_PREFIX}PIPELINE_PATH",
    help="Path to YAML with pipeline definition",
)

PIPELINE_STEPS: str | None = typer.Option(
    default=None,
    envvar=f"{ENV_PREFIX}PIPELINE_STEPS",
    help="Comma separated list of steps to apply the command on",
)

DRY_RUN: bool = typer.Option(
    True,
    "--dry-run/--execute",
    help="Whether to dry run the command or execute it",
)


class FilterType(str, Enum):
    INCLUDE = "include"
    EXCLUDE = "exclude"


FILTER_TYPE: FilterType = typer.Option(
    default=FilterType.INCLUDE.value,
    case_sensitive=False,
    help="Whether the --steps option should include/exclude the steps",
)

VERBOSE_OPTION = typer.Option(False, help="Enable verbose printing")

COMPONENTS_MODULES: str | None = typer.Argument(
    default=None,
    help="Custom Python module containing your project-specific components",
)

logger = logging.getLogger()
logging.getLogger("httpx").setLevel(logging.WARNING)
stream_handler = logging.StreamHandler()
stream_handler.setFormatter(CustomFormatter())
logger.addHandler(stream_handler)

log = logging.getLogger("")


def setup_pipeline(
    pipeline_base_dir: Path,
    pipeline_path: Path,
    components_module: str | None,
    kpops_config: KpopsConfig,
) -> Pipeline:
    registry = Registry()
    if components_module:
        registry.find_components(components_module)
    registry.find_components("kpops.components")

    handlers = setup_handlers(components_module, kpops_config)
    return Pipeline.load_from_yaml(
        pipeline_base_dir, pipeline_path, registry, kpops_config, handlers
    )


def setup_handlers(
    components_module: str | None, config: KpopsConfig
) -> ComponentHandlers:
    schema_handler = SchemaHandler.load_schema_handler(components_module, config)
    connector_handler = KafkaConnectHandler.from_kpops_config(config)
    proxy_wrapper = ProxyWrapper(config.kafka_rest)
    topic_handler = TopicHandler(proxy_wrapper)

    return ComponentHandlers(schema_handler, connector_handler, topic_handler)


def setup_logging_level(verbose: bool):
    logging.getLogger().setLevel(logging.DEBUG if verbose else logging.INFO)


def parse_steps(steps: str) -> set[str]:
    return set(steps.split(","))


def get_step_names(steps_to_apply: list[PipelineComponent]) -> list[str]:
    return [step.name for step in steps_to_apply]


def filter_steps_to_apply(
    pipeline: Pipeline, steps: set[str], filter_type: FilterType
) -> list[PipelineComponent]:
    def is_in_steps(component: PipelineComponent) -> bool:
        return component.name in steps

    log.debug(
        f"KPOPS_PIPELINE_STEPS is defined with values: {steps} and filter type of {filter_type.value}"
    )
    filtered_steps = [
        component
        for component in pipeline
        if (
            is_in_steps(component)
            if filter_type is FilterType.INCLUDE
            else not is_in_steps(component)
        )
    ]
    log.info(f"The following steps are included:\n{get_step_names(filtered_steps)}")
    return filtered_steps


def get_steps_to_apply(
    pipeline: Pipeline, steps: str | None, filter_type: FilterType
) -> list[PipelineComponent]:
    if steps:
        return filter_steps_to_apply(pipeline, parse_steps(steps), filter_type)
    return list(pipeline)


def reverse_pipeline_steps(
    pipeline: Pipeline, steps: str | None, filter_type: FilterType
) -> Iterator[PipelineComponent]:
    return reversed(get_steps_to_apply(pipeline, steps, filter_type))


def log_action(action: str, pipeline_component: PipelineComponent):
    log.info("\n")
    log.info(LOG_DIVIDER)
    log.info(f"{action} {pipeline_component.name}")
    log.info(LOG_DIVIDER)
    log.info("\n")


def create_kpops_config(
    config: Path, defaults: Optional[Path], verbose: bool
) -> KpopsConfig:
    setup_logging_level(verbose)
<<<<<<< HEAD
    YamlConfigSettingsSource.path_to_config = config
=======
    KpopsConfig.Config.config_path = config
>>>>>>> a04c98f4
    if defaults:
        kpops_config = KpopsConfig(defaults_path=defaults)
    else:
        kpops_config = KpopsConfig()
        kpops_config.defaults_path = config.parent / kpops_config.defaults_path
    return kpops_config


@app.command(  # pyright: ignore[reportGeneralTypeIssues] https://github.com/rec/dtyper/issues/8
    help="""
    Generate json schema.

    The schemas can be used to enable support for kpops files in a text editor.
    """
)
def schema(
    scope: SchemaScope = typer.Argument(
        ...,
        show_default=False,
        help="""
        Scope of the generated schema
        \n\n\n
        pipeline: Schema of PipelineComponents. Includes the built-in kpops components by default. To include custom components, provide [COMPONENTS_MODULES].
        \n\n\n
        config: Schema of KpopsConfig.""",
    ),
    components_module: Optional[str] = COMPONENTS_MODULES,
    include_stock_components: bool = typer.Option(
        default=True, help="Include the built-in KPOps components."
    ),
) -> None:
    match scope:
        case SchemaScope.PIPELINE:
            gen_pipeline_schema(components_module, include_stock_components)
        case SchemaScope.CONFIG:
            gen_config_schema()


@app.command(  # pyright: ignore[reportGeneralTypeIssues] https://github.com/rec/dtyper/issues/8
    help="Enriches pipelines steps with defaults. The output is used as input for the deploy/destroy/... commands."
)
def generate(
    pipeline_path: Path = PIPELINE_PATH_ARG,
    components_module: Optional[str] = COMPONENTS_MODULES,
    pipeline_base_dir: Path = BASE_DIR_PATH_OPTION,
    defaults: Optional[Path] = DEFAULT_PATH_OPTION,
    config: Path = CONFIG_PATH_OPTION,
    template: bool = typer.Option(False, help="Run Helm template"),
    steps: Optional[str] = PIPELINE_STEPS,
    filter_type: FilterType = FILTER_TYPE,
    verbose: bool = VERBOSE_OPTION,
) -> Pipeline:
    kpops_config = create_kpops_config(config, defaults, verbose)
    pipeline = setup_pipeline(
        pipeline_base_dir, pipeline_path, components_module, kpops_config
    )

    if not template:
        pipeline.print_yaml()

    if template:
        steps_to_apply = get_steps_to_apply(pipeline, steps, filter_type)
        for component in steps_to_apply:
            component.template()
    elif steps:
        log.warning(
            "The following flags are considered only when `--template` is set: \n \
                '--steps'"
        )

    return pipeline


@app.command(
    help="Deploy pipeline steps"
)  # pyright: ignore[reportGeneralTypeIssues] https://github.com/rec/dtyper/issues/8
def deploy(
    pipeline_path: Path = PIPELINE_PATH_ARG,
    components_module: Optional[str] = COMPONENTS_MODULES,
    pipeline_base_dir: Path = BASE_DIR_PATH_OPTION,
    defaults: Optional[Path] = DEFAULT_PATH_OPTION,
    config: Path = CONFIG_PATH_OPTION,
    steps: Optional[str] = PIPELINE_STEPS,
    filter_type: FilterType = FILTER_TYPE,
    dry_run: bool = DRY_RUN,
    verbose: bool = VERBOSE_OPTION,
):
    kpops_config = create_kpops_config(config, defaults, verbose)
    pipeline = setup_pipeline(
        pipeline_base_dir, pipeline_path, components_module, kpops_config
    )

    steps_to_apply = get_steps_to_apply(pipeline, steps, filter_type)
    for component in steps_to_apply:
        log_action("Deploy", component)
        component.deploy(dry_run)


@app.command(
    help="Destroy pipeline steps"
)  # pyright: ignore[reportGeneralTypeIssues] https://github.com/rec/dtyper/issues/8
def destroy(
    pipeline_path: Path = PIPELINE_PATH_ARG,
    components_module: Optional[str] = COMPONENTS_MODULES,
    pipeline_base_dir: Path = BASE_DIR_PATH_OPTION,
    defaults: Optional[Path] = DEFAULT_PATH_OPTION,
    config: Path = CONFIG_PATH_OPTION,
    steps: Optional[str] = PIPELINE_STEPS,
    filter_type: FilterType = FILTER_TYPE,
    dry_run: bool = DRY_RUN,
    verbose: bool = VERBOSE_OPTION,
):
    kpops_config = create_kpops_config(config, defaults, verbose)
    pipeline = setup_pipeline(
        pipeline_base_dir, pipeline_path, components_module, kpops_config
    )
    pipeline_steps = reverse_pipeline_steps(pipeline, steps, filter_type)
    for component in pipeline_steps:
        log_action("Destroy", component)
        component.destroy(dry_run)


@app.command(
    help="Reset pipeline steps"
)  # pyright: ignore[reportGeneralTypeIssues] https://github.com/rec/dtyper/issues/8
def reset(
    pipeline_path: Path = PIPELINE_PATH_ARG,
    components_module: Optional[str] = COMPONENTS_MODULES,
    pipeline_base_dir: Path = BASE_DIR_PATH_OPTION,
    defaults: Optional[Path] = DEFAULT_PATH_OPTION,
    config: Path = CONFIG_PATH_OPTION,
    steps: Optional[str] = PIPELINE_STEPS,
    filter_type: FilterType = FILTER_TYPE,
    dry_run: bool = DRY_RUN,
    verbose: bool = VERBOSE_OPTION,
):
    kpops_config = create_kpops_config(config, defaults, verbose)
    pipeline = setup_pipeline(
        pipeline_base_dir, pipeline_path, components_module, kpops_config
    )
    pipeline_steps = reverse_pipeline_steps(pipeline, steps, filter_type)
    for component in pipeline_steps:
        log_action("Reset", component)
        component.destroy(dry_run)
        component.reset(dry_run)


@app.command(
    help="Clean pipeline steps"
)  # pyright: ignore[reportGeneralTypeIssues] https://github.com/rec/dtyper/issues/8
def clean(
    pipeline_path: Path = PIPELINE_PATH_ARG,
    components_module: Optional[str] = COMPONENTS_MODULES,
    pipeline_base_dir: Path = BASE_DIR_PATH_OPTION,
    defaults: Optional[Path] = DEFAULT_PATH_OPTION,
    config: Path = CONFIG_PATH_OPTION,
    steps: Optional[str] = PIPELINE_STEPS,
    filter_type: FilterType = FILTER_TYPE,
    dry_run: bool = DRY_RUN,
    verbose: bool = VERBOSE_OPTION,
):
    kpops_config = create_kpops_config(config, defaults, verbose)
    pipeline = setup_pipeline(
        pipeline_base_dir, pipeline_path, components_module, kpops_config
    )
    pipeline_steps = reverse_pipeline_steps(pipeline, steps, filter_type)
    for component in pipeline_steps:
        log_action("Clean", component)
        component.destroy(dry_run)
        component.clean(dry_run)


def version_callback(show_version: bool) -> None:
    if show_version:
        typer.echo(f"KPOps {__version__}")
        raise typer.Exit


@app.callback()
def main(
    version: bool = typer.Option(
        False,
        "--version",
        "-V",
        help="Print KPOps version",
        callback=version_callback,
        is_eager=True,
    ),
):
    ...


if __name__ == "__main__":
    app()<|MERGE_RESOLUTION|>--- conflicted
+++ resolved
@@ -198,11 +198,7 @@
     config: Path, defaults: Optional[Path], verbose: bool
 ) -> KpopsConfig:
     setup_logging_level(verbose)
-<<<<<<< HEAD
     YamlConfigSettingsSource.path_to_config = config
-=======
-    KpopsConfig.Config.config_path = config
->>>>>>> a04c98f4
     if defaults:
         kpops_config = KpopsConfig(defaults_path=defaults)
     else:
