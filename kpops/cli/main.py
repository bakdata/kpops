from __future__ import annotations

import logging
from collections.abc import Iterator
from enum import Enum
from pathlib import Path
from typing import TYPE_CHECKING, Optional

import dtyper
import typer

from kpops import __version__
from kpops.cli.custom_formatter import CustomFormatter
from kpops.cli.registry import Registry
from kpops.component_handlers import ComponentHandlers
from kpops.component_handlers.kafka_connect.kafka_connect_handler import (
    KafkaConnectHandler,
)
from kpops.component_handlers.schema_handler.schema_handler import SchemaHandler
from kpops.component_handlers.topic.handler import TopicHandler
from kpops.component_handlers.topic.proxy_wrapper import ProxyWrapper
from kpops.components.base_components.models.resource import Resource
from kpops.config import ENV_PREFIX, KpopsConfig
from kpops.pipeline import Pipeline, PipelineGenerator
from kpops.utils.gen_schema import SchemaScope, gen_config_schema, gen_pipeline_schema
<<<<<<< HEAD
=======
from kpops.utils.pydantic import YamlConfigSettingsSource
>>>>>>> e770163d
from kpops.utils.yaml import print_yaml

if TYPE_CHECKING:
    from kpops.components.base_components import PipelineComponent


LOG_DIVIDER = "#" * 100

app = dtyper.Typer(pretty_exceptions_enable=False)

DOTENV_PATH_OPTION: Optional[list[Path]] = typer.Option(
    default=None,
    exists=True,
    dir_okay=False,
    file_okay=True,
    envvar=f"{ENV_PREFIX}DOTENV_PATH",
    help=(
        "Path to dotenv file. Multiple files can be provided. "
        "The files will be loaded in order, with each file overriding the previous one."
    ),
)

DEFAULT_PATH_OPTION: Optional[Path] = typer.Option(
    default=None,
    exists=True,
    dir_okay=True,
    file_okay=False,
    envvar=f"{ENV_PREFIX}DEFAULT_PATH",
    help="Path to defaults folder",
)

CONFIG_PATH_OPTION: Path = typer.Option(
    default=Path(),
    exists=True,
    dir_okay=True,
    file_okay=False,
    readable=True,
    envvar=f"{ENV_PREFIX}CONFIG_PATH",
    help="Path to the dir containing config.yaml files",
)

PIPELINE_PATH_ARG: Path = typer.Argument(
    default=...,
    exists=True,
    file_okay=True,
    dir_okay=False,
    readable=True,
    envvar=f"{ENV_PREFIX}PIPELINE_PATH",
    help="Path to YAML with pipeline definition",
)

PIPELINE_STEPS: str | None = typer.Option(
    default=None,
    envvar=f"{ENV_PREFIX}PIPELINE_STEPS",
    help="Comma separated list of steps to apply the command on",
)

DRY_RUN: bool = typer.Option(
    True,
    "--dry-run/--execute",
    help="Whether to dry run the command or execute it",
)


class FilterType(str, Enum):
    INCLUDE = "include"
    EXCLUDE = "exclude"


FILTER_TYPE: FilterType = typer.Option(
    default=FilterType.INCLUDE.value,
    case_sensitive=False,
    help="Whether the --steps option should include/exclude the steps",
)

OUTPUT_OPTION = typer.Option(True, help="Enable output printing")
VERBOSE_OPTION = typer.Option(False, help="Enable verbose printing")

ENVIRONMENT: str | None = typer.Option(
    default=None,
    envvar=f"{ENV_PREFIX}ENVIRONMENT",
    help=(
        "The environment you want to generate and deploy the pipeline to. "
        "Suffix your environment files with this value (e.g. defaults_development.yaml for environment=development). "
    ),
)

logger = logging.getLogger()
logging.getLogger("httpx").setLevel(logging.WARNING)
stream_handler = logging.StreamHandler()
stream_handler.setFormatter(CustomFormatter())
logger.addHandler(stream_handler)

log = logging.getLogger("")


def setup_pipeline(
    pipeline_path: Path,
    kpops_config: KpopsConfig,
    environment: str | None,
) -> Pipeline:
    registry = Registry()
    if kpops_config.components_module:
        registry.find_components(kpops_config.components_module)
    registry.find_components("kpops.components")

    handlers = setup_handlers(kpops_config)
    parser = PipelineGenerator(kpops_config, registry, handlers)
    return parser.load_yaml(pipeline_path, environment)


def setup_handlers(config: KpopsConfig) -> ComponentHandlers:
    schema_handler = SchemaHandler.load_schema_handler(config)
    connector_handler = KafkaConnectHandler.from_kpops_config(config)
    proxy_wrapper = ProxyWrapper(config.kafka_rest)
    topic_handler = TopicHandler(proxy_wrapper)

    return ComponentHandlers(schema_handler, connector_handler, topic_handler)


def setup_logging_level(verbose: bool):
    logging.getLogger().setLevel(logging.DEBUG if verbose else logging.INFO)


def parse_steps(steps: str) -> set[str]:
    return set(steps.split(","))


def get_step_names(steps_to_apply: list[PipelineComponent]) -> list[str]:
    return [step.name for step in steps_to_apply]


def filter_steps_to_apply(
    pipeline: Pipeline, steps: set[str], filter_type: FilterType
) -> list[PipelineComponent]:
    def is_in_steps(component: PipelineComponent) -> bool:
        return component.name in steps

    log.debug(
        f"KPOPS_PIPELINE_STEPS is defined with values: {steps} and filter type of {filter_type.value}"
    )
    filtered_steps = [
        component
        for component in pipeline
        if (
            is_in_steps(component)
            if filter_type is FilterType.INCLUDE
            else not is_in_steps(component)
        )
    ]
    log.info(f"The following steps are included:\n{get_step_names(filtered_steps)}")
    return filtered_steps


def get_steps_to_apply(
    pipeline: Pipeline, steps: str | None, filter_type: FilterType
) -> list[PipelineComponent]:
    if steps:
        return filter_steps_to_apply(pipeline, parse_steps(steps), filter_type)
    return list(pipeline)


def reverse_pipeline_steps(
    pipeline: Pipeline, steps: str | None, filter_type: FilterType
) -> Iterator[PipelineComponent]:
    return reversed(get_steps_to_apply(pipeline, steps, filter_type))


def log_action(action: str, pipeline_component: PipelineComponent):
    log.info("\n")
    log.info(LOG_DIVIDER)
    log.info(f"{action} {pipeline_component.name}")
    log.info(LOG_DIVIDER)
    log.info("\n")


def create_kpops_config(
    config: Path,
    defaults: Path | None = None,
    dotenv: list[Path] | None = None,
    environment: str | None = None,
    verbose: bool = False,
) -> KpopsConfig:
    setup_logging_level(verbose)
    YamlConfigSettingsSource.config_dir = config
    YamlConfigSettingsSource.environment = environment
    kpops_config = KpopsConfig(
        _env_file=dotenv  # pyright: ignore[reportGeneralTypeIssues]
    )
    if defaults:
        kpops_config.defaults_path = defaults
    else:
        kpops_config.defaults_path = config / kpops_config.defaults_path
    return kpops_config


@app.command(  # pyright: ignore[reportGeneralTypeIssues] https://github.com/rec/dtyper/issues/8
    help="""
    Generate JSON schema.

    The schemas can be used to enable support for KPOps files in a text editor.
    """
)
def schema(
    scope: SchemaScope = typer.Argument(
        ...,
        show_default=False,
        help="""
        Scope of the generated schema
        \n\n\n
<<<<<<< HEAD
        pipeline: Schema of PipelineComponents. Includes the built-in KPOps components by default. To include custom components, provide [COMPONENTS_MODULES].
=======
        pipeline: Schema of PipelineComponents. Includes the built-in kpops components by default. To include custom components, provide components module in config.
>>>>>>> e770163d
        \n\n\n
        config: Schema of KpopsConfig.""",
    ),
    config: Path = CONFIG_PATH_OPTION,
    include_stock_components: bool = typer.Option(
        default=True, help="Include the built-in KPOps components."
    ),
) -> None:
    match scope:
        case SchemaScope.PIPELINE:
            kpops_config = create_kpops_config(config)
            gen_pipeline_schema(
                kpops_config.components_module, include_stock_components
            )
        case SchemaScope.CONFIG:
            gen_config_schema()


@app.command(  # pyright: ignore[reportGeneralTypeIssues] https://github.com/rec/dtyper/issues/8
    help="Enrich pipeline steps with defaults. The enriched pipeline is used for all KPOps operations (deploy, destroy, ...)."
)
def generate(
    pipeline_path: Path = PIPELINE_PATH_ARG,
    dotenv: Optional[list[Path]] = DOTENV_PATH_OPTION,
    defaults: Optional[Path] = DEFAULT_PATH_OPTION,
    config: Path = CONFIG_PATH_OPTION,
<<<<<<< HEAD
    output: bool = OUTPUT_OPTION,
=======
    template: bool = typer.Option(False, help="Run Helm template"),
    steps: Optional[str] = PIPELINE_STEPS,
    filter_type: FilterType = FILTER_TYPE,
    environment: Optional[str] = ENVIRONMENT,
>>>>>>> e770163d
    verbose: bool = VERBOSE_OPTION,
) -> Pipeline:
    kpops_config = create_kpops_config(
        config,
        defaults,
        dotenv,
        environment,
        verbose,
    )
<<<<<<< HEAD
    if output:
        print_yaml(str(pipeline))
    return pipeline

=======
    pipeline = setup_pipeline(pipeline_path, kpops_config, environment)

    if not template:
        print_yaml(pipeline.to_yaml())

    if template:
        steps_to_apply = get_steps_to_apply(pipeline, steps, filter_type)
        for component in steps_to_apply:
            component.template()
    elif steps:
        log.warning(
            "The following flags are considered only when `--template` is set: \n \
                '--steps'"
        )
>>>>>>> e770163d

@app.command(  # pyright: ignore[reportGeneralTypeIssues] https://github.com/rec/dtyper/issues/8
    help="In addition to generate, render final resource representation for each pipeline step, e.g. Kubernetes manifests."
)
def render(
    pipeline_path: Path = PIPELINE_PATH_ARG,
    components_module: Optional[str] = COMPONENTS_MODULES,
    pipeline_base_dir: Path = BASE_DIR_PATH_OPTION,
    defaults: Optional[Path] = DEFAULT_PATH_OPTION,
    config: Path = CONFIG_PATH_OPTION,
    steps: Optional[str] = PIPELINE_STEPS,
    filter_type: FilterType = FILTER_TYPE,
    output: bool = OUTPUT_OPTION,
    verbose: bool = VERBOSE_OPTION,
) -> list[Resource]:
    pipeline = generate(
        pipeline_path=pipeline_path,
        components_module=components_module,
        pipeline_base_dir=pipeline_base_dir,
        defaults=defaults,
        config=config,
        output=False,
        verbose=verbose,
    )
    steps_to_apply = get_steps_to_apply(pipeline, steps, filter_type)
    resources: list[Resource] = []
    for component in steps_to_apply:
        resource = component.render()
        resources.append(resource)
        if output:
            for manifest in resource:
                print_yaml(manifest)
    return resources


@app.command(help="Deploy pipeline steps")  # pyright: ignore[reportGeneralTypeIssues] https://github.com/rec/dtyper/issues/8
def deploy(
    pipeline_path: Path = PIPELINE_PATH_ARG,
    dotenv: Optional[list[Path]] = DOTENV_PATH_OPTION,
    defaults: Optional[Path] = DEFAULT_PATH_OPTION,
    config: Path = CONFIG_PATH_OPTION,
    steps: Optional[str] = PIPELINE_STEPS,
    filter_type: FilterType = FILTER_TYPE,
    environment: Optional[str] = ENVIRONMENT,
    dry_run: bool = DRY_RUN,
    verbose: bool = VERBOSE_OPTION,
<<<<<<< HEAD
) -> None:
    kpops_config = create_kpops_config(config, defaults, verbose)
    pipeline = setup_pipeline(
        pipeline_base_dir, pipeline_path, components_module, kpops_config
    )
=======
):
    kpops_config = create_kpops_config(
        config,
        defaults,
        dotenv,
        environment,
        verbose,
    )
    pipeline = setup_pipeline(pipeline_path, kpops_config, environment)

>>>>>>> e770163d
    steps_to_apply = get_steps_to_apply(pipeline, steps, filter_type)
    for component in steps_to_apply:
        log_action("Deploy", component)
        component.deploy(dry_run)


@app.command(help="Destroy pipeline steps")  # pyright: ignore[reportGeneralTypeIssues] https://github.com/rec/dtyper/issues/8
def destroy(
    pipeline_path: Path = PIPELINE_PATH_ARG,
    dotenv: Optional[list[Path]] = DOTENV_PATH_OPTION,
    defaults: Optional[Path] = DEFAULT_PATH_OPTION,
    config: Path = CONFIG_PATH_OPTION,
    steps: Optional[str] = PIPELINE_STEPS,
    filter_type: FilterType = FILTER_TYPE,
    environment: Optional[str] = ENVIRONMENT,
    dry_run: bool = DRY_RUN,
    verbose: bool = VERBOSE_OPTION,
<<<<<<< HEAD
) -> None:
    kpops_config = create_kpops_config(config, defaults, verbose)
    pipeline = setup_pipeline(
        pipeline_base_dir, pipeline_path, components_module, kpops_config
=======
):
    kpops_config = create_kpops_config(
        config,
        defaults,
        dotenv,
        environment,
        verbose,
>>>>>>> e770163d
    )
    pipeline = setup_pipeline(pipeline_path, kpops_config, environment)
    pipeline_steps = reverse_pipeline_steps(pipeline, steps, filter_type)
    for component in pipeline_steps:
        log_action("Destroy", component)
        component.destroy(dry_run)


@app.command(help="Reset pipeline steps")  # pyright: ignore[reportGeneralTypeIssues] https://github.com/rec/dtyper/issues/8
def reset(
    pipeline_path: Path = PIPELINE_PATH_ARG,
    dotenv: Optional[list[Path]] = DOTENV_PATH_OPTION,
    defaults: Optional[Path] = DEFAULT_PATH_OPTION,
    config: Path = CONFIG_PATH_OPTION,
    steps: Optional[str] = PIPELINE_STEPS,
    filter_type: FilterType = FILTER_TYPE,
    environment: Optional[str] = ENVIRONMENT,
    dry_run: bool = DRY_RUN,
    verbose: bool = VERBOSE_OPTION,
<<<<<<< HEAD
) -> None:
    kpops_config = create_kpops_config(config, defaults, verbose)
    pipeline = setup_pipeline(
        pipeline_base_dir, pipeline_path, components_module, kpops_config
=======
):
    kpops_config = create_kpops_config(
        config,
        defaults,
        dotenv,
        environment,
        verbose,
>>>>>>> e770163d
    )
    pipeline = setup_pipeline(pipeline_path, kpops_config, environment)
    pipeline_steps = reverse_pipeline_steps(pipeline, steps, filter_type)
    for component in pipeline_steps:
        log_action("Reset", component)
        component.destroy(dry_run)
        component.reset(dry_run)


@app.command(help="Clean pipeline steps")  # pyright: ignore[reportGeneralTypeIssues] https://github.com/rec/dtyper/issues/8
def clean(
    pipeline_path: Path = PIPELINE_PATH_ARG,
    dotenv: Optional[list[Path]] = DOTENV_PATH_OPTION,
    defaults: Optional[Path] = DEFAULT_PATH_OPTION,
    config: Path = CONFIG_PATH_OPTION,
    steps: Optional[str] = PIPELINE_STEPS,
    filter_type: FilterType = FILTER_TYPE,
    environment: Optional[str] = ENVIRONMENT,
    dry_run: bool = DRY_RUN,
    verbose: bool = VERBOSE_OPTION,
<<<<<<< HEAD
) -> None:
    kpops_config = create_kpops_config(config, defaults, verbose)
    pipeline = setup_pipeline(
        pipeline_base_dir, pipeline_path, components_module, kpops_config
=======
):
    kpops_config = create_kpops_config(
        config,
        defaults,
        dotenv,
        environment,
        verbose,
>>>>>>> e770163d
    )
    pipeline = setup_pipeline(pipeline_path, kpops_config, environment)
    pipeline_steps = reverse_pipeline_steps(pipeline, steps, filter_type)
    for component in pipeline_steps:
        log_action("Clean", component)
        component.destroy(dry_run)
        component.clean(dry_run)


def version_callback(show_version: bool) -> None:
    if show_version:
        typer.echo(f"KPOps {__version__}")
        raise typer.Exit


@app.callback()
def main(
    version: bool = typer.Option(
        False,
        "--version",
        "-V",
        help="Print KPOps version",
        callback=version_callback,
        is_eager=True,
    ),
):
    ...


if __name__ == "__main__":
    app()<|MERGE_RESOLUTION|>--- conflicted
+++ resolved
@@ -23,10 +23,7 @@
 from kpops.config import ENV_PREFIX, KpopsConfig
 from kpops.pipeline import Pipeline, PipelineGenerator
 from kpops.utils.gen_schema import SchemaScope, gen_config_schema, gen_pipeline_schema
-<<<<<<< HEAD
-=======
 from kpops.utils.pydantic import YamlConfigSettingsSource
->>>>>>> e770163d
 from kpops.utils.yaml import print_yaml
 
 if TYPE_CHECKING:
@@ -237,11 +234,7 @@
         help="""
         Scope of the generated schema
         \n\n\n
-<<<<<<< HEAD
-        pipeline: Schema of PipelineComponents. Includes the built-in KPOps components by default. To include custom components, provide [COMPONENTS_MODULES].
-=======
-        pipeline: Schema of PipelineComponents. Includes the built-in kpops components by default. To include custom components, provide components module in config.
->>>>>>> e770163d
+        pipeline: Schema of PipelineComponents. Includes the built-in KPOps components by default. To include custom components, provide components module in config.
         \n\n\n
         config: Schema of KpopsConfig.""",
     ),
@@ -268,14 +261,8 @@
     dotenv: Optional[list[Path]] = DOTENV_PATH_OPTION,
     defaults: Optional[Path] = DEFAULT_PATH_OPTION,
     config: Path = CONFIG_PATH_OPTION,
-<<<<<<< HEAD
     output: bool = OUTPUT_OPTION,
-=======
-    template: bool = typer.Option(False, help="Run Helm template"),
-    steps: Optional[str] = PIPELINE_STEPS,
-    filter_type: FilterType = FILTER_TYPE,
-    environment: Optional[str] = ENVIRONMENT,
->>>>>>> e770163d
+    environment: Optional[str] = ENVIRONMENT,
     verbose: bool = VERBOSE_OPTION,
 ) -> Pipeline:
     kpops_config = create_kpops_config(
@@ -285,49 +272,33 @@
         environment,
         verbose,
     )
-<<<<<<< HEAD
+    pipeline = setup_pipeline(pipeline_path, kpops_config, environment)
     if output:
-        print_yaml(str(pipeline))
+        print_yaml(pipeline.to_yaml())
     return pipeline
 
-=======
-    pipeline = setup_pipeline(pipeline_path, kpops_config, environment)
-
-    if not template:
-        print_yaml(pipeline.to_yaml())
-
-    if template:
-        steps_to_apply = get_steps_to_apply(pipeline, steps, filter_type)
-        for component in steps_to_apply:
-            component.template()
-    elif steps:
-        log.warning(
-            "The following flags are considered only when `--template` is set: \n \
-                '--steps'"
-        )
->>>>>>> e770163d
 
 @app.command(  # pyright: ignore[reportGeneralTypeIssues] https://github.com/rec/dtyper/issues/8
     help="In addition to generate, render final resource representation for each pipeline step, e.g. Kubernetes manifests."
 )
 def render(
     pipeline_path: Path = PIPELINE_PATH_ARG,
-    components_module: Optional[str] = COMPONENTS_MODULES,
-    pipeline_base_dir: Path = BASE_DIR_PATH_OPTION,
-    defaults: Optional[Path] = DEFAULT_PATH_OPTION,
-    config: Path = CONFIG_PATH_OPTION,
+    dotenv: Optional[list[Path]] = DOTENV_PATH_OPTION,
+    defaults: Optional[Path] = DEFAULT_PATH_OPTION,
+    config: Path = CONFIG_PATH_OPTION,
+    output: bool = OUTPUT_OPTION,
     steps: Optional[str] = PIPELINE_STEPS,
     filter_type: FilterType = FILTER_TYPE,
-    output: bool = OUTPUT_OPTION,
+    environment: Optional[str] = ENVIRONMENT,
     verbose: bool = VERBOSE_OPTION,
 ) -> list[Resource]:
     pipeline = generate(
         pipeline_path=pipeline_path,
-        components_module=components_module,
-        pipeline_base_dir=pipeline_base_dir,
+        dotenv=dotenv,
         defaults=defaults,
         config=config,
         output=False,
+        environment=environment,
         verbose=verbose,
     )
     steps_to_apply = get_steps_to_apply(pipeline, steps, filter_type)
@@ -352,13 +323,6 @@
     environment: Optional[str] = ENVIRONMENT,
     dry_run: bool = DRY_RUN,
     verbose: bool = VERBOSE_OPTION,
-<<<<<<< HEAD
-) -> None:
-    kpops_config = create_kpops_config(config, defaults, verbose)
-    pipeline = setup_pipeline(
-        pipeline_base_dir, pipeline_path, components_module, kpops_config
-    )
-=======
 ):
     kpops_config = create_kpops_config(
         config,
@@ -369,7 +333,6 @@
     )
     pipeline = setup_pipeline(pipeline_path, kpops_config, environment)
 
->>>>>>> e770163d
     steps_to_apply = get_steps_to_apply(pipeline, steps, filter_type)
     for component in steps_to_apply:
         log_action("Deploy", component)
@@ -387,12 +350,6 @@
     environment: Optional[str] = ENVIRONMENT,
     dry_run: bool = DRY_RUN,
     verbose: bool = VERBOSE_OPTION,
-<<<<<<< HEAD
-) -> None:
-    kpops_config = create_kpops_config(config, defaults, verbose)
-    pipeline = setup_pipeline(
-        pipeline_base_dir, pipeline_path, components_module, kpops_config
-=======
 ):
     kpops_config = create_kpops_config(
         config,
@@ -400,7 +357,6 @@
         dotenv,
         environment,
         verbose,
->>>>>>> e770163d
     )
     pipeline = setup_pipeline(pipeline_path, kpops_config, environment)
     pipeline_steps = reverse_pipeline_steps(pipeline, steps, filter_type)
@@ -420,12 +376,6 @@
     environment: Optional[str] = ENVIRONMENT,
     dry_run: bool = DRY_RUN,
     verbose: bool = VERBOSE_OPTION,
-<<<<<<< HEAD
-) -> None:
-    kpops_config = create_kpops_config(config, defaults, verbose)
-    pipeline = setup_pipeline(
-        pipeline_base_dir, pipeline_path, components_module, kpops_config
-=======
 ):
     kpops_config = create_kpops_config(
         config,
@@ -433,7 +383,6 @@
         dotenv,
         environment,
         verbose,
->>>>>>> e770163d
     )
     pipeline = setup_pipeline(pipeline_path, kpops_config, environment)
     pipeline_steps = reverse_pipeline_steps(pipeline, steps, filter_type)
@@ -454,12 +403,6 @@
     environment: Optional[str] = ENVIRONMENT,
     dry_run: bool = DRY_RUN,
     verbose: bool = VERBOSE_OPTION,
-<<<<<<< HEAD
-) -> None:
-    kpops_config = create_kpops_config(config, defaults, verbose)
-    pipeline = setup_pipeline(
-        pipeline_base_dir, pipeline_path, components_module, kpops_config
-=======
 ):
     kpops_config = create_kpops_config(
         config,
@@ -467,7 +410,6 @@
         dotenv,
         environment,
         verbose,
->>>>>>> e770163d
     )
     pipeline = setup_pipeline(pipeline_path, kpops_config, environment)
     pipeline_steps = reverse_pipeline_steps(pipeline, steps, filter_type)
