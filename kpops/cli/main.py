from __future__ import annotations

import logging
from enum import Enum
from pathlib import Path
from typing import TYPE_CHECKING, Optional

import dtyper
import typer

from kpops import __version__
from kpops.cli.custom_formatter import CustomFormatter
from kpops.cli.registry import Registry
from kpops.cli.settings_sources import YamlConfigSettingsSource
from kpops.component_handlers import ComponentHandlers
from kpops.component_handlers.kafka_connect.kafka_connect_handler import (
    KafkaConnectHandler,
)
from kpops.component_handlers.schema_handler.schema_handler import SchemaHandler
from kpops.component_handlers.topic.handler import TopicHandler
from kpops.component_handlers.topic.proxy_wrapper import ProxyWrapper
from kpops.config import KpopsConfig
from kpops.pipeline_generator.pipeline import Pipeline
from kpops.utils.gen_schema import SchemaScope, gen_config_schema, gen_pipeline_schema

if TYPE_CHECKING:
    from collections.abc import Iterator

    from kpops.components.base_components import PipelineComponent

ENV_PREFIX = KpopsConfig.model_config.get("env_prefix")

LOG_DIVIDER = "#" * 100

app = dtyper.Typer(pretty_exceptions_enable=False)

DOTENV_PATH_OPTION: Optional[list[Path]] = typer.Option(
    default=None,
    exists=True,
    dir_okay=False,
    file_okay=True,
    envvar=f"{ENV_PREFIX}DOTENV_PATH",
    help=(
        "Path to dotenvfile. Multiple files can be provided. "
        "The files will be loaded in order, with each file overriding the previous one."
    ),
)

BASE_DIR_PATH_OPTION: Path = typer.Option(
    default=Path(),
    exists=True,
    dir_okay=True,
    file_okay=False,
    envvar=f"{ENV_PREFIX}PIPELINE_BASE_DIR",
    help="Base directory to the pipelines (default is current working directory)",
)

DEFAULT_PATH_OPTION: Optional[Path] = typer.Option(
    default=None,
    exists=True,
    dir_okay=True,
    file_okay=False,
    envvar=f"{ENV_PREFIX}DEFAULT_PATH",
    help="Path to defaults folder",
)

CONFIG_PATH_OPTION: Path = typer.Option(
    default=Path("config.yaml"),
    exists=False,
    dir_okay=False,
    file_okay=True,
    readable=True,
    envvar=f"{ENV_PREFIX}CONFIG_PATH",
    help="Path to the config.yaml file",
)

PIPELINE_PATH_ARG: Path = typer.Argument(
    default=...,
    exists=True,
    file_okay=True,
    dir_okay=False,
    readable=True,
    envvar=f"{ENV_PREFIX}PIPELINE_PATH",
    help="Path to YAML with pipeline definition",
)

PIPELINE_STEPS: str | None = typer.Option(
    default=None,
    envvar=f"{ENV_PREFIX}PIPELINE_STEPS",
    help="Comma separated list of steps to apply the command on",
)

DRY_RUN: bool = typer.Option(
    True,
    "--dry-run/--execute",
    help="Whether to dry run the command or execute it",
)


class FilterType(str, Enum):
    INCLUDE = "include"
    EXCLUDE = "exclude"


FILTER_TYPE: FilterType = typer.Option(
    default=FilterType.INCLUDE.value,
    case_sensitive=False,
    help="Whether the --steps option should include/exclude the steps",
)

VERBOSE_OPTION = typer.Option(False, help="Enable verbose printing")

COMPONENTS_MODULES: str | None = typer.Argument(
    default=None,
    help="Custom Python module containing your project-specific components",
)

logger = logging.getLogger()
logging.getLogger("httpx").setLevel(logging.WARNING)
stream_handler = logging.StreamHandler()
stream_handler.setFormatter(CustomFormatter())
logger.addHandler(stream_handler)

log = logging.getLogger("")


def setup_pipeline(
    pipeline_base_dir: Path,
    pipeline_path: Path,
    components_module: str | None,
    kpops_config: KpopsConfig,
) -> Pipeline:
    registry = Registry()
    if components_module:
        registry.find_components(components_module)
    registry.find_components("kpops.components")

    handlers = setup_handlers(components_module, kpops_config)
    return Pipeline.load_from_yaml(
        pipeline_base_dir, pipeline_path, registry, kpops_config, handlers
    )


def setup_handlers(
    components_module: str | None, config: KpopsConfig
) -> ComponentHandlers:
    schema_handler = SchemaHandler.load_schema_handler(components_module, config)
    connector_handler = KafkaConnectHandler.from_kpops_config(config)
    proxy_wrapper = ProxyWrapper(config.kafka_rest)
    topic_handler = TopicHandler(proxy_wrapper)

    return ComponentHandlers(schema_handler, connector_handler, topic_handler)


def setup_logging_level(verbose: bool):
    logging.getLogger().setLevel(logging.DEBUG if verbose else logging.INFO)


def parse_steps(steps: str) -> set[str]:
    return set(steps.split(","))


def get_step_names(steps_to_apply: list[PipelineComponent]) -> list[str]:
    return [step.name for step in steps_to_apply]


def filter_steps_to_apply(
    pipeline: Pipeline, steps: set[str], filter_type: FilterType
) -> list[PipelineComponent]:
    def is_in_steps(component: PipelineComponent) -> bool:
        return component.name in steps

    log.debug(
        f"KPOPS_PIPELINE_STEPS is defined with values: {steps} and filter type of {filter_type.value}"
    )
    filtered_steps = [
        component
        for component in pipeline
        if (
            is_in_steps(component)
            if filter_type is FilterType.INCLUDE
            else not is_in_steps(component)
        )
    ]
    log.info(f"The following steps are included:\n{get_step_names(filtered_steps)}")
    return filtered_steps


def get_steps_to_apply(
    pipeline: Pipeline, steps: str | None, filter_type: FilterType
) -> list[PipelineComponent]:
    if steps:
        return filter_steps_to_apply(pipeline, parse_steps(steps), filter_type)
    return list(pipeline)


def reverse_pipeline_steps(
    pipeline: Pipeline, steps: str | None, filter_type: FilterType
) -> Iterator[PipelineComponent]:
    return reversed(get_steps_to_apply(pipeline, steps, filter_type))


def log_action(action: str, pipeline_component: PipelineComponent):
    log.info("\n")
    log.info(LOG_DIVIDER)
    log.info(f"{action} {pipeline_component.name}")
    log.info(LOG_DIVIDER)
    log.info("\n")


def create_kpops_config(
<<<<<<< HEAD
    config: Path,
    defaults: Path | None = None,
    components_module: str | None = None,
    pipeline_base_dir: Path | None = None,
    verbose: bool = False,
=======
    config: Path, defaults: Optional[Path], verbose: bool, dotenv: Optional[list[Path]]
>>>>>>> b57ed0ea
) -> KpopsConfig:
    setup_logging_level(verbose)
    YamlConfigSettingsSource.path_to_config = config
    kpops_config = KpopsConfig()
    if components_module:
        kpops_config.components_module = components_module
    if pipeline_base_dir:
        kpops_config.pipeline_base_dir = pipeline_base_dir
    if defaults:
<<<<<<< HEAD
        kpops_config.defaults_path = defaults
    else:
=======
        kpops_config = KpopsConfig(
            defaults_path=defaults,
            _env_file=dotenv,  # pyright: ignore [reportGeneralTypeIssues]
        )
    else:
        kpops_config = KpopsConfig(
            _env_file=dotenv  # pyright: ignore [reportGeneralTypeIssues]
        )
>>>>>>> b57ed0ea
        kpops_config.defaults_path = config.parent / kpops_config.defaults_path
    return kpops_config


@app.command(  # pyright: ignore[reportGeneralTypeIssues] https://github.com/rec/dtyper/issues/8
    help="""
    Generate json schema.

    The schemas can be used to enable support for kpops files in a text editor.
    """
)
def schema(
    scope: SchemaScope = typer.Argument(
        ...,
        show_default=False,
        help="""
        Scope of the generated schema
        \n\n\n
        pipeline: Schema of PipelineComponents. Includes the built-in kpops components by default. To include custom components, provide [COMPONENTS_MODULES].
        \n\n\n
        config: Schema of KpopsConfig.""",
    ),
    components_module: Optional[str] = COMPONENTS_MODULES,
    config: Path = CONFIG_PATH_OPTION,
    include_stock_components: bool = typer.Option(
        default=True, help="Include the built-in KPOps components."
    ),
) -> None:
    match scope:
        case SchemaScope.PIPELINE:
            kpops_config = create_kpops_config(
                config, components_module=components_module
            )
            gen_pipeline_schema(
                kpops_config.components_module, include_stock_components
            )
        case SchemaScope.CONFIG:
            gen_config_schema()


@app.command(  # pyright: ignore[reportGeneralTypeIssues] https://github.com/rec/dtyper/issues/8
    help="Enriches pipelines steps with defaults. The output is used as input for the deploy/destroy/... commands."
)
def generate(
    pipeline_path: Path = PIPELINE_PATH_ARG,
    components_module: Optional[str] = COMPONENTS_MODULES,
    pipeline_base_dir: Path = BASE_DIR_PATH_OPTION,
    dotenv: Optional[list[Path]] = DOTENV_PATH_OPTION,
    defaults: Optional[Path] = DEFAULT_PATH_OPTION,
    config: Path = CONFIG_PATH_OPTION,
    template: bool = typer.Option(False, help="Run Helm template"),
    steps: Optional[str] = PIPELINE_STEPS,
    filter_type: FilterType = FILTER_TYPE,
    verbose: bool = VERBOSE_OPTION,
) -> Pipeline:
<<<<<<< HEAD
    kpops_config = create_kpops_config(
        config, defaults, components_module, pipeline_base_dir, verbose
    )
=======
    kpops_config = create_kpops_config(config, defaults, verbose, dotenv)
>>>>>>> b57ed0ea
    pipeline = setup_pipeline(
        pipeline_base_dir, pipeline_path, components_module, kpops_config
    )

    if not template:
        pipeline.print_yaml()

    if template:
        steps_to_apply = get_steps_to_apply(pipeline, steps, filter_type)
        for component in steps_to_apply:
            component.template()
    elif steps:
        log.warning(
            "The following flags are considered only when `--template` is set: \n \
                '--steps'"
        )

    return pipeline


@app.command(
    help="Deploy pipeline steps"
)  # pyright: ignore[reportGeneralTypeIssues] https://github.com/rec/dtyper/issues/8
def deploy(
    pipeline_path: Path = PIPELINE_PATH_ARG,
    components_module: Optional[str] = COMPONENTS_MODULES,
    pipeline_base_dir: Path = BASE_DIR_PATH_OPTION,
    dotenv: Optional[list[Path]] = DOTENV_PATH_OPTION,
    defaults: Optional[Path] = DEFAULT_PATH_OPTION,
    config: Path = CONFIG_PATH_OPTION,
    steps: Optional[str] = PIPELINE_STEPS,
    filter_type: FilterType = FILTER_TYPE,
    dry_run: bool = DRY_RUN,
    verbose: bool = VERBOSE_OPTION,
):
<<<<<<< HEAD
    kpops_config = create_kpops_config(
        config, defaults, components_module, pipeline_base_dir, verbose
    )
=======
    kpops_config = create_kpops_config(config, defaults, verbose, dotenv)
>>>>>>> b57ed0ea
    pipeline = setup_pipeline(
        pipeline_base_dir, pipeline_path, components_module, kpops_config
    )

    steps_to_apply = get_steps_to_apply(pipeline, steps, filter_type)
    for component in steps_to_apply:
        log_action("Deploy", component)
        component.deploy(dry_run)


@app.command(
    help="Destroy pipeline steps"
)  # pyright: ignore[reportGeneralTypeIssues] https://github.com/rec/dtyper/issues/8
def destroy(
    pipeline_path: Path = PIPELINE_PATH_ARG,
    components_module: Optional[str] = COMPONENTS_MODULES,
    pipeline_base_dir: Path = BASE_DIR_PATH_OPTION,
    dotenv: Optional[list[Path]] = DOTENV_PATH_OPTION,
    defaults: Optional[Path] = DEFAULT_PATH_OPTION,
    config: Path = CONFIG_PATH_OPTION,
    steps: Optional[str] = PIPELINE_STEPS,
    filter_type: FilterType = FILTER_TYPE,
    dry_run: bool = DRY_RUN,
    verbose: bool = VERBOSE_OPTION,
):
<<<<<<< HEAD
    kpops_config = create_kpops_config(
        config, defaults, components_module, pipeline_base_dir, verbose
    )
=======
    kpops_config = create_kpops_config(config, defaults, verbose, dotenv)
>>>>>>> b57ed0ea
    pipeline = setup_pipeline(
        pipeline_base_dir, pipeline_path, components_module, kpops_config
    )
    pipeline_steps = reverse_pipeline_steps(pipeline, steps, filter_type)
    for component in pipeline_steps:
        log_action("Destroy", component)
        component.destroy(dry_run)


@app.command(
    help="Reset pipeline steps"
)  # pyright: ignore[reportGeneralTypeIssues] https://github.com/rec/dtyper/issues/8
def reset(
    pipeline_path: Path = PIPELINE_PATH_ARG,
    components_module: Optional[str] = COMPONENTS_MODULES,
    pipeline_base_dir: Path = BASE_DIR_PATH_OPTION,
    dotenv: Optional[list[Path]] = DOTENV_PATH_OPTION,
    defaults: Optional[Path] = DEFAULT_PATH_OPTION,
    config: Path = CONFIG_PATH_OPTION,
    steps: Optional[str] = PIPELINE_STEPS,
    filter_type: FilterType = FILTER_TYPE,
    dry_run: bool = DRY_RUN,
    verbose: bool = VERBOSE_OPTION,
):
<<<<<<< HEAD
    kpops_config = create_kpops_config(
        config, defaults, components_module, pipeline_base_dir, verbose
    )
=======
    kpops_config = create_kpops_config(config, defaults, verbose, dotenv)
>>>>>>> b57ed0ea
    pipeline = setup_pipeline(
        pipeline_base_dir, pipeline_path, components_module, kpops_config
    )
    pipeline_steps = reverse_pipeline_steps(pipeline, steps, filter_type)
    for component in pipeline_steps:
        log_action("Reset", component)
        component.destroy(dry_run)
        component.reset(dry_run)


@app.command(
    help="Clean pipeline steps"
)  # pyright: ignore[reportGeneralTypeIssues] https://github.com/rec/dtyper/issues/8
def clean(
    pipeline_path: Path = PIPELINE_PATH_ARG,
    components_module: Optional[str] = COMPONENTS_MODULES,
    pipeline_base_dir: Path = BASE_DIR_PATH_OPTION,
    dotenv: Optional[list[Path]] = DOTENV_PATH_OPTION,
    defaults: Optional[Path] = DEFAULT_PATH_OPTION,
    config: Path = CONFIG_PATH_OPTION,
    steps: Optional[str] = PIPELINE_STEPS,
    filter_type: FilterType = FILTER_TYPE,
    dry_run: bool = DRY_RUN,
    verbose: bool = VERBOSE_OPTION,
):
<<<<<<< HEAD
    kpops_config = create_kpops_config(
        config, defaults, components_module, pipeline_base_dir, verbose
    )
=======
    kpops_config = create_kpops_config(config, defaults, verbose, dotenv)
>>>>>>> b57ed0ea
    pipeline = setup_pipeline(
        pipeline_base_dir, pipeline_path, components_module, kpops_config
    )
    pipeline_steps = reverse_pipeline_steps(pipeline, steps, filter_type)
    for component in pipeline_steps:
        log_action("Clean", component)
        component.destroy(dry_run)
        component.clean(dry_run)


def version_callback(show_version: bool) -> None:
    if show_version:
        typer.echo(f"KPOps {__version__}")
        raise typer.Exit


@app.callback()
def main(
    version: bool = typer.Option(
        False,
        "--version",
        "-V",
        help="Print KPOps version",
        callback=version_callback,
        is_eager=True,
    ),
):
    ...


if __name__ == "__main__":
    app()<|MERGE_RESOLUTION|>--- conflicted
+++ resolved
@@ -209,37 +209,23 @@
 
 
 def create_kpops_config(
-<<<<<<< HEAD
     config: Path,
     defaults: Path | None = None,
     components_module: str | None = None,
     pipeline_base_dir: Path | None = None,
+    dotenv: list[Path] | None = None,
     verbose: bool = False,
-=======
-    config: Path, defaults: Optional[Path], verbose: bool, dotenv: Optional[list[Path]]
->>>>>>> b57ed0ea
 ) -> KpopsConfig:
     setup_logging_level(verbose)
     YamlConfigSettingsSource.path_to_config = config
-    kpops_config = KpopsConfig()
+    kpops_config = KpopsConfig(_env_file=dotenv)  # pyright: ignore [reportGeneralTypeIssues]
     if components_module:
         kpops_config.components_module = components_module
     if pipeline_base_dir:
         kpops_config.pipeline_base_dir = pipeline_base_dir
     if defaults:
-<<<<<<< HEAD
         kpops_config.defaults_path = defaults
     else:
-=======
-        kpops_config = KpopsConfig(
-            defaults_path=defaults,
-            _env_file=dotenv,  # pyright: ignore [reportGeneralTypeIssues]
-        )
-    else:
-        kpops_config = KpopsConfig(
-            _env_file=dotenv  # pyright: ignore [reportGeneralTypeIssues]
-        )
->>>>>>> b57ed0ea
         kpops_config.defaults_path = config.parent / kpops_config.defaults_path
     return kpops_config
 
@@ -295,13 +281,9 @@
     filter_type: FilterType = FILTER_TYPE,
     verbose: bool = VERBOSE_OPTION,
 ) -> Pipeline:
-<<<<<<< HEAD
     kpops_config = create_kpops_config(
-        config, defaults, components_module, pipeline_base_dir, verbose
-    )
-=======
-    kpops_config = create_kpops_config(config, defaults, verbose, dotenv)
->>>>>>> b57ed0ea
+        config, defaults, components_module, pipeline_base_dir, dotenv, verbose
+    )
     pipeline = setup_pipeline(
         pipeline_base_dir, pipeline_path, components_module, kpops_config
     )
@@ -322,9 +304,7 @@
     return pipeline
 
 
-@app.command(
-    help="Deploy pipeline steps"
-)  # pyright: ignore[reportGeneralTypeIssues] https://github.com/rec/dtyper/issues/8
+@app.command(help="Deploy pipeline steps")  # pyright: ignore[reportGeneralTypeIssues] https://github.com/rec/dtyper/issues/8
 def deploy(
     pipeline_path: Path = PIPELINE_PATH_ARG,
     components_module: Optional[str] = COMPONENTS_MODULES,
@@ -337,13 +317,9 @@
     dry_run: bool = DRY_RUN,
     verbose: bool = VERBOSE_OPTION,
 ):
-<<<<<<< HEAD
     kpops_config = create_kpops_config(
-        config, defaults, components_module, pipeline_base_dir, verbose
-    )
-=======
-    kpops_config = create_kpops_config(config, defaults, verbose, dotenv)
->>>>>>> b57ed0ea
+        config, defaults, components_module, pipeline_base_dir, dotenv, verbose
+    )
     pipeline = setup_pipeline(
         pipeline_base_dir, pipeline_path, components_module, kpops_config
     )
@@ -354,9 +330,7 @@
         component.deploy(dry_run)
 
 
-@app.command(
-    help="Destroy pipeline steps"
-)  # pyright: ignore[reportGeneralTypeIssues] https://github.com/rec/dtyper/issues/8
+@app.command(help="Destroy pipeline steps")  # pyright: ignore[reportGeneralTypeIssues] https://github.com/rec/dtyper/issues/8
 def destroy(
     pipeline_path: Path = PIPELINE_PATH_ARG,
     components_module: Optional[str] = COMPONENTS_MODULES,
@@ -369,13 +343,9 @@
     dry_run: bool = DRY_RUN,
     verbose: bool = VERBOSE_OPTION,
 ):
-<<<<<<< HEAD
     kpops_config = create_kpops_config(
-        config, defaults, components_module, pipeline_base_dir, verbose
-    )
-=======
-    kpops_config = create_kpops_config(config, defaults, verbose, dotenv)
->>>>>>> b57ed0ea
+        config, defaults, components_module, pipeline_base_dir, dotenv, verbose
+    )
     pipeline = setup_pipeline(
         pipeline_base_dir, pipeline_path, components_module, kpops_config
     )
@@ -385,9 +355,7 @@
         component.destroy(dry_run)
 
 
-@app.command(
-    help="Reset pipeline steps"
-)  # pyright: ignore[reportGeneralTypeIssues] https://github.com/rec/dtyper/issues/8
+@app.command(help="Reset pipeline steps")  # pyright: ignore[reportGeneralTypeIssues] https://github.com/rec/dtyper/issues/8
 def reset(
     pipeline_path: Path = PIPELINE_PATH_ARG,
     components_module: Optional[str] = COMPONENTS_MODULES,
@@ -400,13 +368,9 @@
     dry_run: bool = DRY_RUN,
     verbose: bool = VERBOSE_OPTION,
 ):
-<<<<<<< HEAD
     kpops_config = create_kpops_config(
-        config, defaults, components_module, pipeline_base_dir, verbose
-    )
-=======
-    kpops_config = create_kpops_config(config, defaults, verbose, dotenv)
->>>>>>> b57ed0ea
+        config, defaults, components_module, pipeline_base_dir, dotenv, verbose
+    )
     pipeline = setup_pipeline(
         pipeline_base_dir, pipeline_path, components_module, kpops_config
     )
@@ -417,9 +381,7 @@
         component.reset(dry_run)
 
 
-@app.command(
-    help="Clean pipeline steps"
-)  # pyright: ignore[reportGeneralTypeIssues] https://github.com/rec/dtyper/issues/8
+@app.command(help="Clean pipeline steps")  # pyright: ignore[reportGeneralTypeIssues] https://github.com/rec/dtyper/issues/8eneralTypeIssues] https://github.com/rec/dtyper/issues/8
 def clean(
     pipeline_path: Path = PIPELINE_PATH_ARG,
     components_module: Optional[str] = COMPONENTS_MODULES,
@@ -432,13 +394,9 @@
     dry_run: bool = DRY_RUN,
     verbose: bool = VERBOSE_OPTION,
 ):
-<<<<<<< HEAD
     kpops_config = create_kpops_config(
-        config, defaults, components_module, pipeline_base_dir, verbose
-    )
-=======
-    kpops_config = create_kpops_config(config, defaults, verbose, dotenv)
->>>>>>> b57ed0ea
+        config, defaults, components_module, pipeline_base_dir, dotenv, verbose
+    )
     pipeline = setup_pipeline(
         pipeline_base_dir, pipeline_path, components_module, kpops_config
     )
