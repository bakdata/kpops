--- conflicted
+++ resolved
@@ -8,10 +8,7 @@
 import kpops
 from kpops import __version__
 from kpops.api.options import FilterType
-<<<<<<< HEAD
 from kpops.cli.utils import collect_pipeline_paths
-=======
->>>>>>> 980f3262
 from kpops.config import ENV_PREFIX, KpopsConfig
 from kpops.utils.gen_schema import (
     SchemaScope,
@@ -21,11 +18,7 @@
 )
 from kpops.utils.yaml import print_yaml
 
-<<<<<<< HEAD
-app = dtyper.Typer(pretty_exceptions_enable=False)
-=======
 app = typer.Typer(pretty_exceptions_enable=False)
->>>>>>> 980f3262
 
 DOTENV_PATH_OPTION: Optional[list[Path]] = typer.Option(
     default=None,
@@ -113,17 +106,11 @@
 )
 
 
-<<<<<<< HEAD
-@app.command(  # pyright: ignore[reportCallIssue] https://github.com/rec/dtyper/issues/8
-    help="Initialize a new KPOps project."
-)
-=======
 def parse_steps(steps: str | None) -> set[str] | None:
     return set(steps.split(",")) if steps else None
 
 
 @app.command(help="Initialize a new KPOps project.")
->>>>>>> 980f3262
 def init(
     path: Path = PROJECT_PATH,
     config_include_opt: bool = CONFIG_INCLUDE_OPTIONAL,
@@ -182,36 +169,20 @@
     environment: Optional[str] = ENVIRONMENT,
     verbose: bool = VERBOSE_OPTION,
 ):
-<<<<<<< HEAD
     for pipeline_file_path in collect_pipeline_paths(pipeline_path):
         pipeline = kpops.generate(
-            pipeline_file_path,
-            dotenv,
-            config,
-            steps,
-            filter_type,
-            environment,
-            verbose,
+            pipeline_path=pipeline_file_path,
+            dotenv=dotenv,
+            config=config,
+            steps=parse_steps(steps),
+            filter_type=filter_type,
+            environment=environment,
+            verbose=verbose,
         )
         print_yaml(pipeline.to_yaml())
 
 
-@app.command(  # pyright: ignore[reportCallIssue] https://github.com/rec/dtyper/issues/8
-=======
-    pipeline = kpops.generate(
-        pipeline_path=pipeline_path,
-        dotenv=dotenv,
-        config=config,
-        steps=parse_steps(steps),
-        filter_type=filter_type,
-        environment=environment,
-        verbose=verbose,
-    )
-    print_yaml(pipeline.to_yaml())
-
-
 @app.command(
->>>>>>> 980f3262
     short_help="Render final resource representation",
     help="In addition to generate, render final resource representation for each pipeline step, e.g. Kubernetes manifests.",
 )
@@ -224,13 +195,12 @@
     environment: Optional[str] = ENVIRONMENT,
     verbose: bool = VERBOSE_OPTION,
 ):
-<<<<<<< HEAD
     for pipeline_file_path in collect_pipeline_paths(pipeline_path):
         resources = kpops.manifest(
             pipeline_path=pipeline_file_path,
             dotenv=dotenv,
             config=config,
-            steps=steps,
+            steps=parse_steps(steps),
             filter_type=filter_type,
             environment=environment,
             verbose=verbose,
@@ -238,20 +208,6 @@
         for resource in resources:
             for rendered_manifest in resource:
                 print_yaml(rendered_manifest)
-=======
-    resources = kpops.manifest(
-        pipeline_path=pipeline_path,
-        dotenv=dotenv,
-        config=config,
-        steps=parse_steps(steps),
-        filter_type=filter_type,
-        environment=environment,
-        verbose=verbose,
-    )
-    for resource in resources:
-        for rendered_manifest in resource:
-            print_yaml(rendered_manifest)
->>>>>>> 980f3262
 
 
 @app.command(help="Deploy pipeline steps")
@@ -266,13 +222,12 @@
     verbose: bool = VERBOSE_OPTION,
     parallel: bool = PARALLEL,
 ):
-<<<<<<< HEAD
     for pipeline_file_path in collect_pipeline_paths(pipeline_path):
         kpops.deploy(
             pipeline_path=pipeline_file_path,
             dotenv=dotenv,
             config=config,
-            steps=steps,
+            steps=parse_steps(steps),
             filter_type=filter_type,
             environment=environment,
             dry_run=dry_run,
@@ -281,23 +236,7 @@
         )
 
 
-@app.command(help="Destroy pipeline steps")  # pyright: ignore[reportCallIssue] https://github.com/rec/dtyper/issues/8
-=======
-    kpops.deploy(
-        pipeline_path=pipeline_path,
-        dotenv=dotenv,
-        config=config,
-        steps=parse_steps(steps),
-        filter_type=filter_type,
-        environment=environment,
-        dry_run=dry_run,
-        verbose=verbose,
-        parallel=parallel,
-    )
-
-
 @app.command(help="Destroy pipeline steps")
->>>>>>> 980f3262
 def destroy(
     pipeline_path: Path = PIPELINE_PATH_ARG,
     dotenv: Optional[list[Path]] = DOTENV_PATH_OPTION,
@@ -309,32 +248,18 @@
     verbose: bool = VERBOSE_OPTION,
     parallel: bool = PARALLEL,
 ):
-<<<<<<< HEAD
     for pipeline_file_path in collect_pipeline_paths(pipeline_path):
         kpops.destroy(
             pipeline_path=pipeline_file_path,
             dotenv=dotenv,
             config=config,
-            steps=steps,
+            steps=parse_steps(steps),
             filter_type=filter_type,
             environment=environment,
             dry_run=dry_run,
             verbose=verbose,
             parallel=parallel,
         )
-=======
-    kpops.destroy(
-        pipeline_path=pipeline_path,
-        dotenv=dotenv,
-        config=config,
-        steps=parse_steps(steps),
-        filter_type=filter_type,
-        environment=environment,
-        dry_run=dry_run,
-        verbose=verbose,
-        parallel=parallel,
-    )
->>>>>>> 980f3262
 
 
 @app.command(help="Reset pipeline steps")
@@ -349,13 +274,12 @@
     verbose: bool = VERBOSE_OPTION,
     parallel: bool = PARALLEL,
 ):
-<<<<<<< HEAD
     for pipeline_file_path in collect_pipeline_paths(pipeline_path):
         kpops.reset(
             pipeline_path=pipeline_file_path,
             dotenv=dotenv,
             config=config,
-            steps=steps,
+            steps=parse_steps(steps),
             filter_type=filter_type,
             environment=environment,
             dry_run=dry_run,
@@ -364,23 +288,7 @@
         )
 
 
-@app.command(help="Clean pipeline steps")  # pyright: ignore[reportCallIssue] https://github.com/rec/dtyper/issues/8
-=======
-    kpops.reset(
-        pipeline_path=pipeline_path,
-        dotenv=dotenv,
-        config=config,
-        steps=parse_steps(steps),
-        filter_type=filter_type,
-        environment=environment,
-        dry_run=dry_run,
-        verbose=verbose,
-        parallel=parallel,
-    )
-
-
 @app.command(help="Clean pipeline steps")
->>>>>>> 980f3262
 def clean(
     pipeline_path: Path = PIPELINE_PATH_ARG,
     dotenv: Optional[list[Path]] = DOTENV_PATH_OPTION,
@@ -392,32 +300,18 @@
     verbose: bool = VERBOSE_OPTION,
     parallel: bool = PARALLEL,
 ):
-<<<<<<< HEAD
     for pipeline_file_path in collect_pipeline_paths(pipeline_path):
         kpops.clean(
             pipeline_path=pipeline_file_path,
             dotenv=dotenv,
             config=config,
-            steps=steps,
+            steps=parse_steps(steps),
             filter_type=filter_type,
             environment=environment,
             dry_run=dry_run,
             verbose=verbose,
             parallel=parallel,
         )
-=======
-    kpops.clean(
-        pipeline_path=pipeline_path,
-        dotenv=dotenv,
-        config=config,
-        steps=parse_steps(steps),
-        filter_type=filter_type,
-        environment=environment,
-        dry_run=dry_run,
-        verbose=verbose,
-        parallel=parallel,
-    )
->>>>>>> 980f3262
 
 
 def version_callback(show_version: bool) -> None:
