--- conflicted
+++ resolved
@@ -287,13 +287,7 @@
         pipeline_base_dir, pipeline_path, components_module, pipeline_config
     )
 
-<<<<<<< HEAD
     steps_to_apply = get_steps_to_apply(pipeline, steps, filter_type)
-    for component in steps_to_apply:
-        log_action("Deploy", component)
-        component.deploy(dry_run)
-=======
-    steps_to_apply = get_steps_to_apply(pipeline, steps)
 
     async def async_deploy():
         for component in steps_to_apply:
@@ -301,7 +295,6 @@
             await component.deploy(dry_run)
 
     asyncio.run(async_deploy())
->>>>>>> 8db88962
 
 
 @app.command(
@@ -322,13 +315,7 @@
     pipeline = setup_pipeline(
         pipeline_base_dir, pipeline_path, components_module, pipeline_config
     )
-<<<<<<< HEAD
     pipeline_steps = reverse_pipeline_steps(pipeline, steps, filter_type)
-    for component in pipeline_steps:
-        log_action("Destroy", component)
-        component.destroy(dry_run)
-=======
-    pipeline_steps = reverse_pipeline_steps(pipeline, steps)
 
     async def async_destroy():
         for component in pipeline_steps:
@@ -336,7 +323,6 @@
             await component.destroy(dry_run)
 
     asyncio.run(async_destroy())
->>>>>>> 8db88962
 
 
 @app.command(
@@ -357,14 +343,7 @@
     pipeline = setup_pipeline(
         pipeline_base_dir, pipeline_path, components_module, pipeline_config
     )
-<<<<<<< HEAD
     pipeline_steps = reverse_pipeline_steps(pipeline, steps, filter_type)
-    for component in pipeline_steps:
-        log_action("Reset", component)
-        component.destroy(dry_run)
-        component.reset(dry_run)
-=======
-    pipeline_steps = reverse_pipeline_steps(pipeline, steps)
 
     async def async_reset():
         for component in pipeline_steps:
@@ -373,7 +352,6 @@
             await component.reset(dry_run)
 
     asyncio.run(async_reset())
->>>>>>> 8db88962
 
 
 @app.command(
@@ -394,14 +372,7 @@
     pipeline = setup_pipeline(
         pipeline_base_dir, pipeline_path, components_module, pipeline_config
     )
-<<<<<<< HEAD
     pipeline_steps = reverse_pipeline_steps(pipeline, steps, filter_type)
-    for component in pipeline_steps:
-        log_action("Clean", component)
-        component.destroy(dry_run)
-        component.clean(dry_run)
-=======
-    pipeline_steps = reverse_pipeline_steps(pipeline, steps)
 
     async def async_clean():
         for component in pipeline_steps:
@@ -410,7 +381,6 @@
             await component.clean(dry_run)
 
     asyncio.run(async_clean())
->>>>>>> 8db88962
 
 
 def version_callback(show_version: bool) -> None:
