from __future__ import annotations

import asyncio
import logging
from collections.abc import Iterator
from enum import Enum
from pathlib import Path
from typing import TYPE_CHECKING, Optional

import dtyper
import typer

from kpops import __version__
from kpops.cli.custom_formatter import CustomFormatter
from kpops.cli.registry import Registry
from kpops.component_handlers import ComponentHandlers
from kpops.component_handlers.kafka_connect.kafka_connect_handler import (
    KafkaConnectHandler,
)
from kpops.component_handlers.schema_handler.schema_handler import SchemaHandler
from kpops.component_handlers.topic.handler import TopicHandler
from kpops.component_handlers.topic.proxy_wrapper import ProxyWrapper
from kpops.components.base_components.models.resource import Resource
from kpops.config import ENV_PREFIX, KpopsConfig
from kpops.pipeline import Pipeline, PipelineGenerator
from kpops.utils.gen_schema import (
    SchemaScope,
    gen_config_schema,
    gen_defaults_schema,
    gen_pipeline_schema,
)
from kpops.utils.pydantic import YamlConfigSettingsSource
from kpops.utils.yaml import print_yaml

if TYPE_CHECKING:
<<<<<<< HEAD
    from collections.abc import Awaitable, Callable, Coroutine, Iterator

=======
>>>>>>> f51d9028
    from kpops.components.base_components import PipelineComponent


LOG_DIVIDER = "#" * 100

app = dtyper.Typer(pretty_exceptions_enable=False)

DOTENV_PATH_OPTION: Optional[list[Path]] = typer.Option(
    default=None,
    exists=True,
    dir_okay=False,
    file_okay=True,
    envvar=f"{ENV_PREFIX}DOTENV_PATH",
    help=(
        "Path to dotenv file. Multiple files can be provided. "
        "The files will be loaded in order, with each file overriding the previous one."
    ),
)

DEFAULT_PATH_OPTION: Optional[Path] = typer.Option(
    default=None,
    exists=True,
    dir_okay=True,
    file_okay=False,
    envvar=f"{ENV_PREFIX}DEFAULT_PATH",
    help="Path to defaults folder",
)

CONFIG_PATH_OPTION: Path = typer.Option(
    default=Path(),
    exists=True,
    dir_okay=True,
    file_okay=False,
    readable=True,
    envvar=f"{ENV_PREFIX}CONFIG_PATH",
    help="Path to the dir containing config.yaml files",
)

PIPELINE_PATH_ARG: Path = typer.Argument(
    default=...,
    exists=True,
    file_okay=True,
    dir_okay=False,
    readable=True,
    envvar=f"{ENV_PREFIX}PIPELINE_PATH",
    help="Path to YAML with pipeline definition",
)

PIPELINE_STEPS: str | None = typer.Option(
    default=None,
    envvar=f"{ENV_PREFIX}PIPELINE_STEPS",
    help="Comma separated list of steps to apply the command on",
)

DRY_RUN: bool = typer.Option(
    True,
    "--dry-run/--execute",
    help="Whether to dry run the command or execute it",
)


PARALLEL: bool = typer.Option(
    False,
    "--parallel/--no-parallel",
    help="Run the command in parallel",
)


class FilterType(str, Enum):
    INCLUDE = "include"
    EXCLUDE = "exclude"


FILTER_TYPE: FilterType = typer.Option(
    default=FilterType.INCLUDE.value,
    case_sensitive=False,
    help="Whether the --steps option should include/exclude the steps",
)

OUTPUT_OPTION = typer.Option(True, help="Enable output printing")
VERBOSE_OPTION = typer.Option(False, help="Enable verbose printing")

ENVIRONMENT: str | None = typer.Option(
    default=None,
    envvar=f"{ENV_PREFIX}ENVIRONMENT",
    help=(
        "The environment you want to generate and deploy the pipeline to. "
        "Suffix your environment files with this value (e.g. defaults_development.yaml for environment=development). "
    ),
)

logger = logging.getLogger()
logging.getLogger("httpx").setLevel(logging.WARNING)
stream_handler = logging.StreamHandler()
stream_handler.setFormatter(CustomFormatter())
logger.addHandler(stream_handler)

log = logging.getLogger("")


def setup_pipeline(
    pipeline_path: Path,
    kpops_config: KpopsConfig,
    environment: str | None,
) -> Pipeline:
    registry = Registry()
    if kpops_config.components_module:
        registry.find_components(kpops_config.components_module)
    registry.find_components("kpops.components")

    handlers = setup_handlers(kpops_config)
    parser = PipelineGenerator(kpops_config, registry, handlers)
    return parser.load_yaml(pipeline_path, environment)


def setup_handlers(config: KpopsConfig) -> ComponentHandlers:
    schema_handler = SchemaHandler.load_schema_handler(config)
    connector_handler = KafkaConnectHandler.from_kpops_config(config)
    proxy_wrapper = ProxyWrapper(config.kafka_rest)
    topic_handler = TopicHandler(proxy_wrapper)

    return ComponentHandlers(schema_handler, connector_handler, topic_handler)


def setup_logging_level(verbose: bool):
    logging.getLogger().setLevel(logging.DEBUG if verbose else logging.INFO)


def parse_steps(steps: str) -> set[str]:
    return set(steps.split(","))


def get_step_names(steps_to_apply: list[PipelineComponent]) -> list[str]:
    return [step.name for step in steps_to_apply]


def filter_steps_to_apply(
    pipeline: Pipeline, steps: set[str], filter_type: FilterType
) -> list[PipelineComponent]:
    def is_in_steps(component: PipelineComponent) -> bool:
        return component.name in steps

    log.debug(
        f"KPOPS_PIPELINE_STEPS is defined with values: {steps} and filter type of {filter_type.value}"
    )
    filtered_steps = [
        component
        for component in pipeline
        if (
            is_in_steps(component)
            if filter_type is FilterType.INCLUDE
            else not is_in_steps(component)
        )
    ]
    log.info(f"The following steps are included:\n{get_step_names(filtered_steps)}")
    return filtered_steps


def get_reverse_concurrently_tasks_to_execute(
    pipeline: Pipeline,
    steps: str | None,
    filter_type: FilterType,
    runner: Callable[[PipelineComponent], Coroutine],
) -> Awaitable:
    steps_to_apply = reverse_pipeline_steps(pipeline, steps, filter_type)
    return pipeline.build_execution_graph_from(list(steps_to_apply), True, runner)


def get_concurrently_tasks_to_execute(
    pipeline: Pipeline,
    steps: str | None,
    filter_type: FilterType,
    runner: Callable[[PipelineComponent], Coroutine],
) -> Awaitable:
    steps_to_apply = get_steps_to_apply(pipeline, steps, filter_type)
    return pipeline.build_execution_graph_from(steps_to_apply, False, runner)


def get_steps_to_apply(
    pipeline: Pipeline, steps: str | None, filter_type: FilterType
) -> list[PipelineComponent]:
    if steps:
        return filter_steps_to_apply(pipeline, parse_steps(steps), filter_type)
    return list(pipeline)


def reverse_pipeline_steps(
    pipeline: Pipeline, steps: str | None, filter_type: FilterType
) -> Iterator[PipelineComponent]:
    return reversed(get_steps_to_apply(pipeline, steps, filter_type))


def log_action(action: str, pipeline_component: PipelineComponent):
    log.info("\n")
    log.info(LOG_DIVIDER)
    log.info(f"{action} {pipeline_component.name}")
    log.info(LOG_DIVIDER)
    log.info("\n")


def create_kpops_config(
    config: Path,
    defaults: Path | None = None,
    dotenv: list[Path] | None = None,
    environment: str | None = None,
    verbose: bool = False,
) -> KpopsConfig:
    setup_logging_level(verbose)
    YamlConfigSettingsSource.config_dir = config
    YamlConfigSettingsSource.environment = environment
    kpops_config = KpopsConfig(
        _env_file=dotenv  # pyright: ignore[reportGeneralTypeIssues]
    )
    if defaults:
        kpops_config.defaults_path = defaults
    else:
        kpops_config.defaults_path = config / kpops_config.defaults_path
    return kpops_config


@app.command(  # pyright: ignore[reportGeneralTypeIssues] https://github.com/rec/dtyper/issues/8
    help="""
    Generate JSON schema.

    The schemas can be used to enable support for KPOps files in a text editor.
    """
)
def schema(
    scope: SchemaScope = typer.Argument(
        ...,
        show_default=False,
        help="""
        Scope of the generated schema
        \n\n\n
        pipeline: Schema of PipelineComponents. Includes the built-in KPOps components by default. To include custom components, provide components module in config.
        \n\n\n
        config: Schema of KpopsConfig.""",
    ),
    config: Path = CONFIG_PATH_OPTION,
    include_stock_components: bool = typer.Option(
        default=True, help="Include the built-in KPOps components."
    ),
) -> None:
    match scope:
        case SchemaScope.PIPELINE:
            kpops_config = create_kpops_config(config)
            gen_pipeline_schema(
                kpops_config.components_module, include_stock_components
            )
        case SchemaScope.DEFAULTS:
            kpops_config = create_kpops_config(config)
            gen_defaults_schema(
                kpops_config.components_module, include_stock_components
            )
        case SchemaScope.CONFIG:
            gen_config_schema()


@app.command(  # pyright: ignore[reportGeneralTypeIssues] https://github.com/rec/dtyper/issues/8
    short_help="Generate enriched pipeline representation",
    help="Enrich pipeline steps with defaults. The enriched pipeline is used for all KPOps operations (deploy, destroy, ...).",
)
def generate(
    pipeline_path: Path = PIPELINE_PATH_ARG,
    dotenv: Optional[list[Path]] = DOTENV_PATH_OPTION,
    defaults: Optional[Path] = DEFAULT_PATH_OPTION,
    config: Path = CONFIG_PATH_OPTION,
    output: bool = OUTPUT_OPTION,
    environment: Optional[str] = ENVIRONMENT,
    verbose: bool = VERBOSE_OPTION,
) -> Pipeline:
    kpops_config = create_kpops_config(
        config,
        defaults,
        dotenv,
        environment,
        verbose,
    )

    pipeline = setup_pipeline(pipeline_path, kpops_config, environment)
    if output:
        print_yaml(pipeline.to_yaml())
    return pipeline


@app.command(  # pyright: ignore[reportGeneralTypeIssues] https://github.com/rec/dtyper/issues/8
    short_help="Render final resource representation",
    help="In addition to generate, render final resource representation for each pipeline step, e.g. Kubernetes manifests.",
)
def manifest(
    pipeline_path: Path = PIPELINE_PATH_ARG,
    dotenv: Optional[list[Path]] = DOTENV_PATH_OPTION,
    defaults: Optional[Path] = DEFAULT_PATH_OPTION,
    config: Path = CONFIG_PATH_OPTION,
    output: bool = OUTPUT_OPTION,
    steps: Optional[str] = PIPELINE_STEPS,
    filter_type: FilterType = FILTER_TYPE,
    environment: Optional[str] = ENVIRONMENT,
    verbose: bool = VERBOSE_OPTION,
) -> list[Resource]:
    pipeline = generate(
        pipeline_path=pipeline_path,
        dotenv=dotenv,
        defaults=defaults,
        config=config,
        output=False,
        environment=environment,
        verbose=verbose,
    )
    steps_to_apply = get_steps_to_apply(pipeline, steps, filter_type)
    resources: list[Resource] = []
    for component in steps_to_apply:
        resource = component.manifest()
        resources.append(resource)
        if output:
            for manifest in resource:
                print_yaml(manifest)
    return resources


@app.command(help="Deploy pipeline steps")  # pyright: ignore[reportGeneralTypeIssues] https://github.com/rec/dtyper/issues/8
def deploy(
    pipeline_path: Path = PIPELINE_PATH_ARG,
    dotenv: Optional[list[Path]] = DOTENV_PATH_OPTION,
    defaults: Optional[Path] = DEFAULT_PATH_OPTION,
    config: Path = CONFIG_PATH_OPTION,
    steps: Optional[str] = PIPELINE_STEPS,
    filter_type: FilterType = FILTER_TYPE,
    environment: Optional[str] = ENVIRONMENT,
    dry_run: bool = DRY_RUN,
    verbose: bool = VERBOSE_OPTION,
    parallel: bool = PARALLEL,
):
    async def deploy_runner(component: PipelineComponent):
        log_action("Deploy", component)
        await component.deploy(dry_run)

    async def async_deploy():
        kpops_config = create_kpops_config(
            config,
            defaults,
            dotenv,
            environment,
            verbose,
        )
        pipeline = setup_pipeline(pipeline_path, kpops_config, environment)

        if parallel:
            pipeline_tasks = get_concurrently_tasks_to_execute(
                pipeline, steps, filter_type, deploy_runner
            )
            await pipeline_tasks
        else:
            steps_to_apply = get_steps_to_apply(pipeline, steps, filter_type)
            for component in steps_to_apply:
                await deploy_runner(component)

    asyncio.run(async_deploy())


@app.command(help="Destroy pipeline steps")  # pyright: ignore[reportGeneralTypeIssues] https://github.com/rec/dtyper/issues/8
def destroy(
    pipeline_path: Path = PIPELINE_PATH_ARG,
    dotenv: Optional[list[Path]] = DOTENV_PATH_OPTION,
    defaults: Optional[Path] = DEFAULT_PATH_OPTION,
    config: Path = CONFIG_PATH_OPTION,
    steps: Optional[str] = PIPELINE_STEPS,
    filter_type: FilterType = FILTER_TYPE,
    environment: Optional[str] = ENVIRONMENT,
    dry_run: bool = DRY_RUN,
    verbose: bool = VERBOSE_OPTION,
    parallel: bool = PARALLEL,
):
    async def destroy_runner(component: PipelineComponent):
        log_action("Destroy", component)
        await component.destroy(dry_run)

    async def async_destroy():
        kpops_config = create_kpops_config(
            config,
            defaults,
            dotenv,
            environment,
            verbose,
        )

        pipeline = setup_pipeline(pipeline_path, kpops_config, environment)

        if parallel:
            pipeline_tasks = get_reverse_concurrently_tasks_to_execute(
                pipeline, steps, filter_type, destroy_runner
            )
            await pipeline_tasks
        else:
            pipeline_steps = reverse_pipeline_steps(pipeline, steps, filter_type)
            for component in pipeline_steps:
                await destroy_runner(component)

    asyncio.run(async_destroy())


@app.command(help="Reset pipeline steps")  # pyright: ignore[reportGeneralTypeIssues] https://github.com/rec/dtyper/issues/8
def reset(
    pipeline_path: Path = PIPELINE_PATH_ARG,
    dotenv: Optional[list[Path]] = DOTENV_PATH_OPTION,
    defaults: Optional[Path] = DEFAULT_PATH_OPTION,
    config: Path = CONFIG_PATH_OPTION,
    steps: Optional[str] = PIPELINE_STEPS,
    filter_type: FilterType = FILTER_TYPE,
    environment: Optional[str] = ENVIRONMENT,
    dry_run: bool = DRY_RUN,
    verbose: bool = VERBOSE_OPTION,
    parallel: bool = PARALLEL,
):
    async def reset_runner(component: PipelineComponent):
        log_action("Reset", component)
        await component.destroy(dry_run)
        await component.reset(dry_run)

    async def async_reset():
        kpops_config = create_kpops_config(
            config,
            defaults,
            dotenv,
            environment,
            verbose,
        )
        pipeline = setup_pipeline(pipeline_path, kpops_config, environment)
        if parallel:
            pipeline_tasks = get_reverse_concurrently_tasks_to_execute(
                pipeline, steps, filter_type, reset_runner
            )
            await pipeline_tasks
        else:
            pipeline_steps = reverse_pipeline_steps(pipeline, steps, filter_type)
            for component in pipeline_steps:
                await reset_runner(component)

    asyncio.run(async_reset())


@app.command(help="Clean pipeline steps")  # pyright: ignore[reportGeneralTypeIssues] https://github.com/rec/dtyper/issues/8
def clean(
    pipeline_path: Path = PIPELINE_PATH_ARG,
    dotenv: Optional[list[Path]] = DOTENV_PATH_OPTION,
    defaults: Optional[Path] = DEFAULT_PATH_OPTION,
    config: Path = CONFIG_PATH_OPTION,
    steps: Optional[str] = PIPELINE_STEPS,
    filter_type: FilterType = FILTER_TYPE,
    environment: Optional[str] = ENVIRONMENT,
    dry_run: bool = DRY_RUN,
    verbose: bool = VERBOSE_OPTION,
    parallel: bool = PARALLEL,
):
    async def clean_runner(component: PipelineComponent):
        log_action("Clean", component)
        await component.destroy(dry_run)
        await component.clean(dry_run)

    async def async_clean():
        kpops_config = create_kpops_config(
            config,
            defaults,
            dotenv,
            environment,
            verbose,
        )
        pipeline = setup_pipeline(pipeline_path, kpops_config, environment)
        if parallel:
            pipeline_steps = get_reverse_concurrently_tasks_to_execute(
                pipeline, steps, filter_type, clean_runner
            )
            await pipeline_steps
        else:
            pipeline_steps = reverse_pipeline_steps(pipeline, steps, filter_type)
            for component in pipeline_steps:
                await clean_runner(component)

    asyncio.run(async_clean())


def version_callback(show_version: bool) -> None:
    if show_version:
        typer.echo(f"KPOps {__version__}")
        raise typer.Exit


@app.callback()
def main(
    version: bool = typer.Option(
        False,
        "--version",
        "-V",
        help="Print KPOps version",
        callback=version_callback,
        is_eager=True,
    ),
):
    ...


if __name__ == "__main__":
    app()<|MERGE_RESOLUTION|>--- conflicted
+++ resolved
@@ -33,11 +33,8 @@
 from kpops.utils.yaml import print_yaml
 
 if TYPE_CHECKING:
-<<<<<<< HEAD
     from collections.abc import Awaitable, Callable, Coroutine, Iterator
 
-=======
->>>>>>> f51d9028
     from kpops.components.base_components import PipelineComponent
 
 
