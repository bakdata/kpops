from __future__ import annotations

import asyncio
import logging
from pathlib import Path
from typing import TYPE_CHECKING, Optional

import dtyper
import typer

from kpops import __version__
from kpops.cli.custom_formatter import CustomFormatter
from kpops.cli.options import FilterType
from kpops.cli.registry import Registry
from kpops.component_handlers import ComponentHandlers
from kpops.component_handlers.kafka_connect.kafka_connect_handler import (
    KafkaConnectHandler,
)
from kpops.component_handlers.schema_handler.schema_handler import SchemaHandler
from kpops.component_handlers.topic.handler import TopicHandler
from kpops.component_handlers.topic.proxy_wrapper import ProxyWrapper
from kpops.components.base_components.models.resource import Resource
from kpops.config import ENV_PREFIX, KpopsConfig
from kpops.pipeline import ComponentFilterPredicate, Pipeline, PipelineGenerator
from kpops.utils.gen_schema import (
    SchemaScope,
    gen_config_schema,
    gen_defaults_schema,
    gen_pipeline_schema,
)
from kpops.utils.pydantic import YamlConfigSettingsSource
from kpops.utils.yaml import print_yaml

if TYPE_CHECKING:
<<<<<<< HEAD
    from collections.abc import Awaitable, Callable, Coroutine, Iterator

    from kpops.components.base_components.pipeline_component import PipelineComponent
=======
    from kpops.components.base_components import PipelineComponent
>>>>>>> 42c4889d


LOG_DIVIDER = "#" * 100

app = dtyper.Typer(pretty_exceptions_enable=False)

DOTENV_PATH_OPTION: Optional[list[Path]] = typer.Option(
    default=None,
    exists=True,
    dir_okay=False,
    file_okay=True,
    envvar=f"{ENV_PREFIX}DOTENV_PATH",
    help=(
        "Path to dotenv file. Multiple files can be provided. "
        "The files will be loaded in order, with each file overriding the previous one."
    ),
)

DEFAULT_PATH_OPTION: Optional[Path] = typer.Option(
    default=None,
    exists=True,
    dir_okay=True,
    file_okay=False,
    envvar=f"{ENV_PREFIX}DEFAULT_PATH",
    help="Path to defaults folder",
)

CONFIG_PATH_OPTION: Path = typer.Option(
    default=Path(),
    exists=True,
    dir_okay=True,
    file_okay=False,
    readable=True,
    envvar=f"{ENV_PREFIX}CONFIG_PATH",
    help="Path to the dir containing config.yaml files",
)

PIPELINE_PATH_ARG: Path = typer.Argument(
    default=...,
    exists=True,
    file_okay=True,
    dir_okay=False,
    readable=True,
    envvar=f"{ENV_PREFIX}PIPELINE_PATH",
    help="Path to YAML with pipeline definition",
)

PIPELINE_STEPS: str | None = typer.Option(
    default=None,
    envvar=f"{ENV_PREFIX}PIPELINE_STEPS",
    help="Comma separated list of steps to apply the command on",
)

DRY_RUN: bool = typer.Option(
    True,
    "--dry-run/--execute",
    help="Whether to dry run the command or execute it",
)

PARALLEL: bool = typer.Option(
    False,
    "--parallel/--no-parallel",
    rich_help_panel="EXPERIMENTAL: features in preview, not production-ready",
    help="Enable or disable parallel execution of pipeline steps. If enabled, multiple steps can be processed concurrently. If disabled, steps will be processed sequentially.",
)


FILTER_TYPE: FilterType = typer.Option(
    default=FilterType.INCLUDE,
    case_sensitive=False,
    help="Whether the --steps option should include/exclude the steps",
)

OUTPUT_OPTION = typer.Option(True, help="Enable output printing")
VERBOSE_OPTION = typer.Option(False, help="Enable verbose printing")

ENVIRONMENT: str | None = typer.Option(
    default=None,
    envvar=f"{ENV_PREFIX}ENVIRONMENT",
    help=(
        "The environment you want to generate and deploy the pipeline to. "
        "Suffix your environment files with this value (e.g. defaults_development.yaml for environment=development). "
    ),
)

logger = logging.getLogger()
logging.getLogger("httpx").setLevel(logging.WARNING)
stream_handler = logging.StreamHandler()
stream_handler.setFormatter(CustomFormatter())
logger.addHandler(stream_handler)

log = logging.getLogger("")


def setup_pipeline(
    pipeline_path: Path,
    kpops_config: KpopsConfig,
    environment: str | None,
) -> Pipeline:
    registry = Registry()
    if kpops_config.components_module:
        registry.find_components(kpops_config.components_module)
    registry.find_components("kpops.components")

    handlers = setup_handlers(kpops_config)
    parser = PipelineGenerator(kpops_config, registry, handlers)
    return parser.load_yaml(pipeline_path, environment)


def setup_handlers(config: KpopsConfig) -> ComponentHandlers:
    schema_handler = SchemaHandler.load_schema_handler(config)
    connector_handler = KafkaConnectHandler.from_kpops_config(config)
    proxy_wrapper = ProxyWrapper(config.kafka_rest)
    topic_handler = TopicHandler(proxy_wrapper)

    return ComponentHandlers(schema_handler, connector_handler, topic_handler)


def setup_logging_level(verbose: bool):
    logging.getLogger().setLevel(logging.DEBUG if verbose else logging.INFO)


def parse_steps(steps: str) -> set[str]:
    return set(steps.split(","))


def is_in_steps(component: PipelineComponent, component_names: set[str]) -> bool:
    return component.name in component_names


def create_default_step_names_filter_predicate(
    component_names: set[str], filter_type: FilterType
) -> ComponentFilterPredicate:
    def predicate(component: PipelineComponent) -> bool:
        match filter_type, is_in_steps(component, component_names):
            case (FilterType.INCLUDE, False) | (FilterType.EXCLUDE, True):
                return False
            case _:
                return True

    return predicate


def log_action(action: str, pipeline_component: PipelineComponent):
    log.info("\n")
    log.info(LOG_DIVIDER)
    log.info(f"{action} {pipeline_component.name}")
    log.info(LOG_DIVIDER)
    log.info("\n")


def create_kpops_config(
    config: Path,
    defaults: Path | None = None,
    dotenv: list[Path] | None = None,
    environment: str | None = None,
    verbose: bool = False,
) -> KpopsConfig:
    setup_logging_level(verbose)
    YamlConfigSettingsSource.config_dir = config
    YamlConfigSettingsSource.environment = environment
    kpops_config = KpopsConfig(
        _env_file=dotenv  # pyright: ignore[reportGeneralTypeIssues]
    )
    if defaults:
        kpops_config.defaults_path = defaults
    else:
        kpops_config.defaults_path = config / kpops_config.defaults_path
    return kpops_config


@app.command(  # pyright: ignore[reportGeneralTypeIssues] https://github.com/rec/dtyper/issues/8
    help="""
    Generate JSON schema.

    The schemas can be used to enable support for KPOps files in a text editor.
    """
)
def schema(
    scope: SchemaScope = typer.Argument(
        ...,
        show_default=False,
        help="""
        Scope of the generated schema
        \n\n\n
        pipeline: Schema of PipelineComponents. Includes the built-in KPOps components by default. To include custom components, provide components module in config.
        \n\n\n
        config: Schema of KpopsConfig.""",
    ),
    config: Path = CONFIG_PATH_OPTION,
    include_stock_components: bool = typer.Option(
        default=True, help="Include the built-in KPOps components."
    ),
) -> None:
    match scope:
        case SchemaScope.PIPELINE:
            kpops_config = create_kpops_config(config)
            gen_pipeline_schema(
                kpops_config.components_module, include_stock_components
            )
        case SchemaScope.DEFAULTS:
            kpops_config = create_kpops_config(config)
            gen_defaults_schema(
                kpops_config.components_module, include_stock_components
            )
        case SchemaScope.CONFIG:
            gen_config_schema()


@app.command(  # pyright: ignore[reportGeneralTypeIssues] https://github.com/rec/dtyper/issues/8
    short_help="Generate enriched pipeline representation",
    help="Enrich pipeline steps with defaults. The enriched pipeline is used for all KPOps operations (deploy, destroy, ...).",
)
def generate(
    pipeline_path: Path = PIPELINE_PATH_ARG,
    dotenv: Optional[list[Path]] = DOTENV_PATH_OPTION,
    defaults: Optional[Path] = DEFAULT_PATH_OPTION,
    config: Path = CONFIG_PATH_OPTION,
    output: bool = OUTPUT_OPTION,
    steps: Optional[str] = PIPELINE_STEPS,
    filter_type: FilterType = FILTER_TYPE,
    environment: Optional[str] = ENVIRONMENT,
    verbose: bool = VERBOSE_OPTION,
) -> Pipeline:
    kpops_config = create_kpops_config(
        config,
        defaults,
        dotenv,
        environment,
        verbose,
    )

    pipeline = setup_pipeline(pipeline_path, kpops_config, environment)

    if steps:
        component_names = parse_steps(steps)
        log.debug(
            f"KPOPS_PIPELINE_STEPS is defined with values: {component_names} and filter type of {filter_type.value}"
        )

        predicate = create_default_step_names_filter_predicate(
            component_names, filter_type
        )
        pipeline.filter(predicate)

        def get_step_names(steps_to_apply: list[PipelineComponent]) -> list[str]:
            return [step.name for step in steps_to_apply]

        log.info(f"Filtered pipeline:\n{get_step_names(pipeline.components)}")
    if output:
        print_yaml(pipeline.to_yaml())
    return pipeline


@app.command(  # pyright: ignore[reportGeneralTypeIssues] https://github.com/rec/dtyper/issues/8
    short_help="Render final resource representation",
    help="In addition to generate, render final resource representation for each pipeline step, e.g. Kubernetes manifests.",
)
def manifest(
    pipeline_path: Path = PIPELINE_PATH_ARG,
    dotenv: Optional[list[Path]] = DOTENV_PATH_OPTION,
    defaults: Optional[Path] = DEFAULT_PATH_OPTION,
    config: Path = CONFIG_PATH_OPTION,
    output: bool = OUTPUT_OPTION,
    steps: Optional[str] = PIPELINE_STEPS,
    filter_type: FilterType = FILTER_TYPE,
    environment: Optional[str] = ENVIRONMENT,
    verbose: bool = VERBOSE_OPTION,
) -> list[Resource]:
    pipeline = generate(
        pipeline_path=pipeline_path,
        dotenv=dotenv,
        defaults=defaults,
        config=config,
        output=False,
        steps=steps,
        filter_type=filter_type,
        environment=environment,
        verbose=verbose,
    )
    resources: list[Resource] = []
    for component in pipeline.components:
        resource = component.manifest()
        resources.append(resource)
        if output:
            for manifest in resource:
                print_yaml(manifest)
    return resources


@app.command(help="Deploy pipeline steps")  # pyright: ignore[reportGeneralTypeIssues] https://github.com/rec/dtyper/issues/8
def deploy(
    pipeline_path: Path = PIPELINE_PATH_ARG,
    dotenv: Optional[list[Path]] = DOTENV_PATH_OPTION,
    defaults: Optional[Path] = DEFAULT_PATH_OPTION,
    config: Path = CONFIG_PATH_OPTION,
    steps: Optional[str] = PIPELINE_STEPS,
    filter_type: FilterType = FILTER_TYPE,
    environment: Optional[str] = ENVIRONMENT,
    dry_run: bool = DRY_RUN,
    verbose: bool = VERBOSE_OPTION,
    parallel: bool = PARALLEL,
):
    pipeline = generate(
        pipeline_path=pipeline_path,
        dotenv=dotenv,
        defaults=defaults,
        config=config,
        output=False,
        steps=steps,
        filter_type=filter_type,
        environment=environment,
        verbose=verbose,
    )

    async def deploy_runner(component: PipelineComponent):
        log_action("Deploy", component)
        await component.deploy(dry_run)

    async def async_deploy():
        if parallel:
            pipeline_tasks = pipeline.build_execution_graph(deploy_runner)
            await pipeline_tasks
        else:
            for component in pipeline.components:
                await deploy_runner(component)

    asyncio.run(async_deploy())


@app.command(help="Destroy pipeline steps")  # pyright: ignore[reportGeneralTypeIssues] https://github.com/rec/dtyper/issues/8
def destroy(
    pipeline_path: Path = PIPELINE_PATH_ARG,
    dotenv: Optional[list[Path]] = DOTENV_PATH_OPTION,
    defaults: Optional[Path] = DEFAULT_PATH_OPTION,
    config: Path = CONFIG_PATH_OPTION,
    steps: Optional[str] = PIPELINE_STEPS,
    filter_type: FilterType = FILTER_TYPE,
    environment: Optional[str] = ENVIRONMENT,
    dry_run: bool = DRY_RUN,
    verbose: bool = VERBOSE_OPTION,
    parallel: bool = PARALLEL,
):
    pipeline = generate(
        pipeline_path=pipeline_path,
        dotenv=dotenv,
        defaults=defaults,
        config=config,
        output=False,
        steps=steps,
        filter_type=filter_type,
        environment=environment,
        verbose=verbose,
    )

    async def destroy_runner(component: PipelineComponent):
        log_action("Destroy", component)
        await component.destroy(dry_run)

    async def async_destroy():
        if parallel:
            pipeline_tasks = pipeline.build_execution_graph(
                destroy_runner, reverse=True
            )
            await pipeline_tasks
        else:
            for component in reversed(pipeline.components):
                await destroy_runner(component)

    asyncio.run(async_destroy())


@app.command(help="Reset pipeline steps")  # pyright: ignore[reportGeneralTypeIssues] https://github.com/rec/dtyper/issues/8
def reset(
    pipeline_path: Path = PIPELINE_PATH_ARG,
    dotenv: Optional[list[Path]] = DOTENV_PATH_OPTION,
    defaults: Optional[Path] = DEFAULT_PATH_OPTION,
    config: Path = CONFIG_PATH_OPTION,
    steps: Optional[str] = PIPELINE_STEPS,
    filter_type: FilterType = FILTER_TYPE,
    environment: Optional[str] = ENVIRONMENT,
    dry_run: bool = DRY_RUN,
    verbose: bool = VERBOSE_OPTION,
    parallel: bool = PARALLEL,
):
    pipeline = generate(
        pipeline_path=pipeline_path,
        dotenv=dotenv,
        defaults=defaults,
        config=config,
        output=False,
        steps=steps,
        filter_type=filter_type,
        environment=environment,
        verbose=verbose,
    )

    async def reset_runner(component: PipelineComponent):
        await component.destroy(dry_run)
        log_action("Reset", component)
        await component.reset(dry_run)

    async def async_reset():
        if parallel:
            pipeline_tasks = pipeline.build_execution_graph(reset_runner, reverse=True)
            await pipeline_tasks
        else:
            for component in pipeline.components:
                await reset_runner(component)

    asyncio.run(async_reset())


@app.command(help="Clean pipeline steps")  # pyright: ignore[reportGeneralTypeIssues] https://github.com/rec/dtyper/issues/8
def clean(
    pipeline_path: Path = PIPELINE_PATH_ARG,
    dotenv: Optional[list[Path]] = DOTENV_PATH_OPTION,
    defaults: Optional[Path] = DEFAULT_PATH_OPTION,
    config: Path = CONFIG_PATH_OPTION,
    steps: Optional[str] = PIPELINE_STEPS,
    filter_type: FilterType = FILTER_TYPE,
    environment: Optional[str] = ENVIRONMENT,
    dry_run: bool = DRY_RUN,
    verbose: bool = VERBOSE_OPTION,
    parallel: bool = PARALLEL,
):
    pipeline = generate(
        pipeline_path=pipeline_path,
        dotenv=dotenv,
        defaults=defaults,
        config=config,
        output=False,
        steps=steps,
        filter_type=filter_type,
        environment=environment,
        verbose=verbose,
    )

    async def clean_runner(component: PipelineComponent):
        await component.destroy(dry_run)
        log_action("Clean", component)
        await component.clean(dry_run)

    async def async_clean():
        if parallel:
            pipeline_tasks = pipeline.build_execution_graph(clean_runner, reverse=True)
            await pipeline_tasks
        else:
            for component in pipeline.components:
                await clean_runner(component)

    asyncio.run(async_clean())


def version_callback(show_version: bool) -> None:
    if show_version:
        typer.echo(f"KPOps {__version__}")
        raise typer.Exit


@app.callback()
def main(
    version: bool = typer.Option(
        False,
        "--version",
        "-V",
        help="Print KPOps version",
        callback=version_callback,
        is_eager=True,
    ),
):
    ...


if __name__ == "__main__":
    app()<|MERGE_RESOLUTION|>--- conflicted
+++ resolved
@@ -32,13 +32,7 @@
 from kpops.utils.yaml import print_yaml
 
 if TYPE_CHECKING:
-<<<<<<< HEAD
-    from collections.abc import Awaitable, Callable, Coroutine, Iterator
-
     from kpops.components.base_components.pipeline_component import PipelineComponent
-=======
-    from kpops.components.base_components import PipelineComponent
->>>>>>> 42c4889d
 
 
 LOG_DIVIDER = "#" * 100
