--- conflicted
+++ resolved
@@ -233,14 +233,8 @@
     :param autoscaling: Kubernetes event-driven autoscaling config, defaults to None
     """
 
-<<<<<<< HEAD
     kafka: StreamsConfig = Field(
-        default=...,
         description=describe_attr("kafka", __doc__),
-=======
-    streams: StreamsConfig = Field(
-        description=describe_attr("streams", __doc__),
->>>>>>> 2844031c
     )
     autoscaling: StreamsAppAutoScaling | None = Field(
         default=None,
