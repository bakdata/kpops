<<<<<<< HEAD
=======
from collections.abc import Mapping, Set
>>>>>>> 74dd3735
from typing import Any

from pydantic import ConfigDict, Field, model_serializer
from pydantic.alias_generators import to_snake

from kpops.components.base_components.base_defaults_component import deduplicate
from kpops.components.base_components.kafka_app import (
    KafkaAppConfig,
    KafkaStreamsConfig,
)
from kpops.utils.docstring import describe_attr
from kpops.utils.pydantic import CamelCaseConfigModel, DescConfigModel


class StreamsConfig(KafkaStreamsConfig):
    """Streams Bootstrap streams section.

    :param input_topics: Input topics, defaults to []
    :param input_pattern: Input pattern, defaults to None
    :param extra_input_topics: Extra input topics, defaults to {}
    :param extra_input_patterns: Extra input patterns, defaults to {}
    :param extra_output_topics: Extra output topics, defaults to {}
    :param output_topic: Output topic, defaults to None
    :param error_topic: Error topic, defaults to None
    :param config: Configuration, defaults to {}
    """

    input_topics: list[str] = Field(
        default=[], description=describe_attr("input_topics", __doc__)
    )
    input_pattern: str | None = Field(
        default=None, description=describe_attr("input_pattern", __doc__)
    )
    extra_input_topics: dict[str, list[str]] = Field(
        default={}, description=describe_attr("extra_input_topics", __doc__)
    )
    extra_input_patterns: dict[str, str] = Field(
        default={}, description=describe_attr("extra_input_patterns", __doc__)
    )
    extra_output_topics: dict[str, str] = Field(
        default={}, description=describe_attr("extra_output_topics", __doc__)
    )
    output_topic: str | None = Field(
        default=None, description=describe_attr("output_topic", __doc__)
    )
    error_topic: str | None = Field(
        default=None, description=describe_attr("error_topic", __doc__)
    )
    config: dict[str, str] = Field(
        default={}, description=describe_attr("config", __doc__)
    )

    def add_input_topics(self, topics: list[str]) -> None:
        """Add given topics to the list of input topics.

        Ensures no duplicate topics in the list.

        :param topics: Input topics
        """
        self.input_topics = deduplicate(self.input_topics + topics)

    def add_extra_input_topics(self, role: str, topics: list[str]) -> None:
        """Add given extra topics that share a role to the list of extra input topics.

        Ensures no duplicate topics in the list.

        :param topics: Extra input topics
        :param role: Topic role
        """
        self.extra_input_topics[role] = deduplicate(
            self.extra_input_topics.get(role, []) + topics
        )

<<<<<<< HEAD
    # @model_serializer(mode="wrap", when_used="always")
    # def serialize_model(self, handler) -> dict[str, Any]:
    #     result = handler(self)
    #     # if dict(result.items()).get("extraInputTopics"):
    #     #     breakpoint()
    #     extra_fields = set()
    #     if self.model_extra is not None:
    #         extra_fields = set(self.model_extra.keys())
    #     fields = extra_fields.union(self.model_fields_set)
    #     filtered_result_extra_set = {
    #         k: v for k, v in result.items() if ((to_snake(k) in fields) or k in fields)
    #     }
    #     return filtered_result_extra_set


class StreamsAppAutoScaling(CamelCaseConfigModel, DescConfigModel):
    """Kubernetes Event-driven Autoscaling config
=======
    @override
    def dict(
        self,
        *,
        include: None | Set[int | str] | Mapping[int | str, Any] = None,
        exclude: None | Set[int | str] | Mapping[int | str, Any] = None,
        by_alias: bool = False,
        skip_defaults: bool | None = None,
        exclude_unset: bool = False,
        **kwargs,
    ) -> dict:
        """Generate a dictionary representation of the model.

        Optionally, specify which fields to include or exclude.

        :param include: Fields to include
        :param include: Fields to exclude
        :param by_alias: Use the fields' aliases in the dictionary
        :param skip_defaults: Whether to skip defaults
        :param exclude_unset: Whether to exclude unset fields
        """
        return super().dict(
            include=include,
            exclude=exclude,
            by_alias=by_alias,
            skip_defaults=skip_defaults,
            exclude_unset=exclude_unset,
            # The following lines are required only for the streams configs since we never not want to export defaults here, just fallback to helm default values
            exclude_defaults=True,
            exclude_none=True,
        )


class StreamsAppAutoScaling(BaseModel):
    """Kubernetes Event-driven Autoscaling config.
>>>>>>> 74dd3735

    :param enabled: Whether to enable auto-scaling using KEDA., defaults to False
    :param consumer_group: Name of the consumer group used for checking the
        offset on the topic and processing the related lag.
    :param lag_threshold: Average target value to trigger scaling actions.
    :param polling_interval: This is the interval to check each trigger on.
        https://keda.sh/docs/2.9/concepts/scaling-deployments/#pollinginterval,
        defaults to 30
    :param cooldown_period: The period to wait after the last trigger reported
        active before scaling the resource back to 0.
        https://keda.sh/docs/2.9/concepts/scaling-deployments/#cooldownperiod,
        defaults to 300
    :param offset_reset_policy: The offset reset policy for the consumer if the
        consumer group is not yet subscribed to a partition.,
        defaults to "earliest"
    :param min_replicas: Minimum number of replicas KEDA will scale the resource down to.
        "https://keda.sh/docs/2.9/concepts/scaling-deployments/#minreplicacount",
        defaults to 0
    :param max_replicas: This setting is passed to the HPA definition that KEDA
        will create for a given resource and holds the maximum number of replicas
        of the target resouce.
        https://keda.sh/docs/2.9/concepts/scaling-deployments/#maxreplicacount,
        defaults to 1
    :param idle_replicas: If this property is set, KEDA will scale the resource
        down to this number of replicas.
        https://keda.sh/docs/2.9/concepts/scaling-deployments/#idlereplicacount,
        defaults to None
    :param topics: List of auto-generated Kafka Streams topics used by the streams app.,
        defaults to []
    """

    enabled: bool = Field(
        default=False,
        description=describe_attr("streams", __doc__),
    )
    consumer_group: str = Field(
        title="Consumer group",
        description=describe_attr("consumer_group", __doc__),
    )
    lag_threshold: int = Field(
        title="Lag threshold",
        description=describe_attr("lag_threshold", __doc__),
    )
    polling_interval: int = Field(
        default=30,
        title="Polling interval",
        description=describe_attr("polling_interval", __doc__),
    )
    cooldown_period: int = Field(
        default=300,
        title="Cooldown period",
        description=describe_attr("cooldown_period", __doc__),
    )
    offset_reset_policy: str = Field(
        default="earliest",
        title="Offset reset policy",
        description=describe_attr("offset_reset_policy", __doc__),
    )
    min_replicas: int = Field(
        default=0,
        title="Min replica count",
        description=describe_attr("min_replicas", __doc__),
    )
    max_replicas: int = Field(
        default=1,
        title="Max replica count",
        description=describe_attr("max_replicas", __doc__),
    )
    idle_replicas: int | None = Field(
        default=None,
        title="Idle replica count",
        description=describe_attr("idle_replicas", __doc__),
    )
    topics: list[str] = Field(
        default=[],
        description=describe_attr("topics", __doc__),
    )
    model_config = ConfigDict(extra="allow")


class StreamsAppConfig(KafkaAppConfig):
    """StreamsBoostrap app configurations.

    The attributes correspond to keys and values that are used as values for the streams bootstrap helm chart.

    :param streams: Streams Bootstrap streams section
    :param autoscaling: Kubernetes Event-driven Autoscaling config, defaults to None
    """

    streams: StreamsConfig = Field(
        default=...,
        description=describe_attr("streams", __doc__),
    )
    autoscaling: StreamsAppAutoScaling | None = Field(
        default=None,
        description=describe_attr("autoscaling", __doc__),
    )
    model_config = ConfigDict(extra="allow")<|MERGE_RESOLUTION|>--- conflicted
+++ resolved
@@ -1,7 +1,4 @@
-<<<<<<< HEAD
-=======
 from collections.abc import Mapping, Set
->>>>>>> 74dd3735
 from typing import Any
 
 from pydantic import ConfigDict, Field, model_serializer
@@ -75,7 +72,6 @@
             self.extra_input_topics.get(role, []) + topics
         )
 
-<<<<<<< HEAD
     # @model_serializer(mode="wrap", when_used="always")
     # def serialize_model(self, handler) -> dict[str, Any]:
     #     result = handler(self)
@@ -93,43 +89,6 @@
 
 class StreamsAppAutoScaling(CamelCaseConfigModel, DescConfigModel):
     """Kubernetes Event-driven Autoscaling config
-=======
-    @override
-    def dict(
-        self,
-        *,
-        include: None | Set[int | str] | Mapping[int | str, Any] = None,
-        exclude: None | Set[int | str] | Mapping[int | str, Any] = None,
-        by_alias: bool = False,
-        skip_defaults: bool | None = None,
-        exclude_unset: bool = False,
-        **kwargs,
-    ) -> dict:
-        """Generate a dictionary representation of the model.
-
-        Optionally, specify which fields to include or exclude.
-
-        :param include: Fields to include
-        :param include: Fields to exclude
-        :param by_alias: Use the fields' aliases in the dictionary
-        :param skip_defaults: Whether to skip defaults
-        :param exclude_unset: Whether to exclude unset fields
-        """
-        return super().dict(
-            include=include,
-            exclude=exclude,
-            by_alias=by_alias,
-            skip_defaults=skip_defaults,
-            exclude_unset=exclude_unset,
-            # The following lines are required only for the streams configs since we never not want to export defaults here, just fallback to helm default values
-            exclude_defaults=True,
-            exclude_none=True,
-        )
-
-
-class StreamsAppAutoScaling(BaseModel):
-    """Kubernetes Event-driven Autoscaling config.
->>>>>>> 74dd3735
 
     :param enabled: Whether to enable auto-scaling using KEDA., defaults to False
     :param consumer_group: Name of the consumer group used for checking the
