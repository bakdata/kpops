import logging
from functools import cached_property

from pydantic import Field, ValidationError, computed_field
from typing_extensions import override

from kpops.api.operation import OperationMode
from kpops.component_handlers.kubernetes.pvc_handler import PVCHandler
from kpops.components.base_components.helm_app import HelmApp
from kpops.components.base_components.kafka_app import KafkaAppCleaner
from kpops.components.common.app_type import AppType
from kpops.components.common.topic import KafkaTopic
from kpops.components.streams_bootstrap.base import (
    StreamsBootstrap,
)
from kpops.components.streams_bootstrap.streams.model import (
    StreamsAppValues,
)
from kpops.config import get_config
from kpops.const.file_type import DEFAULTS_YAML, PIPELINE_YAML
from kpops.manifests.argo import ArgoHook, enrich_annotations
from kpops.manifests.kubernetes import KubernetesManifest
from kpops.manifests.strimzi.kafka_topic import StrimziKafkaTopic
from kpops.utils.docstring import describe_attr

log = logging.getLogger("StreamsApp")


class StreamsAppCleaner(KafkaAppCleaner, StreamsBootstrap):
    from_: None = None
    to: None = None
    values: StreamsAppValues

    @property
    @override
    def helm_chart(self) -> str:
        return f"{self.repo_config.repository_name}/{AppType.CLEANUP_STREAMS_APP.value}"

    @override
    async def reset(self, dry_run: bool) -> None:
        self.values.kafka.delete_output = False
        await super().clean(dry_run)

    @override
    async def clean(self, dry_run: bool) -> None:
        self.values.kafka.delete_output = True
        await super().clean(dry_run)

        if (
            self.values.stateful_set
            and self.values.persistence
            and self.values.persistence.enabled
        ):
            await self.clean_pvcs(dry_run)

    @override
    def manifest_deploy(self) -> tuple[KubernetesManifest, ...]:
        values = self.to_helm_values()
        if get_config().operation_mode is OperationMode.ARGO:
            post_delete = ArgoHook.POST_DELETE
            values = enrich_annotations(values, post_delete.key, post_delete.value)
        return self.helm.template(
            self.helm_release_name,
            self.helm_chart,
            self.namespace,
            values,
            self.template_flags,
        )

    @override
    def manifest_reset(self) -> tuple[KubernetesManifest, ...]:
        self.values.kafka.delete_output = False
        values = self.to_helm_values()

        return self.helm.template(
            self.helm_release_name,
            self.helm_chart,
            self.namespace,
            values,
            self.template_flags,
        )

    async def clean_pvcs(self, dry_run: bool) -> None:
        app_full_name = super(HelmApp, self).full_name
        pvc_handler = PVCHandler(app_full_name, self.namespace)
        await pvc_handler.delete_pvcs(dry_run)


class StreamsApp(StreamsBootstrap):
    """StreamsApp component that configures a streams-bootstrap app.

    :param values: streams-bootstrap Helm values
    """

    values: StreamsAppValues = Field(
        description=describe_attr("values", __doc__),
    )

    @computed_field
    @cached_property
    def _cleaner(self) -> StreamsAppCleaner:
<<<<<<< HEAD
        cleaner = StreamsAppCleaner(
            **self.model_dump(by_alias=True, exclude={"_cleaner", "from_", "to"})
        )
        cleaner.values.name_override = None
        return cleaner
=======
        kwargs = {
            name: getattr(self, name)
            for name in self.model_fields_set
            if name not in {"_cleaner", "from_", "to"}
        }
        return StreamsAppCleaner.model_validate(kwargs)
>>>>>>> 337b231c

    @property
    @override
    def input_topics(self) -> list[KafkaTopic]:
        return self.values.kafka.input_topics

    @property
    @override
    def extra_input_topics(self) -> dict[str, list[KafkaTopic]]:
        return self.values.kafka.labeled_input_topics

    @property
    @override
    def output_topic(self) -> KafkaTopic | None:
        return self.values.kafka.output_topic

    @property
    @override
    def extra_output_topics(self) -> dict[str, KafkaTopic]:
        return self.values.kafka.labeled_output_topics

    @override
    def add_input_topics(self, topics: list[KafkaTopic]) -> None:
        self.values.kafka.add_input_topics(topics)

    @override
    def add_extra_input_topics(self, label: str, topics: list[KafkaTopic]) -> None:
        self.values.kafka.add_labeled_input_topics(label, topics)

    @override
    def set_input_pattern(self, name: str) -> None:
        self.values.kafka.input_pattern = name

    @override
    def add_extra_input_pattern(self, label: str, topic: str) -> None:
        self.values.kafka.labeled_input_patterns[label] = topic

    @override
    def set_output_topic(self, topic: KafkaTopic) -> None:
        self.values.kafka.output_topic = topic

    @override
    def set_error_topic(self, topic: KafkaTopic) -> None:
        self.values.kafka.error_topic = topic

    @override
    def add_extra_output_topic(self, topic: KafkaTopic, label: str) -> None:
        self.values.kafka.labeled_output_topics[label] = topic

    @property
    @override
    def helm_chart(self) -> str:
        return f"{self.repo_config.repository_name}/{AppType.STREAMS_APP.value}"

    @override
    async def destroy(self, dry_run: bool) -> None:
        cluster_values = await self.helm.get_values(
            self.namespace, self.helm_release_name
        )
        if cluster_values:
            log.debug("Fetched Helm chart values from cluster")
            name_override = self._cleaner.helm_name_override
            try:
                self._cleaner.values = self.values.model_validate(cluster_values)
                self._cleaner.values.name_override = name_override
            except ValidationError as validation_error:
                warning_msg = f"The values in the cluster are invalid with the current model. Falling back to the enriched values of {PIPELINE_YAML} and {DEFAULTS_YAML}"
                log.warning(warning_msg)
                debug_msg = f"Cluster values: {cluster_values}"
                log.debug(debug_msg)
                debug_msg = f"Validation error: {validation_error}"
                log.debug(debug_msg)

        await super().destroy(dry_run)

    @override
    async def reset(self, dry_run: bool) -> None:
        """Destroy and reset."""
        await super().reset(dry_run)
        await self._cleaner.reset(dry_run)

    @override
    async def clean(self, dry_run: bool) -> None:
        """Destroy and clean."""
        await super().clean(dry_run)
        await self._cleaner.clean(dry_run)

    @override
    def manifest_deploy(self) -> tuple[KubernetesManifest, ...]:
        manifests = super().manifest_deploy()
        if get_config().operation_mode is OperationMode.ARGO:
            manifests = manifests + self._cleaner.manifest_deploy()

        return manifests

    @override
    def manifest_reset(self) -> tuple[KubernetesManifest, ...]:
        resource = self._cleaner.manifest_reset()
        if self.to:
            resource = resource + tuple(
                StrimziKafkaTopic.from_topic(topic) for topic in self.to.kafka_topics
            )
        return resource

    @override
    def manifest_clean(self) -> tuple[KubernetesManifest, ...]:
        if get_config().operation_mode is OperationMode.MANIFEST:
            return self._cleaner.manifest_deploy()
        return ()<|MERGE_RESOLUTION|>--- conflicted
+++ resolved
@@ -99,20 +99,14 @@
     @computed_field
     @cached_property
     def _cleaner(self) -> StreamsAppCleaner:
-<<<<<<< HEAD
-        cleaner = StreamsAppCleaner(
-            **self.model_dump(by_alias=True, exclude={"_cleaner", "from_", "to"})
-        )
-        cleaner.values.name_override = None
-        return cleaner
-=======
         kwargs = {
             name: getattr(self, name)
             for name in self.model_fields_set
             if name not in {"_cleaner", "from_", "to"}
         }
-        return StreamsAppCleaner.model_validate(kwargs)
->>>>>>> 337b231c
+        cleaner = StreamsAppCleaner.model_validate(kwargs)
+        cleaner.values.name_override = None
+        return cleaner
 
     @property
     @override
