from __future__ import annotations

from pydantic import BaseConfig, Extra
from typing_extensions import override

from kpops.component_handlers.helm_wrapper.model import HelmRepoConfig
from kpops.components.base_components.kafka_app import KafkaApp
from kpops.components.streams_bootstrap.app_type import AppType
from kpops.components.streams_bootstrap.streams.model import StreamsAppConfig


class StreamsApp(KafkaApp):
    """
    StreamsApp component that configures a streams bootstrap app
    """

    _type = "streams-app"
    app: StreamsAppConfig

    class Config(BaseConfig):
        extra = Extra.allow

    def __init__(self, **kwargs):
        super().__init__(**kwargs)
        self.__substitute_autoscaling_topic_names()

    @override
    def add_input_topics(self, topics: list[str]) -> None:
        self.app.streams.add_input_topics(topics)

    @override
    def add_extra_input_topic(self, role: str, topics: list[str]) -> None:
        self.app.streams.add_extra_input_topics(role, topics)

    @override
    def set_input_pattern(self, name: str) -> None:
        self.app.streams.input_pattern = name

    @override
    def add_extra_input_pattern(self, role: str, topic: str) -> None:
        self.app.streams.extra_input_patterns[role] = topic

    @override
    def set_output_topic(self, topic_name: str) -> None:
        self.app.streams.output_topic = topic_name

    @override
    def set_error_topic(self, topic_name: str) -> None:
        self.app.streams.error_topic = topic_name

    @override
    def add_extra_output_topic(self, topic_name: str, role: str) -> None:
        self.app.streams.extra_output_topics[role] = topic_name

    @override
    def get_helm_chart(self) -> str:
        return f"{self.config.streams_bootstrap_helm_config.repository_name}/{AppType.STREAMS_APP.value}"

    @property
    @override
    def helm_repo_config(self) -> HelmRepoConfig | None:
        return self.config.streams_bootstrap_helm_config

    @property
    @override
    def clean_up_helm_chart(self) -> str:
        return f"{self.config.streams_bootstrap_helm_config.repository_name}/{AppType.CLEANUP_STREAMS_APP.value}"

    @override
    def reset(self, dry_run: bool) -> None:
<<<<<<< HEAD
        values = self.to_helm_values()
        values["streams"]["deleteOutput"] = False
        self._clean_app(
            values=values,
            dry_run=dry_run,
            retain_clean_jobs=self.config.retain_clean_jobs,
        )

    @override
    def clean(self, dry_run: bool):
        values = self.to_helm_values()
        values["streams"]["deleteOutput"] = True
        self._clean_app(
            values=values,
            dry_run=dry_run,
            retain_clean_jobs=self.config.retain_clean_jobs,
        )
=======
        self.__run_streams_clean_up_job(dry_run, delete_output=False)
>>>>>>> c4499753

    @override
    def clean(self, dry_run: bool) -> None:
        self.__run_streams_clean_up_job(dry_run, delete_output=True)

    def __run_streams_clean_up_job(self, dry_run: bool, delete_output: bool) -> None:
        values = self.to_helm_values()
        values["streams"]["deleteOutput"] = delete_output
        self._run_clean_up_job(
            values=values,
            dry_run=dry_run,
            retain_clean_jobs=self.config.retain_clean_jobs,
        )

    def __substitute_autoscaling_topic_names(self) -> None:
        if not self.app.autoscaling:
            return
        self.app.autoscaling.topics = [
            self.substitute_component_variables(topic)
            for topic in self.app.autoscaling.topics
        ]
        self.app.autoscaling.consumergroup = self.substitute_component_variables(
            self.app.autoscaling.consumergroup
        )<|MERGE_RESOLUTION|>--- conflicted
+++ resolved
@@ -68,27 +68,7 @@
 
     @override
     def reset(self, dry_run: bool) -> None:
-<<<<<<< HEAD
-        values = self.to_helm_values()
-        values["streams"]["deleteOutput"] = False
-        self._clean_app(
-            values=values,
-            dry_run=dry_run,
-            retain_clean_jobs=self.config.retain_clean_jobs,
-        )
-
-    @override
-    def clean(self, dry_run: bool):
-        values = self.to_helm_values()
-        values["streams"]["deleteOutput"] = True
-        self._clean_app(
-            values=values,
-            dry_run=dry_run,
-            retain_clean_jobs=self.config.retain_clean_jobs,
-        )
-=======
         self.__run_streams_clean_up_job(dry_run, delete_output=False)
->>>>>>> c4499753
 
     @override
     def clean(self, dry_run: bool) -> None:
