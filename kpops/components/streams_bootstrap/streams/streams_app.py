import logging
from functools import cached_property

from pydantic import Field, computed_field
from typing_extensions import override

from kpops.component_handlers.kubernetes.pvc_handler import PVCHandler
from kpops.components.base_components.helm_app import HelmApp
from kpops.components.base_components.kafka_app import KafkaApp, KafkaAppCleaner
from kpops.components.common.streams_bootstrap import StreamsBootstrap
from kpops.components.common.topic import KafkaTopic
from kpops.components.streams_bootstrap.app_type import AppType
from kpops.components.streams_bootstrap.streams.model import (
    StreamsAppValues,
)
from kpops.utils.docstring import describe_attr

log = logging.getLogger("StreamsApp")


class StreamsAppCleaner(KafkaAppCleaner):
    from_: None = None
    to: None = None
    values: StreamsAppValues

    @property
    @override
    def helm_chart(self) -> str:
        return f"{self.repo_config.repository_name}/{AppType.CLEANUP_STREAMS_APP.value}"

    @override
    async def reset(self, dry_run: bool) -> None:
        self.app.streams.delete_output = False
        await super().clean(dry_run)

    @override
    async def clean(self, dry_run: bool) -> None:
        self.app.streams.delete_output = True
        await super().clean(dry_run)
<<<<<<< HEAD
        if self.values.stateful_set and self.values.persistence.enabled:
=======

        if self.app.stateful_set and self.app.persistence.enabled:
>>>>>>> ab9569f5
            await self.clean_pvcs(dry_run)

    async def clean_pvcs(self, dry_run: bool) -> None:
        app_full_name = super(HelmApp, self).full_name
        pvc_handler = await PVCHandler.create(app_full_name, self.namespace)
        if dry_run:
            pvc_names = await pvc_handler.list_pvcs()
            log.info(f"Deleting the PVCs {pvc_names} for StatefulSet '{app_full_name}'")
        else:
            log.info(f"Deleting the PVCs for StatefulSet '{app_full_name}'")
            await pvc_handler.delete_pvcs()


class StreamsApp(KafkaApp, StreamsBootstrap):
    """StreamsApp component that configures a streams-bootstrap app.

    :param values: streams-bootstrap Helm values
    """

    values: StreamsAppValues = Field(
        default=...,
        description=describe_attr("values", __doc__),
    )

    @computed_field
    @cached_property
    def _cleaner(self) -> StreamsAppCleaner:
        return StreamsAppCleaner(
            **self.model_dump(by_alias=True, exclude={"_cleaner", "from_", "to"})
        )

    @property
    @override
    def input_topics(self) -> list[KafkaTopic]:
        return self.values.streams.input_topics

    @property
    @override
    def extra_input_topics(self) -> dict[str, list[KafkaTopic]]:
        return self.values.streams.extra_input_topics

    @property
    @override
    def output_topic(self) -> KafkaTopic | None:
        return self.values.streams.output_topic

    @property
    @override
    def extra_output_topics(self) -> dict[str, KafkaTopic]:
        return self.values.streams.extra_output_topics

    @override
    def add_input_topics(self, topics: list[KafkaTopic]) -> None:
        self.values.streams.add_input_topics(topics)

    @override
    def add_extra_input_topics(self, role: str, topics: list[KafkaTopic]) -> None:
        self.values.streams.add_extra_input_topics(role, topics)

    @override
    def set_input_pattern(self, name: str) -> None:
        self.values.streams.input_pattern = name

    @override
    def add_extra_input_pattern(self, role: str, topic: str) -> None:
        self.values.streams.extra_input_patterns[role] = topic

    @override
    def set_output_topic(self, topic: KafkaTopic) -> None:
        self.values.streams.output_topic = topic

    @override
    def set_error_topic(self, topic: KafkaTopic) -> None:
        self.values.streams.error_topic = topic

    @override
    def add_extra_output_topic(self, topic: KafkaTopic, role: str) -> None:
        self.values.streams.extra_output_topics[role] = topic

    @property
    @override
    def helm_chart(self) -> str:
        return f"{self.repo_config.repository_name}/{AppType.STREAMS_APP.value}"

    @override
    async def destroy(self, dry_run: bool) -> None:
        cluster_values = await self.helm.get_values(
            self.namespace, self.helm_release_name
        )
        if cluster_values:
            log.debug("Fetched Helm chart values from cluster")
            name_override = self._cleaner.helm_name_override
            self._cleaner.app = self.app.model_validate(cluster_values)
            self._cleaner.app.name_override = name_override

        await super().destroy(dry_run)

    @override
    async def reset(self, dry_run: bool) -> None:
<<<<<<< HEAD
        self._cleaner.values.streams.delete_output = False
        await self._cleaner.clean(dry_run)

    @override
    async def clean(self, dry_run: bool) -> None:
        self._cleaner.values.streams.delete_output = True
=======
        """Destroy and reset."""
        await super().reset(dry_run)
        await self._cleaner.reset(dry_run)

    @override
    async def clean(self, dry_run: bool) -> None:
        """Destroy and clean."""
        await super().clean(dry_run)
>>>>>>> ab9569f5
        await self._cleaner.clean(dry_run)<|MERGE_RESOLUTION|>--- conflicted
+++ resolved
@@ -30,19 +30,15 @@
 
     @override
     async def reset(self, dry_run: bool) -> None:
-        self.app.streams.delete_output = False
+        self.values.streams.delete_output = False
         await super().clean(dry_run)
 
     @override
     async def clean(self, dry_run: bool) -> None:
-        self.app.streams.delete_output = True
+        self.values.streams.delete_output = True
         await super().clean(dry_run)
-<<<<<<< HEAD
+
         if self.values.stateful_set and self.values.persistence.enabled:
-=======
-
-        if self.app.stateful_set and self.app.persistence.enabled:
->>>>>>> ab9569f5
             await self.clean_pvcs(dry_run)
 
     async def clean_pvcs(self, dry_run: bool) -> None:
@@ -135,21 +131,13 @@
         if cluster_values:
             log.debug("Fetched Helm chart values from cluster")
             name_override = self._cleaner.helm_name_override
-            self._cleaner.app = self.app.model_validate(cluster_values)
-            self._cleaner.app.name_override = name_override
+            self._cleaner.values = self.values.model_validate(cluster_values)
+            self._cleaner.values.name_override = name_override
 
         await super().destroy(dry_run)
 
     @override
     async def reset(self, dry_run: bool) -> None:
-<<<<<<< HEAD
-        self._cleaner.values.streams.delete_output = False
-        await self._cleaner.clean(dry_run)
-
-    @override
-    async def clean(self, dry_run: bool) -> None:
-        self._cleaner.values.streams.delete_output = True
-=======
         """Destroy and reset."""
         await super().reset(dry_run)
         await self._cleaner.reset(dry_run)
@@ -158,5 +146,4 @@
     async def clean(self, dry_run: bool) -> None:
         """Destroy and clean."""
         await super().clean(dry_run)
->>>>>>> ab9569f5
         await self._cleaner.clean(dry_run)