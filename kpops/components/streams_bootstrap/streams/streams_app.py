--- conflicted
+++ resolved
@@ -12,12 +12,6 @@
 class StreamsApp(KafkaApp):
     """StreamsApp component that configures a streams bootstrap app
 
-<<<<<<< HEAD
-=======
-    :param type: Component type, defaults to "streams-app"
-    :param schema_type: Used for schema generation, same as :param:`type`,
-        defaults to "streams-app"
->>>>>>> 888b5e38
     :param app: Application-specific settings
     """
 
