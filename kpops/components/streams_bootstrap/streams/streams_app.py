--- conflicted
+++ resolved
@@ -42,11 +42,7 @@
         return StreamsAppCleaner(
             config=self.config,
             handlers=self.handlers,
-<<<<<<< HEAD
-            **self.model_dump(exclude={"from", "to"}),
-=======
             **self.model_dump(by_alias=True, exclude={"_cleaner", "from_", "to"}),
->>>>>>> 782d4d9e
         )
 
     @property
