from functools import cached_property

from pydantic import Field
from typing_extensions import override

from kpops.components.base_components.kafka_app import (
    KafkaApp,
    KafkaAppCleaner,
)
from kpops.components.streams_bootstrap import StreamsBootstrap
from kpops.components.streams_bootstrap.app_type import AppType
from kpops.components.streams_bootstrap.streams.model import StreamsAppValues
from kpops.utils.docstring import describe_attr


class StreamsAppCleaner(KafkaAppCleaner):
    app: StreamsAppValues

    @property
    @override
    def helm_chart(self) -> str:
        return f"{self.repo_config.repository_name}/{AppType.CLEANUP_STREAMS_APP.value}"


class StreamsApp(KafkaApp, StreamsBootstrap):
    """StreamsApp component that configures a streams-bootstrap app.

    :param app: Application-specific settings
    """

    app: StreamsAppValues = Field(
        default=...,
        description=describe_attr("app", __doc__),
    )

    @cached_property
    def _cleaner(self) -> StreamsAppCleaner:
        return StreamsAppCleaner(
            config=self.config,
            handlers=self.handlers,
            **self.model_dump(),
        )

    @override
    def get_input_topics(self) -> list[str]:
        return self.app.streams.input_topics

    @override
    def get_extra_input_topics(self) -> dict[str, list[str]]:
        return self.app.streams.extra_input_topics

    @override
    def get_output_topic(self) -> str | None:
        return self.app.streams.output_topic

    @override
    def get_extra_output_topics(self) -> dict[str, str]:
        return self.app.streams.extra_output_topics

    @override
    def add_input_topics(self, topics: list[str]) -> None:
        self.app.streams.add_input_topics(topics)

    @override
    def add_extra_input_topics(self, role: str, topics: list[str]) -> None:
        self.app.streams.add_extra_input_topics(role, topics)

    @override
    def set_input_pattern(self, name: str) -> None:
        self.app.streams.input_pattern = name

    @override
    def add_extra_input_pattern(self, role: str, topic: str) -> None:
        self.app.streams.extra_input_patterns[role] = topic

    @override
    def set_output_topic(self, topic_name: str) -> None:
        self.app.streams.output_topic = topic_name

    @override
    def set_error_topic(self, topic_name: str) -> None:
        self.app.streams.error_topic = topic_name

    @override
    def add_extra_output_topic(self, topic_name: str, role: str) -> None:
        self.app.streams.extra_output_topics[role] = topic_name

    @property
    @override
    def helm_chart(self) -> str:
        return f"{self.repo_config.repository_name}/{AppType.STREAMS_APP.value}"

    @override
<<<<<<< HEAD
    async def reset(self, dry_run: bool) -> None:
        self.__run_streams_clean_up_job(dry_run, delete_output=False)

    @override
    async def clean(self, dry_run: bool) -> None:
        self.__run_streams_clean_up_job(dry_run, delete_output=True)

    def __run_streams_clean_up_job(self, dry_run: bool, delete_output: bool) -> None:
        """Run clean job for this Streams app.

        :param dry_run: Whether to do a dry run of the command
        :param delete_output: Whether to delete the output of the app that is being cleaned
        """
        values = self.to_helm_values()
        values["streams"]["deleteOutput"] = delete_output
        self._run_clean_up_job(
            values=values,
            dry_run=dry_run,
            retain_clean_jobs=self.config.retain_clean_jobs,
        )
=======
    def reset(self, dry_run: bool) -> None:
        self._cleaner.app.streams.delete_output = False
        self._cleaner.clean(dry_run)

    @override
    def clean(self, dry_run: bool) -> None:
        self._cleaner.app.streams.delete_output = True
        self._cleaner.clean(dry_run)
>>>>>>> bd9e1351
<|MERGE_RESOLUTION|>--- conflicted
+++ resolved
@@ -91,34 +91,11 @@
         return f"{self.repo_config.repository_name}/{AppType.STREAMS_APP.value}"
 
     @override
-<<<<<<< HEAD
     async def reset(self, dry_run: bool) -> None:
-        self.__run_streams_clean_up_job(dry_run, delete_output=False)
+        self._cleaner.app.streams.delete_output = False
+        await self._cleaner.clean(dry_run)
 
     @override
     async def clean(self, dry_run: bool) -> None:
-        self.__run_streams_clean_up_job(dry_run, delete_output=True)
-
-    def __run_streams_clean_up_job(self, dry_run: bool, delete_output: bool) -> None:
-        """Run clean job for this Streams app.
-
-        :param dry_run: Whether to do a dry run of the command
-        :param delete_output: Whether to delete the output of the app that is being cleaned
-        """
-        values = self.to_helm_values()
-        values["streams"]["deleteOutput"] = delete_output
-        self._run_clean_up_job(
-            values=values,
-            dry_run=dry_run,
-            retain_clean_jobs=self.config.retain_clean_jobs,
-        )
-=======
-    def reset(self, dry_run: bool) -> None:
-        self._cleaner.app.streams.delete_output = False
-        self._cleaner.clean(dry_run)
-
-    @override
-    def clean(self, dry_run: bool) -> None:
         self._cleaner.app.streams.delete_output = True
-        self._cleaner.clean(dry_run)
->>>>>>> bd9e1351
+        await self._cleaner.clean(dry_run)