from pydantic import BaseConfig, Extra
from typing_extensions import override

from kpops.component_handlers.helm_wrapper.model import HelmRepoConfig
from kpops.components.base_components.kafka_app import KafkaApp
from kpops.components.base_components.models.to_section import (
    OutputTopicTypes,
    TopicConfig,
)
from kpops.components.streams_bootstrap.app_type import AppType
from kpops.components.streams_bootstrap.producer.model import ProducerValues


class ProducerApp(KafkaApp):
    """
    Producer component

    This producer holds configuration to use as values for the streams bootstrap produce helm chart.
    """

    _type = "producer"
    app: ProducerValues

    class Config(BaseConfig):
        extra = Extra.allow

    @override
    def apply_to_outputs(self, name: str, topic: TopicConfig) -> None:
        match topic.type:
            case OutputTopicTypes.ERROR:
                raise ValueError("Producer apps do not support error topics")
            case _:
                super().apply_to_outputs(name, topic)

    @override
    def set_output_topic(self, topic_name: str) -> None:
        self.app.streams.output_topic = topic_name

    @override
    def add_extra_output_topic(self, topic_name: str, role: str) -> None:
        self.app.streams.extra_output_topics[role] = topic_name

    @override
    def get_helm_chart(self) -> str:
        return f"{self.config.streams_bootstrap_helm_config.repository_name}/{AppType.PRODUCER_APP.value}"

    @property
    @override
    def clean_up_helm_chart(self) -> str:
        return f"{self.config.streams_bootstrap_helm_config.repository_name}/{AppType.CLEANUP_PRODUCER_APP.value}"

    @property
    @override
    def helm_repo_config(self) -> HelmRepoConfig | None:
<<<<<<< HEAD
        return self.config.streams_bootstrap_helm_config
=======
        return self.config.streams_bootstrap_helm_config

    @override
    def clean(self, dry_run: bool) -> None:
        self._run_clean_up_job(
            values=self.to_helm_values(),
            dry_run=dry_run,
            retain_clean_jobs=self.config.retain_clean_jobs,
        )
>>>>>>> c4499753
<|MERGE_RESOLUTION|>--- conflicted
+++ resolved
@@ -52,9 +52,6 @@
     @property
     @override
     def helm_repo_config(self) -> HelmRepoConfig | None:
-<<<<<<< HEAD
-        return self.config.streams_bootstrap_helm_config
-=======
         return self.config.streams_bootstrap_helm_config
 
     @override
@@ -63,5 +60,4 @@
             values=self.to_helm_values(),
             dry_run=dry_run,
             retain_clean_jobs=self.config.retain_clean_jobs,
-        )
->>>>>>> c4499753
+        )