from __future__ import annotations

from pydantic import Field
from typing_extensions import override

from kpops.components.base_components.kafka_app import KafkaApp
from kpops.components.base_components.models.to_section import (
    OutputTopicTypes,
    TopicConfig,
)
from kpops.components.streams_bootstrap.app_type import AppType
from kpops.components.streams_bootstrap.producer.model import ProducerValues
from kpops.utils.docstring import describe_attr


class ProducerApp(KafkaApp):
    """Producer component

    This producer holds configuration to use as values for the streams bootstrap
    producer helm chart.

<<<<<<< HEAD
=======
    Note that the producer does not support error topics.

    :param type: Component type, defaults to "producer"
    :type type: str, optional
    :param schema_type: Used for schema generation, same as :param:`type`,
        defaults to "producer"
    :type schema_type: Literal["producer"], optional
>>>>>>> 3ce70083
    :param app: Application-specific settings
    :type app: ProducerValues
    :param from_: Producer doesn't support FromSection, defaults to None
    :type from_: None, optional
    """

    app: ProducerValues = Field(
        default=...,
        description=describe_attr("app", __doc__),
    )
    from_: None = Field(
        default=None,
        alias="from",
        title="From",
        description=describe_attr("from_", __doc__),
    )

    @override
    def apply_to_outputs(self, name: str, topic: TopicConfig) -> None:
        match topic.type:
            case OutputTopicTypes.ERROR:
                raise ValueError("Producer apps do not support error topics")
            case _:
                super().apply_to_outputs(name, topic)

    @override
    def set_output_topic(self, topic_name: str) -> None:
        self.app.streams.output_topic = topic_name

    @override
    def add_extra_output_topic(self, topic_name: str, role: str) -> None:
        self.app.streams.extra_output_topics[role] = topic_name

    @property
    @override
    def helm_chart(self) -> str:
        return f"{self.repo_config.repository_name}/{AppType.PRODUCER_APP.value}"

    @property
    @override
    def clean_up_helm_chart(self) -> str:
        return (
            f"{self.repo_config.repository_name}/{AppType.CLEANUP_PRODUCER_APP.value}"
        )

    @override
    def clean(self, dry_run: bool) -> None:
        self._run_clean_up_job(
            values=self.to_helm_values(),
            dry_run=dry_run,
            retain_clean_jobs=self.config.retain_clean_jobs,
        )<|MERGE_RESOLUTION|>--- conflicted
+++ resolved
@@ -19,16 +19,8 @@
     This producer holds configuration to use as values for the streams bootstrap
     producer helm chart.
 
-<<<<<<< HEAD
-=======
     Note that the producer does not support error topics.
 
-    :param type: Component type, defaults to "producer"
-    :type type: str, optional
-    :param schema_type: Used for schema generation, same as :param:`type`,
-        defaults to "producer"
-    :type schema_type: Literal["producer"], optional
->>>>>>> 3ce70083
     :param app: Application-specific settings
     :type app: ProducerValues
     :param from_: Producer doesn't support FromSection, defaults to None
