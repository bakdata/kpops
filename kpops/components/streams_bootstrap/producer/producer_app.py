import logging
from functools import cached_property

from pydantic import Field, ValidationError, computed_field
from typing_extensions import override

from kpops.api import OperationMode
from kpops.component_handlers.kubernetes.utils import trim
from kpops.components.base_components.kafka_app import KafkaAppCleaner
from kpops.components.common.app_type import AppType
from kpops.components.common.topic import (
    KafkaTopic,
    OutputTopicTypes,
    TopicConfig,
)
from kpops.components.streams_bootstrap.base import (
    StreamsBootstrap,
)
from kpops.components.streams_bootstrap.producer.model import ProducerAppValues
from kpops.config import get_config
from kpops.const.file_type import DEFAULTS_YAML, PIPELINE_YAML
from kpops.manifests.argo import ArgoHook, enrich_annotations
from kpops.manifests.kubernetes import K8S_CRON_JOB_NAME_MAX_LEN, KubernetesManifest
<<<<<<< HEAD
=======
from kpops.manifests.strimzi.kafka_topic import StrimziKafkaTopic
>>>>>>> 6f074cea
from kpops.utils.docstring import describe_attr

log = logging.getLogger("ProducerApp")


class ProducerAppCleaner(KafkaAppCleaner, StreamsBootstrap):
    values: ProducerAppValues

    @property
    @override
    def helm_chart(self) -> str:
        return (
            f"{self.repo_config.repository_name}/{AppType.CLEANUP_PRODUCER_APP.value}"
        )

    @override
    def manifest_deploy(self) -> tuple[KubernetesManifest, ...]:
        values = self.to_helm_values()
        if get_config().operation_mode is OperationMode.ARGO:
            post_delete = ArgoHook.POST_DELETE
            values = enrich_annotations(values, post_delete.key, post_delete.value)

        return self.helm.template(
            self.helm_release_name,
            self.helm_chart,
            self.namespace,
            values,
            self.template_flags,
        )


class ProducerApp(StreamsBootstrap):
    """Producer component.

    This producer holds configuration to use as values for the streams-bootstrap
    producer Helm chart.

    Note that the producer does not support error topics.

    :param values: streams-bootstrap Helm values
    :param from_: Producer doesn't support FromSection, defaults to None
    """

    values: ProducerAppValues = Field(
        description=describe_attr("values", __doc__),
    )
    from_: None = Field(
        default=None,
        alias="from",
        title="From",
        description=describe_attr("from_", __doc__),
    )

    @property
    def is_cron_job(self) -> bool:
        return bool(not self.values.deployment and self.values.schedule)

    @computed_field
    @cached_property
    def _cleaner(self) -> ProducerAppCleaner:
<<<<<<< HEAD
        kwargs = {
            name: getattr(self, name)
            for name in self.model_fields_set
            if name not in {"_cleaner", "from_", "to"}
        }
        cleaner = ProducerAppCleaner.model_validate(kwargs)
=======
        cleaner = ProducerAppCleaner(
            **self.model_dump(by_alias=True, exclude={"_cleaner", "from_", "to"})
        )
>>>>>>> 6f074cea
        cleaner.values.name_override = None
        return cleaner

    @override
    def apply_to_outputs(self, name: str, topic: TopicConfig) -> None:
        match topic.type:
            case OutputTopicTypes.ERROR:
                msg = "Producer apps do not support error topics"
                raise ValueError(msg)
            case _:
                super().apply_to_outputs(name, topic)

    @property
    @override
    def helm_name_override(self) -> str:
        if self.is_cron_job:
            return trim(K8S_CRON_JOB_NAME_MAX_LEN, self.full_name, "")
        return super().helm_name_override

    @property
    @override
    def output_topic(self) -> KafkaTopic | None:
        return self.values.kafka.output_topic

    @property
    @override
    def extra_output_topics(self) -> dict[str, KafkaTopic]:
        return self.values.kafka.labeled_output_topics

    @override
    def set_output_topic(self, topic: KafkaTopic) -> None:
        self.values.kafka.output_topic = topic

    @override
    def add_extra_output_topic(self, topic: KafkaTopic, label: str) -> None:
        self.values.kafka.labeled_output_topics[label] = topic

    @property
    @override
    def helm_chart(self) -> str:
        return f"{self.repo_config.repository_name}/{AppType.PRODUCER_APP.value}"

    async def reset(self, dry_run: bool) -> None:
        """Reset not necessary, since producer app has no consumer group offsets."""
        await super().reset(dry_run)

    @override
    async def destroy(self, dry_run: bool) -> None:
        cluster_values = await self.helm.get_values(
            self.namespace, self.helm_release_name
        )
        if cluster_values:
            log.debug("Fetched Helm chart values from cluster")
            name_override = self._cleaner.helm_name_override
            try:
                self._cleaner.values = self.values.model_validate(cluster_values)
                self._cleaner.values.name_override = name_override
            except ValidationError as validation_error:
                warning_msg = f"The values in the cluster are invalid with the current model. Falling back to the enriched values of {PIPELINE_YAML} and {DEFAULTS_YAML}"
                log.warning(warning_msg)
                debug_msg = f"Cluster values: {cluster_values}"
                log.debug(debug_msg)
                debug_msg = f"Validation error: {validation_error}"
                log.debug(debug_msg)

        await super().destroy(dry_run)

    @override
    async def clean(self, dry_run: bool) -> None:
        """Destroy and clean."""
        await super().clean(dry_run)
        await self._cleaner.clean(dry_run)

    @override
    def manifest_deploy(self) -> tuple[KubernetesManifest, ...]:
        manifests = super().manifest_deploy()
        operation_mode = get_config().operation_mode

        if operation_mode is OperationMode.ARGO:
            manifests = manifests + self._cleaner.manifest_deploy()

        return manifests

    @override
<<<<<<< HEAD
=======
    def manifest_reset(self) -> tuple[KubernetesManifest, ...]:
        if self.to:
            return tuple(
                StrimziKafkaTopic.from_topic(topic) for topic in self.to.kafka_topics
            )
        return ()

    @override
>>>>>>> 6f074cea
    def manifest_clean(self) -> tuple[KubernetesManifest, ...]:
        if get_config().operation_mode is OperationMode.MANIFEST:
            return self._cleaner.manifest_deploy()
        return ()<|MERGE_RESOLUTION|>--- conflicted
+++ resolved
@@ -21,10 +21,7 @@
 from kpops.const.file_type import DEFAULTS_YAML, PIPELINE_YAML
 from kpops.manifests.argo import ArgoHook, enrich_annotations
 from kpops.manifests.kubernetes import K8S_CRON_JOB_NAME_MAX_LEN, KubernetesManifest
-<<<<<<< HEAD
-=======
 from kpops.manifests.strimzi.kafka_topic import StrimziKafkaTopic
->>>>>>> 6f074cea
 from kpops.utils.docstring import describe_attr
 
 log = logging.getLogger("ProducerApp")
@@ -85,18 +82,12 @@
     @computed_field
     @cached_property
     def _cleaner(self) -> ProducerAppCleaner:
-<<<<<<< HEAD
         kwargs = {
             name: getattr(self, name)
             for name in self.model_fields_set
             if name not in {"_cleaner", "from_", "to"}
         }
         cleaner = ProducerAppCleaner.model_validate(kwargs)
-=======
-        cleaner = ProducerAppCleaner(
-            **self.model_dump(by_alias=True, exclude={"_cleaner", "from_", "to"})
-        )
->>>>>>> 6f074cea
         cleaner.values.name_override = None
         return cleaner
 
@@ -181,8 +172,6 @@
         return manifests
 
     @override
-<<<<<<< HEAD
-=======
     def manifest_reset(self) -> tuple[KubernetesManifest, ...]:
         if self.to:
             return tuple(
@@ -191,7 +180,6 @@
         return ()
 
     @override
->>>>>>> 6f074cea
     def manifest_clean(self) -> tuple[KubernetesManifest, ...]:
         if get_config().operation_mode is OperationMode.MANIFEST:
             return self._cleaner.manifest_deploy()
