--- conflicted
+++ resolved
@@ -1,12 +1,6 @@
 from __future__ import annotations
 
-<<<<<<< HEAD
-from pydantic import BaseConfig, Extra, Field
-=======
-from typing import Literal
-
 from pydantic import Field
->>>>>>> eac6adb9
 from typing_extensions import override
 
 from kpops.components.base_components.kafka_app import KafkaApp
