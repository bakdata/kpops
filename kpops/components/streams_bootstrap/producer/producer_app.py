--- conflicted
+++ resolved
@@ -19,11 +19,7 @@
 from kpops.components.streams_bootstrap.producer.model import ProducerAppValues
 from kpops.config import get_config
 from kpops.const.file_type import DEFAULTS_YAML, PIPELINE_YAML
-<<<<<<< HEAD
-from kpops.manifests.argo import ArgoHook
-=======
 from kpops.manifests.argo import ArgoHook, enrich_annotations
->>>>>>> d3f7d81c
 from kpops.utils.docstring import describe_attr
 
 log = logging.getLogger("ProducerApp")
@@ -43,12 +39,8 @@
     def manifest_deploy(self) -> Resource:
         values = self.to_helm_values()
         if get_config().operation_mode is OperationMode.ARGO:
-<<<<<<< HEAD
-            values = ArgoHook.POST_DELETE.enrich(values)
-=======
             post_delete = ArgoHook.POST_DELETE
             values = enrich_annotations(values, post_delete.key, post_delete.value)
->>>>>>> d3f7d81c
         return self.helm.template(
             self.helm_release_name,
             self.helm_chart,
