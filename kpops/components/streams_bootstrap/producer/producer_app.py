from functools import cached_property

from pydantic import Field
from typing_extensions import override

from kpops.components.base_components.kafka_app import (
    KafkaApp,
    KafkaAppCleaner,
)
from kpops.components.base_components.models.to_section import (
    OutputTopicTypes,
    TopicConfig,
)
from kpops.components.streams_bootstrap import StreamsBootstrap
from kpops.components.streams_bootstrap.app_type import AppType
from kpops.components.streams_bootstrap.producer.model import ProducerAppValues
from kpops.utils.docstring import describe_attr


class ProducerAppCleaner(KafkaAppCleaner):
    app: ProducerAppValues

    @property
    @override
    def helm_chart(self) -> str:
        return (
            f"{self.repo_config.repository_name}/{AppType.CLEANUP_PRODUCER_APP.value}"
        )


class ProducerApp(KafkaApp, StreamsBootstrap):
    """Producer component.

    This producer holds configuration to use as values for the streams-bootstrap
    producer Helm chart.

    Note that the producer does not support error topics.

    :param app: Application-specific settings
    :param from_: Producer doesn't support FromSection, defaults to None
    """

    app: ProducerAppValues = Field(
        default=...,
        description=describe_attr("app", __doc__),
    )
    from_: None = Field(
        default=None,
        alias="from",
        title="From",
        description=describe_attr("from_", __doc__),
    )

    @cached_property
    def _cleaner(self) -> ProducerAppCleaner:
        return ProducerAppCleaner(
            config=self.config,
            handlers=self.handlers,
            **self.model_dump(),
        )

    @override
    def apply_to_outputs(self, name: str, topic: TopicConfig) -> None:
        match topic.type:
            case OutputTopicTypes.ERROR:
                msg = "Producer apps do not support error topics"
                raise ValueError(msg)
            case _:
                super().apply_to_outputs(name, topic)

    @override
    def get_output_topic(self) -> str | None:
        return self.app.streams.output_topic

    @override
    def get_extra_output_topics(self) -> dict[str, str]:
        return self.app.streams.extra_output_topics

    @override
    def set_output_topic(self, topic_name: str) -> None:
        self.app.streams.output_topic = topic_name

    @override
    def add_extra_output_topic(self, topic_name: str, role: str) -> None:
        self.app.streams.extra_output_topics[role] = topic_name

    @property
    @override
    def helm_chart(self) -> str:
        return f"{self.repo_config.repository_name}/{AppType.PRODUCER_APP.value}"

    @override
<<<<<<< HEAD
    async def clean(self, dry_run: bool) -> None:
        self._run_clean_up_job(
            values=self.to_helm_values(),
            dry_run=dry_run,
            retain_clean_jobs=self.config.retain_clean_jobs,
        )
=======
    def clean(self, dry_run: bool) -> None:
        self._cleaner.clean(dry_run)
>>>>>>> bd9e1351
<|MERGE_RESOLUTION|>--- conflicted
+++ resolved
@@ -90,14 +90,5 @@
         return f"{self.repo_config.repository_name}/{AppType.PRODUCER_APP.value}"
 
     @override
-<<<<<<< HEAD
     async def clean(self, dry_run: bool) -> None:
-        self._run_clean_up_job(
-            values=self.to_helm_values(),
-            dry_run=dry_run,
-            retain_clean_jobs=self.config.retain_clean_jobs,
-        )
-=======
-    def clean(self, dry_run: bool) -> None:
-        self._cleaner.clean(dry_run)
->>>>>>> bd9e1351
+        await self._cleaner.clean(dry_run)