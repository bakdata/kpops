--- conflicted
+++ resolved
@@ -21,12 +21,6 @@
 
     Note that the producer does not support error topics.
 
-<<<<<<< HEAD
-=======
-    :param type: Component type, defaults to "producer"
-    :param schema_type: Used for schema generation, same as :param:`type`,
-        defaults to "producer"
->>>>>>> 888b5e38
     :param app: Application-specific settings
     :param from_: Producer doesn't support FromSection, defaults to None
     """
