<<<<<<< HEAD
from __future__ import annotations

import logging
from abc import ABC
from typing import TYPE_CHECKING

import pydantic
from pydantic import Field

from kpops.component_handlers.helm_wrapper.model import HelmRepoConfig
from kpops.components.base_components.helm_app import HelmApp, HelmAppValues
from kpops.utils.docstring import describe_attr

if TYPE_CHECKING:
    try:
        from typing import Self  # pyright: ignore[reportAttributeAccessIssue]
    except ImportError:
        from typing_extensions import Self

STREAMS_BOOTSTRAP_HELM_REPO = HelmRepoConfig(
    repository_name="bakdata-streams-bootstrap",
    url="https://bakdata.github.io/streams-bootstrap/",
)
STREAMS_BOOTSTRAP_VERSION = "2.9.0"

log = logging.getLogger("StreamsBootstrap")

# Source of the pattern: https://kubernetes.io/docs/concepts/containers/images/#image-names
IMAGE_TAG_PATTERN = r"^[a-zA-Z0-9_][a-zA-Z0-9._-]{0,127}$"


class StreamsBootstrapValues(HelmAppValues):
    """Base value class for all streams bootstrap related components.

    :param image_tag: Docker image tag of the streams-bootstrap app.
    """

    image_tag: str = Field(
        default="latest",
        pattern=IMAGE_TAG_PATTERN,
        description=describe_attr("image_tag", __doc__),
    )


class StreamsBootstrap(HelmApp, ABC):
    """Base for components with a streams-bootstrap Helm chart.

    :param values: streams-bootstrap Helm values
    :param repo_config: Configuration of the Helm chart repo to be used for
        deploying the component, defaults to streams-bootstrap Helm repo
    :param version: Helm chart version, defaults to "2.9.0"
    """

    values: StreamsBootstrapValues = Field(
        default_factory=StreamsBootstrapValues,
        description=describe_attr("values", __doc__),
    )

    repo_config: HelmRepoConfig = Field(
        default=STREAMS_BOOTSTRAP_HELM_REPO,
        description=describe_attr("repo_config", __doc__),
    )
    version: str | None = Field(
        default=STREAMS_BOOTSTRAP_VERSION,
        description=describe_attr("version", __doc__),
    )

    @pydantic.model_validator(mode="after")
    def warning_for_latest_image_tag(self) -> Self:
        if self.validate_ and self.values.image_tag == "latest":
            log.warning(
                f"The image tag for component '{self.name}' is set or defaulted to 'latest'. Please, consider providing a stable image tag."
            )
        return self
=======
from kpops.components.common.streams_bootstrap import StreamsBootstrap
from kpops.components.streams_bootstrap.producer.producer_app import ProducerApp
from kpops.components.streams_bootstrap.streams.streams_app import StreamsApp

__all__ = (
    "StreamsBootstrap",
    "StreamsApp",
    "ProducerApp",
)
>>>>>>> 7a8849ba
<|MERGE_RESOLUTION|>--- conflicted
+++ resolved
@@ -1,79 +1,3 @@
-<<<<<<< HEAD
-from __future__ import annotations
-
-import logging
-from abc import ABC
-from typing import TYPE_CHECKING
-
-import pydantic
-from pydantic import Field
-
-from kpops.component_handlers.helm_wrapper.model import HelmRepoConfig
-from kpops.components.base_components.helm_app import HelmApp, HelmAppValues
-from kpops.utils.docstring import describe_attr
-
-if TYPE_CHECKING:
-    try:
-        from typing import Self  # pyright: ignore[reportAttributeAccessIssue]
-    except ImportError:
-        from typing_extensions import Self
-
-STREAMS_BOOTSTRAP_HELM_REPO = HelmRepoConfig(
-    repository_name="bakdata-streams-bootstrap",
-    url="https://bakdata.github.io/streams-bootstrap/",
-)
-STREAMS_BOOTSTRAP_VERSION = "2.9.0"
-
-log = logging.getLogger("StreamsBootstrap")
-
-# Source of the pattern: https://kubernetes.io/docs/concepts/containers/images/#image-names
-IMAGE_TAG_PATTERN = r"^[a-zA-Z0-9_][a-zA-Z0-9._-]{0,127}$"
-
-
-class StreamsBootstrapValues(HelmAppValues):
-    """Base value class for all streams bootstrap related components.
-
-    :param image_tag: Docker image tag of the streams-bootstrap app.
-    """
-
-    image_tag: str = Field(
-        default="latest",
-        pattern=IMAGE_TAG_PATTERN,
-        description=describe_attr("image_tag", __doc__),
-    )
-
-
-class StreamsBootstrap(HelmApp, ABC):
-    """Base for components with a streams-bootstrap Helm chart.
-
-    :param values: streams-bootstrap Helm values
-    :param repo_config: Configuration of the Helm chart repo to be used for
-        deploying the component, defaults to streams-bootstrap Helm repo
-    :param version: Helm chart version, defaults to "2.9.0"
-    """
-
-    values: StreamsBootstrapValues = Field(
-        default_factory=StreamsBootstrapValues,
-        description=describe_attr("values", __doc__),
-    )
-
-    repo_config: HelmRepoConfig = Field(
-        default=STREAMS_BOOTSTRAP_HELM_REPO,
-        description=describe_attr("repo_config", __doc__),
-    )
-    version: str | None = Field(
-        default=STREAMS_BOOTSTRAP_VERSION,
-        description=describe_attr("version", __doc__),
-    )
-
-    @pydantic.model_validator(mode="after")
-    def warning_for_latest_image_tag(self) -> Self:
-        if self.validate_ and self.values.image_tag == "latest":
-            log.warning(
-                f"The image tag for component '{self.name}' is set or defaulted to 'latest'. Please, consider providing a stable image tag."
-            )
-        return self
-=======
 from kpops.components.common.streams_bootstrap import StreamsBootstrap
 from kpops.components.streams_bootstrap.producer.producer_app import ProducerApp
 from kpops.components.streams_bootstrap.streams.streams_app import StreamsApp
@@ -82,5 +6,4 @@
     "StreamsBootstrap",
     "StreamsApp",
     "ProducerApp",
-)
->>>>>>> 7a8849ba
+)