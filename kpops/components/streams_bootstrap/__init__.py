from __future__ import annotations

import logging
from abc import ABC
from typing import TYPE_CHECKING

import pydantic
from pydantic import Field

from kpops.component_handlers.helm_wrapper.model import HelmRepoConfig
from kpops.components.base_components.helm_app import HelmApp, HelmAppValues
from kpops.utils.docstring import describe_attr

if TYPE_CHECKING:
    try:
        from typing import Self  # pyright: ignore[reportAttributeAccessIssue]
    except ImportError:
        from typing_extensions import Self

STREAMS_BOOTSTRAP_HELM_REPO = HelmRepoConfig(
    repository_name="bakdata-streams-bootstrap",
    url="https://bakdata.github.io/streams-bootstrap/",
)
STREAMS_BOOTSTRAP_VERSION = "2.9.0"

log = logging.getLogger("StreamsBootstrap")

# Source of the pattern: https://kubernetes.io/docs/concepts/containers/images/#image-names
IMAGE_TAG_PATTERN = r"^[a-zA-Z0-9_][a-zA-Z0-9._-]{0,127}$"


class StreamsBootstrapValues(HelmAppValues):
    """Base value class for all streams bootstrap related components.

    :param image_tag: Docker image tag of the streams-bootstrap app.
    """

    image_tag: str = Field(
        default="latest",
        pattern=IMAGE_TAG_PATTERN,
        description=describe_attr("image_tag", __doc__),
    )


class StreamsBootstrap(HelmApp, ABC):
    """Base for components with a streams-bootstrap Helm chart.

    :param app: streams-bootstrap app values
    :param repo_config: Configuration of the Helm chart repo to be used for
        deploying the component, defaults to streams-bootstrap Helm repo
    :param version: Helm chart version, defaults to "2.9.0"
    """

    app: StreamsBootstrapValues = Field(
        default_factory=StreamsBootstrapValues,
        description=describe_attr("app", __doc__),
    )

    repo_config: HelmRepoConfig = Field(
        default=STREAMS_BOOTSTRAP_HELM_REPO,
        description=describe_attr("repo_config", __doc__),
    )
    version: str | None = Field(
        default=STREAMS_BOOTSTRAP_VERSION,
        description=describe_attr("version", __doc__),
    )

<<<<<<< HEAD
    async def clean(self, dry_run: bool) -> None:
        await self.destroy(dry_run)

    async def reset(self, dry_run: bool) -> None:
        await self.destroy(dry_run)
=======
    @pydantic.model_validator(mode="after")
    def warning_for_latest_image_tag(self) -> Self:
        if self.validate_ and self.app.image_tag == "latest":
            log.warning(
                f"The image tag for component '{self.name}' is set or defaulted to 'latest'. Please, consider providing a stable image tag."
            )
        return self
>>>>>>> 9d37a50d
<|MERGE_RESOLUTION|>--- conflicted
+++ resolved
@@ -65,18 +65,16 @@
         description=describe_attr("version", __doc__),
     )
 
-<<<<<<< HEAD
     async def clean(self, dry_run: bool) -> None:
         await self.destroy(dry_run)
 
     async def reset(self, dry_run: bool) -> None:
         await self.destroy(dry_run)
-=======
+
     @pydantic.model_validator(mode="after")
     def warning_for_latest_image_tag(self) -> Self:
         if self.validate_ and self.app.image_tag == "latest":
             log.warning(
                 f"The image tag for component '{self.name}' is set or defaulted to 'latest'. Please, consider providing a stable image tag."
             )
-        return self
->>>>>>> 9d37a50d
+        return self