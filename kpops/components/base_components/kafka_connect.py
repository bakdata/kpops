--- conflicted
+++ resolved
@@ -3,12 +3,8 @@
 import json
 import logging
 from abc import ABC
-<<<<<<< HEAD
+from functools import cached_property
 from typing import ClassVar, Literal, NoReturn
-=======
-from functools import cached_property
-from typing import NoReturn
->>>>>>> 1d571f66
 
 from pydantic import Field
 from typing_extensions import override
@@ -205,15 +201,11 @@
 
 
 class KafkaSourceConnector(KafkaConnector):
-<<<<<<< HEAD
     type: ClassVar[str] = "kafka-source-connector"
     schema_type: Literal["kafka-source-connector"] = Field(
         default="kafka-source-connector", exclude=True
     )
-=======
-    _type = "kafka-source-connector"
     offset_topic: str | None = None
->>>>>>> 1d571f66
 
     @override
     def apply_from_inputs(self, name: str, topic: FromTopic) -> NoReturn:
