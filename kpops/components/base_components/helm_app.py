from __future__ import annotations

import logging
from functools import cached_property
from typing import Any

from pydantic import Field, SerializationInfo, model_serializer
from typing_extensions import override

from kpops.component_handlers.helm_wrapper.dry_run_handler import DryRunHandler
from kpops.component_handlers.helm_wrapper.helm import Helm
from kpops.component_handlers.helm_wrapper.helm_diff import HelmDiff
from kpops.component_handlers.helm_wrapper.model import (
    HelmFlags,
    HelmRepoConfig,
    HelmTemplateFlags,
    HelmUpgradeInstallFlags,
)
from kpops.component_handlers.helm_wrapper.utils import create_helm_release_name
from kpops.components.base_components.kubernetes_app import (
    KubernetesApp,
    KubernetesAppValues,
)
from kpops.utils.colorify import magentaify
from kpops.utils.docstring import describe_attr
from kpops.utils.pydantic import exclude_by_name

log = logging.getLogger("HelmApp")


class HelmAppValues(KubernetesAppValues):
    """Helm app values.

    :param name_override: Override name with this value
    """

    name_override: str | None = Field(
        default=None,
        title="Nameoverride",
        description=describe_attr("name_override", __doc__),
    )

    # TODO(Ivan Yordanov): Replace with a function decorated with `@model_serializer`
    # BEWARE! All default values are enforced, hard to replicate without
    # access to ``model_dump``
    @override
    def model_dump(self, **_) -> dict[str, Any]:
        return super().model_dump(
            by_alias=True, exclude_none=True, exclude_defaults=True
        )


class HelmApp(KubernetesApp):
    """Kubernetes app managed through Helm with an associated Helm chart.

    :param repo_config: Configuration of the Helm chart repo to be used for
        deploying the component, defaults to None this means that the command "helm repo add" is not called and Helm
        expects a path to local Helm chart.
    :param version: Helm chart version, defaults to None
    :param app: Helm app values
    """

    repo_config: HelmRepoConfig | None = Field(
        default=None,
        description=describe_attr("repo_config", __doc__),
    )
    version: str | None = Field(
        default=None,
        description=describe_attr("version", __doc__),
    )
    app: HelmAppValues = Field(
        default=...,
        description=describe_attr("app", __doc__),
    )

    @cached_property
    def helm(self) -> Helm:
        """Helm object that contains component-specific config such as repo."""
        helm = Helm(self.config.helm_config)
        if self.repo_config is not None:
            helm.add_repo(
                self.repo_config.repository_name,
                self.repo_config.url,
                self.repo_config.repo_auth_flags,
            )
        return helm

    @cached_property
    def helm_diff(self) -> HelmDiff:
        """Helm diff object of last and current release of this component."""
        return HelmDiff(self.config.helm_diff_config)

    @cached_property
    def dry_run_handler(self) -> DryRunHandler:
        helm_diff = HelmDiff(self.config.helm_diff_config)
        return DryRunHandler(self.helm, helm_diff, self.namespace)

    @property
    def helm_release_name(self) -> str:
        """The name for the Helm release. Can be overridden."""
        return create_helm_release_name(self.full_name)

    @property
<<<<<<< HEAD
=======
    def clean_release_name(self) -> str:
        """The name for the Helm release for cleanup jobs. Can be overridden."""
        suffix = "-clean"
        return create_helm_release_name(self.full_name + suffix, suffix)

    @property
>>>>>>> c256a036
    def helm_chart(self) -> str:
        """Return component's Helm chart."""
        msg = (
            f"Please implement the helm_chart property of the {self.__module__} module."
        )
        raise NotImplementedError(msg)

    @property
    def helm_flags(self) -> HelmFlags:
        """Return shared flags for Helm commands."""
        auth_flags = (
            self.repo_config.repo_auth_flags.model_dump() if self.repo_config else {}
        )
        return HelmFlags(
            **auth_flags,
            version=self.version,
            create_namespace=self.config.create_namespace,
        )

    @property
    def template_flags(self) -> HelmTemplateFlags:
        """Return flags for Helm template command."""
        return HelmTemplateFlags(
            **self.helm_flags.model_dump(),
            api_version=self.config.helm_config.api_version,
        )

    @override
    def template(self) -> None:
        stdout = self.helm.template(
            self.helm_release_name,
            self.helm_chart,
            self.namespace,
            self.to_helm_values(),
            self.template_flags,
        )
        print(stdout)

    @property
    def deploy_flags(self) -> HelmUpgradeInstallFlags:
        """Return flags for Helm upgrade install command."""
        return HelmUpgradeInstallFlags(**self.helm_flags.model_dump())

    @override
    def deploy(self, dry_run: bool) -> None:
        stdout = self.helm.upgrade_install(
            self.helm_release_name,
            self.helm_chart,
            dry_run,
            self.namespace,
            self.to_helm_values(),
            self.deploy_flags,
        )
        if dry_run:
            self.dry_run_handler.print_helm_diff(stdout, self.helm_release_name, log)

    @override
    def destroy(self, dry_run: bool) -> None:
        stdout = self.helm.uninstall(
            self.namespace,
            self.helm_release_name,
            dry_run,
        )

        if stdout:
            log.info(magentaify(stdout))

    def to_helm_values(self) -> dict:
        """Generate a dictionary of values readable by Helm from `self.app`.

        :returns: Thte values to be used by Helm
        """
        if self.app.name_override is None:
            self.app.name_override = self.full_name
        return self.app.model_dump()

    def print_helm_diff(self, stdout: str) -> None:
        """Print the diff of the last and current release of this component.

        :param stdout: The output of a Helm command that installs or upgrades the release
        """
        current_release = list(
            self.helm.get_manifest(self.helm_release_name, self.namespace)
        )
        if current_release:
            log.info(f"Helm release {self.helm_release_name} already exists")
        else:
            log.info(f"Helm release {self.helm_release_name} does not exist")
        new_release = Helm.load_manifest(stdout)
        self.helm_diff.log_helm_diff(log, current_release, new_release)

    # HACK: workaround for Pydantic to exclude cached properties during model export
    # TODO(Ivan Yordanov): Currently hacky and potentially unsafe. Find cleaner solution
    @model_serializer(mode="wrap", when_used="always")
    def serialize_model(self, handler, info: SerializationInfo) -> dict[str, Any]:
        return exclude_by_name(handler(self), "helm", "helm_diff")<|MERGE_RESOLUTION|>--- conflicted
+++ resolved
@@ -101,15 +101,12 @@
         return create_helm_release_name(self.full_name)
 
     @property
-<<<<<<< HEAD
-=======
     def clean_release_name(self) -> str:
         """The name for the Helm release for cleanup jobs. Can be overridden."""
         suffix = "-clean"
         return create_helm_release_name(self.full_name + suffix, suffix)
 
     @property
->>>>>>> c256a036
     def helm_chart(self) -> str:
         """Return component's Helm chart."""
         msg = (
