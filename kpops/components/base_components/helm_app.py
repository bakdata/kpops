--- conflicted
+++ resolved
@@ -5,7 +5,7 @@
 from typing import Annotated, Any
 
 import pydantic
-from pydantic import Field
+from pydantic import Field, model_serializer
 from typing_extensions import override
 
 from kpops.component_handlers.helm_wrapper.dry_run_handler import DryRunHandler
@@ -32,6 +32,7 @@
 from kpops.manifests.kubernetes import K8S_LABEL_MAX_LEN, KubernetesManifest
 from kpops.utils.colorify import magentaify
 from kpops.utils.docstring import describe_attr
+from kpops.utils.pydantic import exclude_by_name
 
 log = logging.getLogger("HelmApp")
 
@@ -212,11 +213,9 @@
         else:
             log.info(f"Helm release {self.helm_release_name} does not exist")
         new_release = Helm.load_manifest(stdout)
-<<<<<<< HEAD
-        self.helm_diff.log_helm_diff(log, current_release, new_release)
-
-    # HACK: workaround for Pydantic to exclude cached properties during model export
-    # TODO(Ivan Yordanov): Currently hacky and potentially unsafe. Find cleaner solution
+        self._helm_diff.log_helm_diff(log, current_release, new_release)
+
+    # TODO: move to PipelineComponent as generic serialize handler for generate context
     @model_serializer(mode="wrap", when_used="always")
     def serialize_model(
         self,
@@ -230,10 +229,5 @@
         }
         return exclude_by_name(
             default_serialize_handler(self),
-            "helm",
-            "helm_diff",
             *exclude_generate if info.context == "generate" else {},
-        )
-=======
-        self._helm_diff.log_helm_diff(log, current_release, new_release)
->>>>>>> 8cf21ff1
+        )