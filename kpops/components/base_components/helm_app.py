--- conflicted
+++ resolved
@@ -16,15 +16,11 @@
     HelmTemplateFlags,
     HelmUpgradeInstallFlags,
 )
-<<<<<<< HEAD
+from kpops.component_handlers.helm_wrapper.utils import create_helm_release_name
 from kpops.components.base_components.kubernetes_app import (
     KubernetesApp,
     KubernetesAppValues,
 )
-=======
-from kpops.component_handlers.helm_wrapper.utils import create_helm_release_name
-from kpops.components.base_components.kubernetes_app import KubernetesApp
->>>>>>> 4a415944
 from kpops.utils.colorify import magentaify
 from kpops.utils.docstring import describe_attr
 from kpops.utils.pydantic import exclude_by_name
@@ -33,7 +29,16 @@
 
 
 class HelmAppValues(KubernetesAppValues):
-    name_override: str | None = None
+    """Helm app values.
+
+    :param name_override: Override name with this value
+    """
+
+    name_override: str | None = Field(
+        default=None,
+        title="Nameoverride",
+        description=describe_attr("name_override", __doc__),
+    )
 
     # TODO(Ivan Yordanov): Replace with a function decorated with `@model_serializer`
     # BEWARE! All default values are enforced, hard to replicate without
@@ -99,7 +104,7 @@
     def clean_release_name(self) -> str:
         """The name for the Helm release for cleanup jobs. Can be overridden."""
         suffix = "-clean"
-        return create_helm_release_name(self.helm_release_name, suffix)
+        return create_helm_release_name(self.full_name + suffix, suffix)
 
     @property
     def helm_chart(self) -> str:
