--- conflicted
+++ resolved
@@ -26,13 +26,6 @@
     KubernetesApp,
     KubernetesAppValues,
 )
-<<<<<<< HEAD
-from kpops.components.common.kubernetes_model import (
-    K8S_LABEL_MAX_LEN,
-    KubernetesManifest,
-)
-=======
->>>>>>> 08b5ced5
 from kpops.config import get_config
 from kpops.manifests.argo import ArgoSyncWave, enrich_annotations
 from kpops.manifests.kubernetes import K8S_LABEL_MAX_LEN, KubernetesManifest
