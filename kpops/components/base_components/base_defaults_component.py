from __future__ import annotations

import logging
from abc import ABC
from collections.abc import Sequence
from dataclasses import asdict, is_dataclass
from functools import cached_property
from pathlib import Path
from typing import Any, TypeVar

import pydantic
import typer
from pydantic import (
    AliasChoices,
    ConfigDict,
    Field,
    computed_field,
)
from pydantic.json_schema import SkipJsonSchema

from kpops.component_handlers import ComponentHandlers
from kpops.config import KpopsConfig
from kpops.utils import cached_classproperty
from kpops.utils.dict_ops import update_nested, update_nested_pair
from kpops.utils.docstring import describe_attr
from kpops.utils.environment import ENV
from kpops.utils.pydantic import DescConfigModel, issubclass_patched, to_dash
from kpops.utils.yaml import load_yaml_file

try:
    from typing import Self
except ImportError:
    from typing_extensions import Self

log = logging.getLogger("BaseDefaultsComponent")


class BaseDefaultsComponent(DescConfigModel, ABC):
    """Base for all components, handles defaults.

    Component defaults are usually provided in a yaml file called
    `defaults.yaml`. This class ensures that the defaults are read and assigned
    correctly to the component.

    :param enrich: Whether to enrich component with defaults, defaults to False
    :param config: KPOps configuration to be accessed by this component
    :param handlers: Component handlers to be accessed by this component
    :param validate: Whether to run custom validation on the component, defaults to True
    """

    model_config = ConfigDict(
        arbitrary_types_allowed=True,
        ignored_types=(cached_property, cached_classproperty),
    )

    enrich: SkipJsonSchema[bool] = Field(
        default=False,
        description=describe_attr("enrich", __doc__),
        exclude=True,
    )
    config: SkipJsonSchema[KpopsConfig] = Field(
        default=...,
        description=describe_attr("config", __doc__),
        exclude=True,
    )
    handlers: SkipJsonSchema[ComponentHandlers] = Field(
        default=...,
        description=describe_attr("handlers", __doc__),
        exclude=True,
    )
    validate_: SkipJsonSchema[bool] = Field(
        validation_alias=AliasChoices("validate", "validate_"),
        default=True,
        description=describe_attr("validate", __doc__),
        exclude=True,
    )

    @pydantic.model_validator(mode="before")
    @classmethod
    def do_enrich(cls, values: Any) -> dict[str, Any]:
        if not isinstance(values, dict):
            return {}
        if values.get("enrich", True):
            values = cls.extend_with_defaults(**values)
        return values

    @pydantic.model_validator(mode="after")
    def do_validate(self) -> Self:
        if self.validate_:
            self._validate_custom()
        return self

    @computed_field
    @cached_classproperty
    def type(cls: type[Self]) -> str:  # pyright: ignore[reportGeneralTypeIssues]
        """Return calling component's type.

        :returns: Component class name in dash-case
        """
        return to_dash(cls.__name__)

    @cached_classproperty
    def parents(cls: type[Self]) -> tuple[type[BaseDefaultsComponent], ...]:  # pyright: ignore[reportGeneralTypeIssues]
        """Get parent components.

        :return: All ancestor KPOps components
        """

        def gen_parents():
            for base in cls.mro():
                # skip class itself and non-component ancestors
                if base is cls or not issubclass_patched(base, BaseDefaultsComponent):
                    continue
                yield base

        return tuple(gen_parents())

    @classmethod
    def extend_with_defaults(cls, config: KpopsConfig, **kwargs: Any) -> dict[str, Any]:
        """Merge parent components' defaults with own.

        :param config: KPOps configuration
        :param kwargs: The init kwargs for pydantic
        :returns: Enriched kwargs with inherited defaults
        """
        kwargs["config"] = config
        for k, v in kwargs.items():
            if isinstance(v, pydantic.BaseModel):
                kwargs[k] = v.model_dump(exclude_unset=True)
            elif is_dataclass(v):
                kwargs[k] = asdict(v)

        log.debug(
            typer.style(
                "Enriching component of type ", fg=typer.colors.GREEN, bold=False
            )
            + typer.style(cls.type, fg=typer.colors.GREEN, bold=True, underline=True)
        )
        main_default_file_path, environment_default_file_path = get_defaults_file_paths(
            config, ENV.get("environment")
        )
        defaults = cls.load_defaults(
            main_default_file_path, environment_default_file_path
        )
        return update_nested_pair(kwargs, defaults)

<<<<<<< HEAD
    def _validate_custom(self) -> None:
=======
    @classmethod
    def load_defaults(cls, *defaults_file_paths: Path) -> dict[str, Any]:
        """Resolve component-specific defaults including environment defaults.

        :param *defaults_file_paths: Path to `defaults.yaml`, ordered from lowest to highest priority, i.e. `defaults.yaml`, `defaults_{environment}`.yaml
        :returns: Component defaults
        """
        defaults: dict[str, Any] = {}
        for base in (cls, *cls.parents):
            component_type: str = base.type
            defaults = update_nested(
                defaults,
                *(
                    defaults_from_yaml(path, component_type)
                    for path in reversed(defaults_file_paths)
                    if path.exists()
                ),
            )
        return defaults

    def _validate_custom(self, **kwargs) -> None:
>>>>>>> 4a4ab33c
        """Run custom validation on component.

        :param kwargs: The init kwargs for the component
        """


def defaults_from_yaml(path: Path, key: str) -> dict:
    """Read component-specific settings from a defaults yaml file and return @default if not found.

    :param path: Path to defaults yaml file
    :param key: Component type
    :returns: All defaults set for the given component in the provided yaml

    :Example:

    kafka_app_defaults = defaults_from_yaml(Path("/path/to/defaults.yaml"), "kafka-app")
    """
    content = load_yaml_file(path, substitution=ENV)
    if not isinstance(content, dict):
        msg = (
            "Default files should be structured as map ([app type] -> [default config]"
        )
        raise TypeError(msg)
    value = content.get(key)
    if value is None:
        return {}
    log.debug(
        f"\tFound defaults for component type {typer.style(key, bold=True, fg=typer.colors.MAGENTA)} in file:  {path}"
    )
    return value


def get_defaults_file_paths(
    config: KpopsConfig, environment: str | None
) -> tuple[Path, Path]:
    """Return the paths to the main and the environment defaults-files.

    The files need not exist, this function will only check if the dir set in
    `config.defaults_path` exists and return paths to the defaults files
    calculated from it. It is up to the caller to handle any false paths.

    :param config: KPOps configuration
    :param environment: Environment
    :returns: The defaults files paths
    """
    defaults_dir = Path(config.defaults_path).resolve()
    main_default_file_path = defaults_dir / Path(
        config.defaults_filename_prefix
    ).with_suffix(".yaml")

    environment_default_file_path = (
        defaults_dir
        / Path(f"{config.defaults_filename_prefix}_{environment}").with_suffix(".yaml")
        if environment is not None
        else main_default_file_path
    )

    return main_default_file_path, environment_default_file_path


_T = TypeVar("_T")


def deduplicate(seq: Sequence[_T]) -> list[_T]:
    """Deduplicate items of a sequence while preserving its order.

    :param seq: Sequence to be 'cleaned'
    :returns: Cleaned sequence in the form of a list
    """
    return list(dict.fromkeys(seq))<|MERGE_RESOLUTION|>--- conflicted
+++ resolved
@@ -144,9 +144,6 @@
         )
         return update_nested_pair(kwargs, defaults)
 
-<<<<<<< HEAD
-    def _validate_custom(self) -> None:
-=======
     @classmethod
     def load_defaults(cls, *defaults_file_paths: Path) -> dict[str, Any]:
         """Resolve component-specific defaults including environment defaults.
@@ -167,8 +164,7 @@
             )
         return defaults
 
-    def _validate_custom(self, **kwargs) -> None:
->>>>>>> 4a4ab33c
+    def _validate_custom(self) -> None:
         """Run custom validation on component.
 
         :param kwargs: The init kwargs for the component
