import inspect
import logging
from abc import ABC
from collections import deque
from collections.abc import Sequence
from functools import cached_property
from pathlib import Path
from typing import TypeVar

import typer
from pydantic import AliasChoices, ConfigDict, Field

from kpops.component_handlers import ComponentHandlers
from kpops.config import KpopsConfig
from kpops.utils import cached_classproperty
from kpops.utils.dict_ops import update_nested
from kpops.utils.docstring import describe_attr
from kpops.utils.environment import ENV
from kpops.utils.pydantic import DescConfigModel, to_dash
from kpops.utils.yaml_loading import load_yaml_file

try:
    from typing import Self
except ImportError:
    from typing_extensions import Self

log = logging.getLogger("BaseDefaultsComponent")


<<<<<<< HEAD
class BaseDefaultsComponent(DescConfigModel):
=======
class BaseDefaultsComponent(BaseModel, ABC):
>>>>>>> a04c98f4
    """Base for all components, handles defaults.

    Component defaults are usually provided in a yaml file called
    `defaults.yaml`. This class ensures that the defaults are read and assigned
    correctly to the component.

    :param enrich: Whether to enrich component with defaults, defaults to False
    :param config: Pipeline configuration to be accessed by this component
    :param handlers: Component handlers to be accessed by this component
    :param validate: Whether to run custom validation on the component, defaults to True
    """

    model_config = ConfigDict(
        arbitrary_types_allowed=True,
        ignored_types=(cached_property, cached_classproperty),
    )

    enrich: bool = Field(
        default=False,
        description=describe_attr("enrich", __doc__),
        exclude=True,
    )
    config: KpopsConfig = Field(
        default=...,
        description=describe_attr("config", __doc__),
        exclude=True,
    )
    handlers: ComponentHandlers = Field(
        default=...,
        description=describe_attr("handlers", __doc__),
        exclude=True,
    )
    validate_: bool = Field(
        validation_alias=AliasChoices("validate", "validate_"),
        default=True,
        description=describe_attr("validate", __doc__),
        exclude=True,
    )

    def __init__(self, **kwargs) -> None:
        if kwargs.get("enrich", True):
            kwargs = self.extend_with_defaults(**kwargs)
        super().__init__(**kwargs)
        if kwargs.get("validate", True):
            self._validate_custom(**kwargs)

    @cached_classproperty
    def type(cls: type[Self]) -> str:  # pyright: ignore[reportGeneralTypeIssues]
        """Return calling component's type.

        :returns: Component class name in dash-case
        """
        return to_dash(cls.__name__)

    def extend_with_defaults(self, **kwargs) -> dict:
        """Merge parent components' defaults with own.

        :param kwargs: The init kwargs for pydantic
        :returns: Enriched kwargs with inheritted defaults
        """
        config: KpopsConfig = kwargs["config"]
        log.debug(
            typer.style(
                "Enriching component of type ", fg=typer.colors.GREEN, bold=False
            )
            + typer.style(
                kwargs.get("type"), fg=typer.colors.GREEN, bold=True, underline=True
            )
        )
        main_default_file_path, environment_default_file_path = get_defaults_file_paths(
            config
        )
        defaults = load_defaults(
            self.__class__, main_default_file_path, environment_default_file_path
        )
        return update_nested(kwargs, defaults)

    def _validate_custom(self, **kwargs) -> None:
        """Run custom validation on component.

        :param kwargs: The init kwargs for the component
        """


def load_defaults(
    component_class: type[BaseDefaultsComponent],
    defaults_file_path: Path,
    environment_defaults_file_path: Path | None = None,
) -> dict:
    """Resolve component-specific defaults including environment defaults.

    :param component_class: Component class
    :param defaults_file_path: Path to `defaults.yaml`
    :param environment_defaults_file_path: Path to `defaults_{environment}.yaml`,
        defaults to None
    :returns: Component defaults
    """
    classes = deque(inspect.getmro(component_class))
    classes.appendleft(component_class)
    defaults: dict = {}
    for base in deduplicate(classes):
        if issubclass(base, BaseDefaultsComponent):
            component_type = base.type
            if (
                not environment_defaults_file_path
                or not environment_defaults_file_path.exists()
            ):
                defaults = update_nested(
                    defaults,
                    defaults_from_yaml(defaults_file_path, component_type),
                )
            else:
                defaults = update_nested(
                    defaults,
                    defaults_from_yaml(environment_defaults_file_path, component_type),
                    defaults_from_yaml(defaults_file_path, component_type),
                )
    return defaults


def defaults_from_yaml(path: Path, key: str) -> dict:
    """Read component-specific settings from a defaults yaml file and return @default if not found.

    :param path: Path to defaults yaml file
    :param key: Component type
    :returns: All defaults set for the given component in the provided yaml

    :Example:

    kafka_app_defaults = defaults_from_yaml(Path("/path/to/defaults.yaml"), "kafka-app")
    """
    content = load_yaml_file(path, substitution=ENV)
    if not isinstance(content, dict):
        msg = (
            "Default files should be structured as map ([app type] -> [default config]"
        )
        raise TypeError(msg)
    value = content.get(key)
    if value is None:
        return {}
    log.debug(
        f"\tFound defaults for component type {typer.style(key, bold=True, fg=typer.colors.MAGENTA)} in file:  {path}"
    )
    return value


def get_defaults_file_paths(config: KpopsConfig) -> tuple[Path, Path]:
    """Return the paths to the main and the environment defaults-files.

    The files need not exist, this function will only check if the dir set in
    `config.defaults_path` exists and return paths to the defaults files
    calculated from it. It is up to the caller to handle any false paths.

    :param config: Pipeline configuration
    :returns: The defaults files paths
    """
    defaults_dir = Path(config.defaults_path).resolve()
    main_default_file_path = defaults_dir / Path(
        config.defaults_filename_prefix
    ).with_suffix(".yaml")

    environment_default_file_path = defaults_dir / Path(
        f"{config.defaults_filename_prefix}_{config.environment}"
    ).with_suffix(".yaml")

    return main_default_file_path, environment_default_file_path


_T = TypeVar("_T")


def deduplicate(seq: Sequence[_T]) -> list[_T]:
    """Deduplicate items of a sequence while preserving its order.

    :param seq: Sequence to be 'cleaned'
    :returns: Cleaned sequence in the form of a list
    """
    return list(dict.fromkeys(seq))<|MERGE_RESOLUTION|>--- conflicted
+++ resolved
@@ -27,11 +27,7 @@
 log = logging.getLogger("BaseDefaultsComponent")
 
 
-<<<<<<< HEAD
-class BaseDefaultsComponent(DescConfigModel):
-=======
-class BaseDefaultsComponent(BaseModel, ABC):
->>>>>>> a04c98f4
+class BaseDefaultsComponent(DescConfigModel, ABC):
     """Base for all components, handles defaults.
 
     Component defaults are usually provided in a yaml file called
