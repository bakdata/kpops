--- conflicted
+++ resolved
@@ -18,11 +18,7 @@
 from kpops.utils.docstring import describe_attr
 from kpops.utils.environment import ENV
 from kpops.utils.pydantic import DescConfigModel, to_dash
-<<<<<<< HEAD
 from kpops.utils.yaml import load_yaml_file
-=======
-from kpops.utils.yaml_loading import load_yaml_file
->>>>>>> 03aa318a
 
 try:
     from typing import Self
