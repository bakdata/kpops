--- conflicted
+++ resolved
@@ -6,7 +6,7 @@
 from pathlib import Path
 from typing import TypeVar
 
-import typer
+import dtyper
 from pydantic import BaseModel, Field
 
 from kpops.cli.pipeline_config import PipelineConfig
@@ -43,12 +43,6 @@
     :type validate: bool, optional
     """
 
-<<<<<<< HEAD
-    type: str = Field(
-        default=..., description=describe_attr("type", __doc__), const=True
-    )
-=======
->>>>>>> ba086c23
     enrich: bool = Field(
         default=False,
         description=describe_attr("enrich", __doc__),
