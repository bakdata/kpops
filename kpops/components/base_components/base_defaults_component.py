--- conflicted
+++ resolved
@@ -181,14 +181,7 @@
             elif is_dataclass(v):
                 kwargs[k] = asdict(v)
 
-<<<<<<< HEAD
-        env_pipeline_path = ENV.get("pipeline_path")
-        if not env_pipeline_path:
-            env_pipeline_path = Path()
-        pipeline_path = Path(env_pipeline_path)
-=======
         pipeline_path = Path(ENV.get("pipeline_path", ""))
->>>>>>> 6eee867d
         defaults_file_paths_ = get_defaults_file_paths(
             pipeline_path, config, ENV.get("environment")
         )
