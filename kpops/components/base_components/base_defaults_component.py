--- conflicted
+++ resolved
@@ -176,13 +176,8 @@
     return value
 
 
-<<<<<<< HEAD
 def get_defaults_file_paths(config: KpopsConfig) -> tuple[Path, Path]:
-    """Return the paths to the main and the environment defaults-files
-=======
-def get_defaults_file_paths(config: PipelineConfig) -> tuple[Path, Path]:
     """Return the paths to the main and the environment defaults-files.
->>>>>>> 6ca00815
 
     The files need not exist, this function will only check if the dir set in
     `config.defaults_path` exists and return paths to the defaults files
@@ -203,10 +198,10 @@
     return main_default_file_path, environment_default_file_path
 
 
-T = TypeVar("T")
-
-
-def deduplicate(seq: Sequence[T]) -> list[T]:
+_T = TypeVar("_T")
+
+
+def deduplicate(seq: Sequence[_T]) -> list[_T]:
     """Deduplicate items of a sequence while preserving its order.
 
     :param seq: Sequence to be 'cleaned'
