--- conflicted
+++ resolved
@@ -227,46 +227,26 @@
         """Render final component resources, e.g. Kubernetes manifests."""
         return []
 
-<<<<<<< HEAD
     async def deploy(self, dry_run: bool) -> None:
-        """Deploy the component (self) to the k8s cluster.
-=======
-    def deploy(self, dry_run: bool) -> None:
         """Deploy component, e.g. to Kubernetes cluster.
->>>>>>> 1547ecaa
-
-        :param dry_run: Whether to do a dry run of the command
-        """
-
-<<<<<<< HEAD
+
+        :param dry_run: Whether to do a dry run of the command
+        """
+
     async def destroy(self, dry_run: bool) -> None:
-        """Uninstall the component (self) from the k8s cluster.
-=======
-    def destroy(self, dry_run: bool) -> None:
         """Uninstall component, e.g. from Kubernetes cluster.
->>>>>>> 1547ecaa
-
-        :param dry_run: Whether to do a dry run of the command
-        """
-
-<<<<<<< HEAD
+
+        :param dry_run: Whether to do a dry run of the command
+        """
+
     async def reset(self, dry_run: bool) -> None:
-        """Reset component (self) state.
-=======
-    def reset(self, dry_run: bool) -> None:
         """Reset component state.
->>>>>>> 1547ecaa
-
-        :param dry_run: Whether to do a dry run of the command
-        """
-
-<<<<<<< HEAD
+
+        :param dry_run: Whether to do a dry run of the command
+        """
+
     async def clean(self, dry_run: bool) -> None:
-        """Remove component (self) and any trace of it.
-=======
-    def clean(self, dry_run: bool) -> None:
         """Destroy component including related states.
->>>>>>> 1547ecaa
 
         :param dry_run: Whether to do a dry run of the command
         """