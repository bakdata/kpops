--- conflicted
+++ resolved
@@ -54,7 +54,6 @@
         default=None,
         description=describe_attr("to", __doc__),
     )
-    # to: None = None  # TODO
 
     model_config = ConfigDict(extra="allow")
 
@@ -65,10 +64,7 @@
 
     @property
     def id(self) -> str:
-<<<<<<< HEAD
-=======
         """Unique identifier of this component."""
->>>>>>> 782d4d9e
         return self.name
 
     @property
