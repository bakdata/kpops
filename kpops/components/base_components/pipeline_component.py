--- conflicted
+++ resolved
@@ -184,7 +184,6 @@
                 self.apply_from_inputs(name, topic)
 
     def apply_from_inputs(self, name: str, topic: FromTopic) -> None:
-<<<<<<< HEAD
         """Add a `from` section input to the component config
 
         :param name: Name of the field
@@ -192,8 +191,6 @@
         :param topic: Value of the field
         :type topic: FromTopic
         """
-=======
->>>>>>> 62f1c335
         match topic.type:
             case InputTopicTypes.INPUT:
                 self.add_input_topics([name])
@@ -214,7 +211,6 @@
                 self.apply_to_outputs(name, topic)
 
     def apply_to_outputs(self, name: str, topic: TopicConfig) -> None:
-<<<<<<< HEAD
         """Add a `to` section input to the component config
 
         :param name: Name of the field
@@ -222,8 +218,6 @@
         :param topic: Value of the field
         :type topic: TopicConfig
         """
-=======
->>>>>>> 62f1c335
         match topic.type:
             case OutputTopicTypes.OUTPUT:
                 self.set_output_topic(name)
@@ -237,18 +231,10 @@
         to: ToSection | None,
         from_topic: FromTopic = FromTopic(type=InputTopicTypes.INPUT),
     ) -> None:
-<<<<<<< HEAD
         """Weave output topics of upstream component or from component into config
 
         Override this method to apply custom logic
         """
-
-=======
-        """
-        Weave output topics of upstream component or from component into config
-        Override this method if you want to apply custom logic
-        """
->>>>>>> 62f1c335
         if not to:
             return
         input_topics = [
@@ -260,10 +246,7 @@
             self.apply_from_inputs(input_topic, from_topic)
 
     def substitute_name(self) -> None:
-<<<<<<< HEAD
         """Substitute $ placeholders in `self.name` with `self.type`"""
-=======
->>>>>>> 62f1c335
         if self.name:
             self.name = self.substitute_component_names(self.name, self.type)
         else:
