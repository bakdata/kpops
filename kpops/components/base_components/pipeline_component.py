from __future__ import annotations

from abc import ABC
from collections.abc import Iterator
<<<<<<< HEAD
from typing import Any
=======
from typing import Any, ClassVar
>>>>>>> 59cae33b

from pydantic import AliasChoices, ConfigDict, Field

from kpops.components.base_components.base_defaults_component import (
    BaseDefaultsComponent,
)
from kpops.components.base_components.models.from_section import (
    FromSection,
    FromTopic,
    InputTopicTypes,
)
from kpops.components.base_components.models.to_section import (
    ToSection,
)
from kpops.components.common.topic import (
    KafkaTopic,
    OutputTopicTypes,
    TopicConfig,
)
from kpops.manifests.kubernetes import KubernetesManifest
from kpops.utils.docstring import describe_attr


class PipelineComponent(BaseDefaultsComponent, ABC):
    """Base class for all components.

    :param name: Component name
    :param prefix: Pipeline prefix that will prefix every component name.
        If you wish to not have any prefix you can specify an empty string.,
        defaults to "${pipeline.name}-"
    :param from_: Topic(s) and/or components from which the component will read
        input, defaults to None
    :param to: Topic(s) into which the component will write output,
        defaults to None
    """

    name: str = Field(description=describe_attr("name", __doc__))
    prefix: str = Field(
        default="${pipeline.name}-",
        description=describe_attr("prefix", __doc__),
    )
    from_: FromSection | None = Field(
        default=None,
        serialization_alias="from",
        validation_alias=AliasChoices("from", "from_"),
        title="From",
        description=describe_attr("from_", __doc__),
    )
    to: ToSection | None = Field(
        default=None,
        description=describe_attr("to", __doc__),
    )

    model_config: ClassVar[ConfigDict] = ConfigDict(extra="allow")

    def __init__(self, **kwargs: Any) -> None:
        super().__init__(**kwargs)
        self.set_input_topics()
        self.set_output_topics()

    @property
    def id(self) -> str:
        """Unique identifier of this component."""
        return self.name

    @property
    def full_name(self) -> str:
        return self.prefix + self.name

    @property
    def inputs(self) -> Iterator[KafkaTopic]:
        yield from self.input_topics
        for labeled_topics in self.extra_input_topics.values():
            yield from labeled_topics

    @property
    def outputs(self) -> Iterator[KafkaTopic]:
        if output_topic := self.output_topic:
            yield output_topic
        yield from self.extra_output_topics.values()

    @property
    def input_topics(self) -> list[KafkaTopic]:
        """Get all the input topics from config."""
        return []

    @property
    def extra_input_topics(self) -> dict[str, list[KafkaTopic]]:
        """Get extra input topics list from config."""
        return {}

    @property
    def output_topic(self) -> KafkaTopic | None:
        """Get output topic from config."""
        return None

    @property
    def extra_output_topics(self) -> dict[str, KafkaTopic]:
        """Get extra output topics list from config."""
        return {}

    def add_input_topics(self, topics: list[KafkaTopic]) -> None:
        """Add given topics to the list of input topics.

        :param topics: Input topics
        """

    def add_extra_input_topics(self, label: str, topics: list[KafkaTopic]) -> None:
        """Add given extra topics that share a label to the list of extra input topics.

        :param topics: Extra input topics
        :param label: Topic label
        """

    def set_input_pattern(self, name: str) -> None:
        """Set input pattern.

        :param name: Input pattern name
        """

    def add_extra_input_pattern(self, label: str, topic: str) -> None:
        """Add an input pattern of type extra.

        :param label: Custom identifier belonging to one or multiple topics
        :param topic: Topic name
        """

    def set_output_topic(self, topic: KafkaTopic) -> None:
        """Set output topic.

        :param topic: Output topic
        """

    def set_error_topic(self, topic: KafkaTopic) -> None:
        """Set error topic.

        :param topic: Error topic
        """

    def add_extra_output_topic(self, topic: KafkaTopic, label: str) -> None:
        """Add an output topic of type extra.

        :param topic: Output topic
        :param label: Label that is unique to the extra output topic
        """

    def set_input_topics(self) -> None:
        """Put values of config.from into the streams config section of streams bootstrap.

        Supports extra_input_topics (topics by label) or input_topics.
        """
        if self.from_:
            for name, topic in self.from_.topics.items():
                self.apply_from_inputs(name, topic)

    def apply_from_inputs(self, name: str, topic: FromTopic) -> None:
        """Add a `from` section input to the component config.

        :param name: Name of the field
        :param topic: Value of the field
        """
        kafka_topic = KafkaTopic(name=name)
        match topic.type:
            case None if topic.label:
                self.add_extra_input_topics(topic.label, [kafka_topic])
            case InputTopicTypes.PATTERN if topic.label:
                self.add_extra_input_pattern(topic.label, name)
            case InputTopicTypes.PATTERN:
                self.set_input_pattern(name)
            case _:
                self.add_input_topics([kafka_topic])

    def set_output_topics(self) -> None:
        """Put values of `to` section into the producer config section of streams bootstrap.

        Supports extra_output_topics (topics by label) or output_topics.
        """
        if self.to:
            for name, topic in self.to.topics.items():
                self.apply_to_outputs(name, topic)

    def apply_to_outputs(self, name: str, topic: TopicConfig) -> None:
        """Add a `to` section input to the component config.

        :param name: Name of the field
        :param topic: Value of the field
        """
        kafka_topic = KafkaTopic(name=name)
        match topic.type:
            case None if topic.label:
                self.add_extra_output_topic(kafka_topic, topic.label)
            case OutputTopicTypes.ERROR:
                self.set_error_topic(kafka_topic)
            case _:
                self.set_output_topic(kafka_topic)

    def weave_from_topics(
        self,
        to: ToSection | None,
        from_topic: FromTopic | None = None,
    ) -> None:
        """Weave output topics of upstream component or from component into config.

        Override this method to apply custom logic
        """
        if from_topic is None:
            from_topic = FromTopic(type=InputTopicTypes.INPUT)
        if not to:
            return
        input_topics = [
            topic_name
            for topic_name, topic_config in to.topics.items()
            if topic_config.type != OutputTopicTypes.ERROR and not topic_config.label
        ]
        for input_topic in input_topics:
            self.apply_from_inputs(input_topic, from_topic)

    def generate(self) -> dict[str, Any]:
        return self.model_dump(
            context="generate", mode="json", by_alias=True, exclude_none=True
        )

    def inflate(self) -> list[PipelineComponent]:
        """Inflate component.

        This is helpful if one component should result in multiple components.
        To support this, override this method and return a list of components
        the component you result in. The order of the components is the order
        the components will be deployed in.
        """
        return [self]

    def manifest_deploy(self) -> tuple[KubernetesManifest, ...]:
        """Render Kubernetes manifests for deploy."""
        return ()

    def manifest_destroy(self) -> tuple[KubernetesManifest, ...]:
        """Render Kubernetes manifests resources for destroy."""
        return ()

    def manifest_reset(self) -> tuple[KubernetesManifest, ...]:
        """Render Kubernetes manifests resources for reset."""
        return ()

    def manifest_clean(self) -> tuple[KubernetesManifest, ...]:
        """Render Kubernetes manifests resources for clean."""
        return ()

    async def deploy(self, dry_run: bool) -> None:
        """Deploy component, e.g. to Kubernetes cluster.

        :param dry_run: Whether to do a dry run of the command
        """

    async def destroy(self, dry_run: bool) -> None:
        """Uninstall component, e.g. from Kubernetes cluster.

        :param dry_run: Whether to do a dry run of the command
        """

    async def reset(self, dry_run: bool) -> None:
        """Reset component state.

        :param dry_run: Whether to do a dry run of the command
        """
        await self.destroy(dry_run)

    async def clean(self, dry_run: bool) -> None:
        """Destroy component including related states.

        :param dry_run: Whether to do a dry run of the command
        """
        await self.destroy(dry_run)<|MERGE_RESOLUTION|>--- conflicted
+++ resolved
@@ -2,11 +2,7 @@
 
 from abc import ABC
 from collections.abc import Iterator
-<<<<<<< HEAD
-from typing import Any
-=======
 from typing import Any, ClassVar
->>>>>>> 59cae33b
 
 from pydantic import AliasChoices, ConfigDict, Field
 
@@ -224,37 +220,37 @@
         for input_topic in input_topics:
             self.apply_from_inputs(input_topic, from_topic)
 
+    def inflate(self) -> list[PipelineComponent]:
+        """Inflate component.
+
+        This is helpful if one component should result in multiple components.
+        To support this, override this method and return a list of components
+        the component you result in. The order of the components is the order
+        the components will be deployed in.
+        """
+        return [self]
+
+    def manifest_deploy(self) -> tuple[KubernetesManifest, ...]:
+        """Render Kubernetes manifests for deploy."""
+        return ()
+
+    def manifest_destroy(self) -> tuple[KubernetesManifest, ...]:
+        """Render Kubernetes manifests resources for destroy."""
+        return ()
+
+    def manifest_reset(self) -> tuple[KubernetesManifest, ...]:
+        """Render Kubernetes manifests resources for reset."""
+        return ()
+
+    def manifest_clean(self) -> tuple[KubernetesManifest, ...]:
+        """Render Kubernetes manifests resources for clean."""
+        return ()
+
     def generate(self) -> dict[str, Any]:
         return self.model_dump(
             context="generate", mode="json", by_alias=True, exclude_none=True
         )
 
-    def inflate(self) -> list[PipelineComponent]:
-        """Inflate component.
-
-        This is helpful if one component should result in multiple components.
-        To support this, override this method and return a list of components
-        the component you result in. The order of the components is the order
-        the components will be deployed in.
-        """
-        return [self]
-
-    def manifest_deploy(self) -> tuple[KubernetesManifest, ...]:
-        """Render Kubernetes manifests for deploy."""
-        return ()
-
-    def manifest_destroy(self) -> tuple[KubernetesManifest, ...]:
-        """Render Kubernetes manifests resources for destroy."""
-        return ()
-
-    def manifest_reset(self) -> tuple[KubernetesManifest, ...]:
-        """Render Kubernetes manifests resources for reset."""
-        return ()
-
-    def manifest_clean(self) -> tuple[KubernetesManifest, ...]:
-        """Render Kubernetes manifests resources for clean."""
-        return ()
-
     async def deploy(self, dry_run: bool) -> None:
         """Deploy component, e.g. to Kubernetes cluster.
 
