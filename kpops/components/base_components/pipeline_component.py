from __future__ import annotations

from functools import cached_property

from pydantic import Extra, Field

from kpops.components.base_components.base_defaults_component import (
    BaseDefaultsComponent,
)
from kpops.components.base_components.models.from_section import (
    FromSection,
    FromTopic,
    InputTopicTypes,
)
from kpops.components.base_components.models.to_section import (
    OutputTopicTypes,
    TopicConfig,
    ToSection,
)
<<<<<<< HEAD
from kpops.utils.docstring import describe_attr
from kpops.utils.pydantic import CamelCaseConfig, DescConfig
=======
from kpops.utils.docstring import describe_attr, describe_object
from kpops.utils.pydantic import DescConfig
>>>>>>> eac6adb9


class PipelineComponent(BaseDefaultsComponent):
    """Base class for all components

    :param name: Component name
    :type name: str
    :param prefix: Pipeline prefix that will prefix every component name.
        If you wish to not have any prefix you can specify an empty string.,
        defaults to "${pipeline_name}-"
    :type prefix: str, optional
    :param from_: Topic(s) and/or components from which the component will read
        input, defaults to None
    :type from_: FromSection, optional
    :param to: Topic(s) into which the component will write output,
        defaults to None
    :type to: ToSection, optional
    """

    type = "pipeline-component"
    name: str = Field(default=..., description=describe_attr("name", __doc__))
    prefix: str = Field(
        default="${pipeline_name}-",
        description=describe_attr("prefix", __doc__),
    )
    from_: FromSection | None = Field(
        default=None,
        alias="from",
        title="From",
        description=describe_attr("from_", __doc__),
    )
    to: ToSection | None = Field(
        default=None,
        description=describe_attr("to", __doc__),
    )

    class Config(DescConfig):
        extra = Extra.allow
        keep_untouched = (cached_property,)

    def __init__(self, **kwargs) -> None:
        super().__init__(**kwargs)
        self.set_input_topics()
        self.set_output_topics()

    def add_input_topics(self, topics: list[str]) -> None:
        """Add given topics to the list of input topics.

        :param topics: Input topics
        :type topics: list[str]
        """

    def add_extra_input_topic(self, role: str, topics: list[str]) -> None:
        """Add given extra topics that share a role to the list of extra input topics.

        :param topics: Extra input topics
        :type topics: list[str]
        :param role: Topic role
        :type role: str
        """

    def set_input_pattern(self, name: str) -> None:
        """Set input pattern

        :param name: Input pattern name
        :type name: str
        """

    def add_extra_input_pattern(self, role: str, topic: str) -> None:
        """Add an input pattern of type extra

        :param role: Custom identifier belonging to one or multiple topics
        :type role: str
        :param topic: Topic name
        :type topic: str
        """

    def set_output_topic(self, topic_name: str) -> None:
        """Set output topic

        :param topic_name: Output topic name
        :type topic_name: str
        """

    def set_error_topic(self, topic_name: str) -> None:
        """Set error topic

        :param topic_name: Error topic name
        :type topic_name: str
        """

    def add_extra_output_topic(self, topic_name: str, role: str) -> None:
        """Add an output topic of type extra

        :param topic_name: Output topic name
        :type topic_name: str
        :param role: Role that is unique to the extra output topic
        :type role: str
        """

    def set_input_topics(self) -> None:
        """Put values of config.from into the streams config section of streams bootstrap

        Supports extra_input_topics (topics by role) or input_topics.
        """
        if self.from_:
            for name, topic in self.from_.topics.items():
                self.apply_from_inputs(name, topic)

    def apply_from_inputs(self, name: str, topic: FromTopic) -> None:
        """Add a `from` section input to the component config

        :param name: Name of the field
        :type name: str
        :param topic: Value of the field
        :type topic: FromTopic
        """
        match topic.type:
            case InputTopicTypes.INPUT:
                self.add_input_topics([name])
            case InputTopicTypes.EXTRA if topic.role:
                self.add_extra_input_topic(topic.role, [name])
            case InputTopicTypes.INPUT_PATTERN:
                self.set_input_pattern(name)
            case InputTopicTypes.EXTRA_PATTERN if topic.role:
                self.add_extra_input_pattern(topic.role, name)

    def set_output_topics(self) -> None:
        """Put values of config.to into the producer config section of streams bootstrap

        Supports extra_output_topics (topics by role) or output_topics.
        """
        if self.to:
            for name, topic in self.to.topics.items():
                self.apply_to_outputs(name, topic)

    def apply_to_outputs(self, name: str, topic: TopicConfig) -> None:
        """Add a `to` section input to the component config

        :param name: Name of the field
        :type name: str
        :param topic: Value of the field
        :type topic: TopicConfig
        """
        match topic.type:
            case OutputTopicTypes.OUTPUT:
                self.set_output_topic(name)
            case OutputTopicTypes.ERROR:
                self.set_error_topic(name)
            case OutputTopicTypes.EXTRA if topic.role:
                self.add_extra_output_topic(name, topic.role)

    def weave_from_topics(
        self,
        to: ToSection | None,
        from_topic: FromTopic = FromTopic(type=InputTopicTypes.INPUT),
    ) -> None:
        """Weave output topics of upstream component or from component into config

        Override this method to apply custom logic
        """
        if not to:
            return
        input_topics = [
            topic_name
            for topic_name, topic_config in to.topics.items()
            if topic_config.type == OutputTopicTypes.OUTPUT
        ]
        for input_topic in input_topics:
            self.apply_from_inputs(input_topic, from_topic)

    def inflate(self) -> list[PipelineComponent]:
        """Inflate a component

        This is helpful if one component should result in multiple components.
        To support this, override this method and return a list of components
        the component you result in. The order of the components is the order
        the components will be deployed in.
        """
        return [self]

    def template(
        self, api_version: str | None, ca_file: str | None, cert_file: str | None
    ) -> None:
        """
        Runs `helm template`

        From HELM: Render chart templates locally and display the output.
        Any values that would normally be looked up or retrieved in-cluster will
        be faked locally. Additionally, none of the server-side testing of chart
        validity (e.g. whether an API is supported) is done.

        :param api_version: Kubernetes API version used for
            Capabilities.APIVersions, `--api_versions` in Helm
        :type api_version: str, optional
        :param ca_file: verify certificates of HTTPS-enabled servers using this
            CA bundle, `--ca-file` in Helm
        :type ca_file: str, optional
        :param cert_file: identify HTTPS client using this SSL certificate file,
            `--cert-file` in Helm
        :type cert_file: str, optional
        """

    def deploy(self, dry_run: bool) -> None:
        """Deploy the component (self) to the k8s cluster

        :param dry_run: Whether to do a dry run of the command
        :type dry_run: bool
        """

    def destroy(self, dry_run: bool) -> None:
        """Uninstall the component (self) from the k8s cluster

        :param dry_run: Whether to do a dry run of the command
        :type dry_run: bool
        """

    def reset(self, dry_run: bool) -> None:
        """Reset component (self) state

        :param dry_run: Whether to do a dry run of the command
        :type dry_run: bool
        """

    def clean(self, dry_run: bool) -> None:
        """Remove component (self) and any trace of it

        :param dry_run: Whether to do a dry run of the command
        :type dry_run: bool
        """<|MERGE_RESOLUTION|>--- conflicted
+++ resolved
@@ -17,13 +17,8 @@
     TopicConfig,
     ToSection,
 )
-<<<<<<< HEAD
 from kpops.utils.docstring import describe_attr
-from kpops.utils.pydantic import CamelCaseConfig, DescConfig
-=======
-from kpops.utils.docstring import describe_attr, describe_object
 from kpops.utils.pydantic import DescConfig
->>>>>>> eac6adb9
 
 
 class PipelineComponent(BaseDefaultsComponent):
