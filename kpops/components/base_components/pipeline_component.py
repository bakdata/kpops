from __future__ import annotations

from abc import ABC

from pydantic import Extra, Field

from kpops.components.base_components.base_defaults_component import (
    BaseDefaultsComponent,
)
from kpops.components.base_components.models.from_section import (
    FromSection,
    FromTopic,
    InputTopicTypes,
)
from kpops.components.base_components.models.to_section import (
    OutputTopicTypes,
    TopicConfig,
    ToSection,
)
from kpops.utils.docstring import describe_attr
from kpops.utils.pydantic import DescConfig


class PipelineComponent(BaseDefaultsComponent, ABC):
    """Base class for all components

    :param name: Component name
    :param prefix: Pipeline prefix that will prefix every component name.
        If you wish to not have any prefix you can specify an empty string.,
        defaults to "${pipeline_name}-"
    :param from_: Topic(s) and/or components from which the component will read
        input, defaults to None
    :param to: Topic(s) into which the component will write output,
        defaults to None
    """

    name: str = Field(default=..., description=describe_attr("name", __doc__))
    prefix: str = Field(
        default="${pipeline_name}-",
        description=describe_attr("prefix", __doc__),
    )
    from_: FromSection | None = Field(
        default=None,
        alias="from",
        title="From",
        description=describe_attr("from_", __doc__),
    )
    to: ToSection | None = Field(
        default=None,
        description=describe_attr("to", __doc__),
    )

    class Config(DescConfig):
        extra = Extra.allow

    def __init__(self, **kwargs) -> None:
        super().__init__(**kwargs)
        self.set_input_topics()
        self.set_output_topics()

<<<<<<< HEAD
    def get_input_topics(self) -> list[str] | None:
        """Get all the input topics from config."""

    def get_extra_input_topics(self) -> dict[str, list[str]] | None:
        """Get extra input topics list from config."""

    def get_output_topic(self) -> str | None:
        """Get output topic from config."""

    def get_extra_output_topics(self) -> dict[str, str] | None:
        """Get extra output topics list from config."""
=======
    @property
    def full_name(self) -> str:
        return self.prefix + self.name
>>>>>>> 29d9d018

    def add_input_topics(self, topics: list[str]) -> None:
        """Add given topics to the list of input topics.

        :param topics: Input topics
        """

    def add_extra_input_topics(self, role: str, topics: list[str]) -> None:
        """Add given extra topics that share a role to the list of extra input topics.

        :param topics: Extra input topics
        :param role: Topic role
        """

    def set_input_pattern(self, name: str) -> None:
        """Set input pattern

        :param name: Input pattern name
        """

    def add_extra_input_pattern(self, role: str, topic: str) -> None:
        """Add an input pattern of type extra

        :param role: Custom identifier belonging to one or multiple topics
        :param topic: Topic name
        """

    def set_output_topic(self, topic_name: str) -> None:
        """Set output topic

        :param topic_name: Output topic name
        """

    def set_error_topic(self, topic_name: str) -> None:
        """Set error topic

        :param topic_name: Error topic name
        """

    def add_extra_output_topic(self, topic_name: str, role: str) -> None:
        """Add an output topic of type extra

        :param topic_name: Output topic name
        :param role: Role that is unique to the extra output topic
        """

    def set_input_topics(self) -> None:
        """Put values of config.from into the streams config section of streams bootstrap

        Supports extra_input_topics (topics by role) or input_topics.
        """
        if self.from_:
            for name, topic in self.from_.topics.items():
                self.apply_from_inputs(name, topic)

    def apply_from_inputs(self, name: str, topic: FromTopic) -> None:
        """Add a `from` section input to the component config

        :param name: Name of the field
        :param topic: Value of the field
        """
        match topic.type:
            case None if topic.role:
                self.add_extra_input_topics(topic.role, [name])
            case InputTopicTypes.PATTERN if topic.role:
                self.add_extra_input_pattern(topic.role, name)
            case InputTopicTypes.PATTERN:
                self.set_input_pattern(name)
            case _:
                self.add_input_topics([name])

    def set_output_topics(self) -> None:
        """Put values of config.to into the producer config section of streams bootstrap

        Supports extra_output_topics (topics by role) or output_topics.
        """
        if self.to:
            for name, topic in self.to.topics.items():
                self.apply_to_outputs(name, topic)

    def apply_to_outputs(self, name: str, topic: TopicConfig) -> None:
        """Add a `to` section input to the component config

        :param name: Name of the field
        :param topic: Value of the field
        """
        match topic.type:
            case None if topic.role:
                self.add_extra_output_topic(name, topic.role)
            case OutputTopicTypes.ERROR:
                self.set_error_topic(name)
            case _:
                self.set_output_topic(name)

    def weave_from_topics(
        self,
        to: ToSection | None,
        from_topic: FromTopic = FromTopic(type=InputTopicTypes.INPUT),
    ) -> None:
        """Weave output topics of upstream component or from component into config

        Override this method to apply custom logic
        """
        if not to:
            return
        input_topics = [
            topic_name
            for topic_name, topic_config in to.topics.items()
            if topic_config.type != OutputTopicTypes.ERROR and not topic_config.role
        ]
        for input_topic in input_topics:
            self.apply_from_inputs(input_topic, from_topic)

    def inflate(self) -> list[PipelineComponent]:
        """Inflate a component

        This is helpful if one component should result in multiple components.
        To support this, override this method and return a list of components
        the component you result in. The order of the components is the order
        the components will be deployed in.
        """
        return [self]

    def template(self) -> None:
        """
        Runs `helm template`

        From HELM: Render chart templates locally and display the output.
        Any values that would normally be looked up or retrieved in-cluster will
        be faked locally. Additionally, none of the server-side testing of chart
        validity (e.g. whether an API is supported) is done.
        """

    async def deploy(self, dry_run: bool) -> None:
        """Deploy the component (self) to the k8s cluster

        :param dry_run: Whether to do a dry run of the command
        """

    async def destroy(self, dry_run: bool) -> None:
        """Uninstall the component (self) from the k8s cluster

        :param dry_run: Whether to do a dry run of the command
        """

    async def reset(self, dry_run: bool) -> None:
        """Reset component (self) state

        :param dry_run: Whether to do a dry run of the command
        """

    async def clean(self, dry_run: bool) -> None:
        """Remove component (self) and any trace of it

        :param dry_run: Whether to do a dry run of the command
        """<|MERGE_RESOLUTION|>--- conflicted
+++ resolved
@@ -58,7 +58,6 @@
         self.set_input_topics()
         self.set_output_topics()
 
-<<<<<<< HEAD
     def get_input_topics(self) -> list[str] | None:
         """Get all the input topics from config."""
 
@@ -70,11 +69,10 @@
 
     def get_extra_output_topics(self) -> dict[str, str] | None:
         """Get extra output topics list from config."""
-=======
+
     @property
     def full_name(self) -> str:
         return self.prefix + self.name
->>>>>>> 29d9d018
 
     def add_input_topics(self, topics: list[str]) -> None:
         """Add given topics to the list of input topics.
