--- conflicted
+++ resolved
@@ -1,12 +1,7 @@
 from __future__ import annotations
 
-<<<<<<< HEAD
 from pydantic import AliasChoices, ConfigDict, Field
-=======
 from abc import ABC
-
-from pydantic import Extra, Field
->>>>>>> 74dd3735
 
 from kpops.components.base_components.base_defaults_component import (
     BaseDefaultsComponent,
