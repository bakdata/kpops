--- conflicted
+++ resolved
@@ -73,15 +73,9 @@
         default_factory=dict,
         description=describe_attr("resetter_values", __doc__),
     )
-
-<<<<<<< HEAD
+    _connector_type: KafkaConnectorType = Field()
     @field_validator("app")
     @classmethod
-=======
-    _connector_type: KafkaConnectorType = Field(default=..., hidden_from_schema=True)
-
-    @validator("app", pre=True)
->>>>>>> 74dd3735
     def connector_config_should_have_component_name(
         cls,
         app: KafkaConnectorConfig | dict[str, str],
@@ -252,15 +246,9 @@
                     brokers=self.config.brokers,
                     **kwargs,
                 ),
-<<<<<<< HEAD
-                connector_type=connector_type.value,
-                name_override=connector_name,
-            ).model_dump(),
-=======
                 connector_type=self._connector_type.value,
                 name_override=self.full_name,
-            ).dict(),
->>>>>>> 74dd3735
+            ).model_dump(),
             **self.resetter_values,
         }
 
