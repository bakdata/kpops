--- conflicted
+++ resolved
@@ -17,12 +17,8 @@
     KafkaConnectorResetterValues,
     KafkaConnectorType,
 )
-<<<<<<< HEAD
-from kpops.components.base_components.helm_app import HelmApp, HelmAppValues
-=======
 from kpops.components.base_components.cleaner import Cleaner
 from kpops.components.base_components.helm_app import HelmAppValues
->>>>>>> 782d4d9e
 from kpops.components.base_components.models.from_section import FromTopic
 from kpops.components.base_components.models.topic import KafkaTopic
 from kpops.components.base_components.pipeline_component import PipelineComponent
@@ -40,15 +36,10 @@
     :param version: Helm chart version, defaults to "1.0.4"
     """
 
-<<<<<<< HEAD
-    app: KafkaConnectorResetterValues  # pyright: ignore[reportIncompatibleVariableOverride]
-    repo_config: HelmRepoConfig = Field(  # pyright: ignore[reportIncompatibleVariableOverride]
-=======
     from_: None = None
     to: None = None
     app: KafkaConnectorResetterValues
     repo_config: HelmRepoConfig = Field(
->>>>>>> 782d4d9e
         default=HelmRepoConfig(
             repository_name="bakdata-kafka-connect-resetter",
             url="https://bakdata.github.io/kafka-connect-resetter/",
