from __future__ import annotations

import logging
from abc import ABC
from functools import cached_property
from typing import NoReturn

from pydantic import Field, PrivateAttr, ValidationInfo, field_validator
from typing_extensions import override

from kpops.component_handlers.helm_wrapper.dry_run_handler import DryRunHandler
from kpops.component_handlers.helm_wrapper.helm import Helm
from kpops.component_handlers.helm_wrapper.helm_diff import HelmDiff
from kpops.component_handlers.helm_wrapper.model import (
    HelmFlags,
    HelmRepoConfig,
    HelmTemplateFlags,
    HelmUpgradeInstallFlags,
)
from kpops.component_handlers.helm_wrapper.utils import trim_release_name
from kpops.component_handlers.kafka_connect.model import (
    KafkaConnectorConfig,
    KafkaConnectorType,
    KafkaConnectResetterConfig,
    KafkaConnectResetterValues,
)
from kpops.components.base_components.base_defaults_component import deduplicate
from kpops.components.base_components.models.from_section import FromTopic
from kpops.components.base_components.pipeline_component import PipelineComponent
from kpops.utils.colorify import magentaify
from kpops.utils.docstring import describe_attr

log = logging.getLogger("KafkaConnector")


class KafkaConnector(PipelineComponent, ABC):
    """Base class for all Kafka connectors.

    Should only be used to set defaults

    :param app: Application-specific settings
    :param repo_config: Configuration of the Helm chart repo to be used for
        deploying the component,
        defaults to HelmRepoConfig(repository_name="bakdata-kafka-connect-resetter", url="https://bakdata.github.io/kafka-connect-resetter/")
    :param namespace: Namespace in which the component shall be deployed
    :param version: Helm chart version, defaults to "1.0.4"
    :param resetter_values: Overriding Kafka Connect Resetter Helm values. E.g. to override the Image Tag etc.,
        defaults to dict
    """

    namespace: str = Field(
        default=...,
        description=describe_attr("namespace", __doc__),
    )
    app: KafkaConnectorConfig = Field(
        default=...,
        description=describe_attr("app", __doc__),
    )
    repo_config: HelmRepoConfig = Field(
        default=HelmRepoConfig(
            repository_name="bakdata-kafka-connect-resetter",
            url="https://bakdata.github.io/kafka-connect-resetter/",
        ),
        description=describe_attr("repo_config", __doc__),
    )
    version: str | None = Field(
        default="1.0.4", description=describe_attr("version", __doc__)
    )
    resetter_values: dict = Field(
        default_factory=dict,
        description=describe_attr("resetter_values", __doc__),
    )
    _connector_type: KafkaConnectorType = PrivateAttr()

    @field_validator("app", mode="before")
    @classmethod
    def connector_config_should_have_component_name(
        cls,
        app: KafkaConnectorConfig | dict[str, str],
        info: ValidationInfo,
<<<<<<< HEAD
    ) -> Any:
=======
    ) -> KafkaConnectorConfig:
>>>>>>> 03aa318a
        if isinstance(app, KafkaConnectorConfig):
            app = app.model_dump()
        component_name: str = info.data["prefix"] + info.data["name"]
        connector_name: str | None = app.get("name")
        if connector_name is not None and connector_name != component_name:
            msg = f"Connector name '{connector_name}' should be the same as component name '{component_name}'"
            raise ValueError(msg)
        app["name"] = component_name
        return KafkaConnectorConfig(**app)

    @cached_property
    def helm(self) -> Helm:
        """Helm object that contains component-specific config such as repo."""
        helm_repo_config = self.repo_config
        helm = Helm(self.config.helm_config)
        helm.add_repo(
            helm_repo_config.repository_name,
            helm_repo_config.url,
            helm_repo_config.repo_auth_flags,
        )
        return helm

    @property
    def _resetter_release_name(self) -> str:
        suffix = "-clean"
        clean_up_release_name = self.full_name + suffix
        return trim_release_name(clean_up_release_name, suffix)

    @property
    def _resetter_helm_chart(self) -> str:
        return f"{self.repo_config.repository_name}/kafka-connect-resetter"

    @cached_property
    def dry_run_handler(self) -> DryRunHandler:
        helm_diff = HelmDiff(self.config.helm_diff_config)
        return DryRunHandler(self.helm, helm_diff, self.namespace)

    @property
    def helm_flags(self) -> HelmFlags:
        """Return shared flags for Helm commands."""
        return HelmFlags(
            **self.repo_config.repo_auth_flags.model_dump(),
            version=self.version,
            create_namespace=self.config.create_namespace,
        )

    @property
    def template_flags(self) -> HelmTemplateFlags:
        """Return flags for Helm template command."""
        return HelmTemplateFlags(
            **self.helm_flags.model_dump(),
            api_version=self.config.helm_config.api_version,
        )

    @override
    def deploy(self, dry_run: bool) -> None:
        if self.to:
            self.handlers.topic_handler.create_topics(
                to_section=self.to, dry_run=dry_run
            )

            if self.handlers.schema_handler:
                self.handlers.schema_handler.submit_schemas(
                    to_section=self.to, dry_run=dry_run
                )

        self.handlers.connector_handler.create_connector(self.app, dry_run=dry_run)

    @override
    def destroy(self, dry_run: bool) -> None:
        self.handlers.connector_handler.destroy_connector(
            self.full_name, dry_run=dry_run
        )

    @override
    def clean(self, dry_run: bool) -> None:
        if self.to:
            if self.handlers.schema_handler:
                self.handlers.schema_handler.delete_schemas(
                    to_section=self.to, dry_run=dry_run
                )
            self.handlers.topic_handler.delete_topics(self.to, dry_run=dry_run)

    def _run_connect_resetter(
        self,
        dry_run: bool,
        retain_clean_jobs: bool,
        **kwargs,
    ) -> None:
        """Clean the connector from the cluster.

        At first, it deletes the previous cleanup job (connector resetter)
        to make sure that there is no running clean job in the cluster. Then it releases a cleanup job.
        If the retain_clean_jobs flag is set to false the cleanup job will be deleted.

        :param dry_run: If the cleanup should be run in dry run mode or not
        :param retain_clean_jobs: If the cleanup job should be kept
        :param kwargs: Other values for the KafkaConnectResetter
        """
        log.info(
            magentaify(
                f"Connector Cleanup: uninstalling cleanup job Helm release from previous runs for {self.full_name}"
            )
        )
        self.__uninstall_connect_resetter(self._resetter_release_name, dry_run)

        log.info(
            magentaify(
                f"Connector Cleanup: deploy Connect {self._connector_type.value} resetter for {self.full_name}"
            )
        )

        stdout = self.__install_connect_resetter(dry_run, **kwargs)

        if dry_run:
            self.dry_run_handler.print_helm_diff(
                stdout, self._resetter_release_name, log
            )

        if not retain_clean_jobs:
            log.info(magentaify("Connector Cleanup: uninstall Kafka Resetter."))
            self.__uninstall_connect_resetter(self._resetter_release_name, dry_run)

    def __install_connect_resetter(
        self,
        dry_run: bool,
        **kwargs,
    ) -> str:
        """Install connector resetter.

        :param dry_run: Whether to dry run the command
        :return: The output of `helm upgrade --install`
        """
        return self.helm.upgrade_install(
            release_name=self._resetter_release_name,
            namespace=self.namespace,
            chart=self._resetter_helm_chart,
            dry_run=dry_run,
            flags=HelmUpgradeInstallFlags(
                create_namespace=self.config.create_namespace,
                version=self.version,
                wait_for_jobs=True,
                wait=True,
            ),
            values=self._get_kafka_connect_resetter_values(
                **kwargs,
            ),
        )

    def _get_kafka_connect_resetter_values(
        self,
        **kwargs,
    ) -> dict:
        """Get connector resetter helm chart values.

        :return: The Helm chart values of the connector resetter
        """
        return {
            **KafkaConnectResetterValues(
                config=KafkaConnectResetterConfig(
                    connector=self.full_name,
                    brokers=self.config.kafka_brokers,
                    **kwargs,
                ),
                connector_type=self._connector_type.value,
                name_override=self.full_name,
            ).model_dump(),
            **self.resetter_values,
        }

    def __uninstall_connect_resetter(self, release_name: str, dry_run: bool) -> None:
        """Uninstall connector resetter.

        :param release_name: Name of the release to be uninstalled
        :param dry_run: Whether to do a dry run of the command
        """
        self.helm.uninstall(
            namespace=self.namespace,
            release_name=release_name,
            dry_run=dry_run,
        )


class KafkaSourceConnector(KafkaConnector):
    """Kafka source connector model.

    :param offset_topic: offset.storage.topic,
        more info: https://kafka.apache.org/documentation/#connect_running,
        defaults to None
    """

    offset_topic: str | None = Field(
        default=None,
        description=describe_attr("offset_topic", __doc__),
    )

    _connector_type: KafkaConnectorType = PrivateAttr(KafkaConnectorType.SOURCE)

    @override
    def apply_from_inputs(self, name: str, topic: FromTopic) -> NoReturn:
        msg = "Kafka source connector doesn't support FromSection"
        raise NotImplementedError(msg)

    @override
    def template(self) -> None:
        values = self._get_kafka_connect_resetter_values(
            offset_topic=self.offset_topic,
        )
        stdout = self.helm.template(
            self._resetter_release_name,
            self._resetter_helm_chart,
            self.namespace,
            values,
            self.template_flags,
        )
        print(stdout)

    @override
    def reset(self, dry_run: bool) -> None:
        self.__run_kafka_connect_resetter(dry_run)

    @override
    def clean(self, dry_run: bool) -> None:
        super().clean(dry_run)
        self.__run_kafka_connect_resetter(dry_run)

    def __run_kafka_connect_resetter(self, dry_run: bool) -> None:
        """Run the connector resetter.

        :param dry_run: Whether to do a dry run of the command
        """
        self._run_connect_resetter(
            dry_run=dry_run,
            retain_clean_jobs=self.config.retain_clean_jobs,
            offset_topic=self.offset_topic,
        )


class KafkaSinkConnector(KafkaConnector):
    """Kafka sink connector model."""

    _connector_type: KafkaConnectorType = PrivateAttr(KafkaConnectorType.SINK)

    @override
    def add_input_topics(self, topics: list[str]) -> None:
        existing_topics: str | None = getattr(self.app, "topics", None)
        topics = existing_topics.split(",") + topics if existing_topics else topics
        topics = deduplicate(topics)
        setattr(self.app, "topics", ",".join(topics))

    @override
    def template(self) -> None:
        values = self._get_kafka_connect_resetter_values()
        stdout = self.helm.template(
            self._resetter_release_name,
            self._resetter_helm_chart,
            self.namespace,
            values,
            self.template_flags,
        )
        print(stdout)

    @override
    def set_input_pattern(self, name: str) -> None:
        setattr(self.app, "topics.regex", name)

    @override
    def set_error_topic(self, topic_name: str) -> None:
        setattr(self.app, "errors.deadletterqueue.topic.name", topic_name)

    @override
    def reset(self, dry_run: bool) -> None:
        self.__run_kafka_connect_resetter(dry_run, delete_consumer_group=False)

    @override
    def clean(self, dry_run: bool) -> None:
        super().clean(dry_run)
        self.__run_kafka_connect_resetter(dry_run, delete_consumer_group=True)

    def __run_kafka_connect_resetter(
        self, dry_run: bool, delete_consumer_group: bool
    ) -> None:
        """Run the connector resetter.

        :param dry_run: Whether to do a dry run of the command
        :param delete_consumer_group: Whether the consumer group should be deleted or not
        """
        self._run_connect_resetter(
            dry_run=dry_run,
            retain_clean_jobs=self.config.retain_clean_jobs,
            delete_consumer_group=delete_consumer_group,
        )<|MERGE_RESOLUTION|>--- conflicted
+++ resolved
@@ -78,11 +78,7 @@
         cls,
         app: KafkaConnectorConfig | dict[str, str],
         info: ValidationInfo,
-<<<<<<< HEAD
-    ) -> Any:
-=======
     ) -> KafkaConnectorConfig:
->>>>>>> 03aa318a
         if isinstance(app, KafkaConnectorConfig):
             app = app.model_dump()
         component_name: str = info.data["prefix"] + info.data["name"]
