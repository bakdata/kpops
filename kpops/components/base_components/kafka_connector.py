--- conflicted
+++ resolved
@@ -192,12 +192,8 @@
 
     @override
     async def destroy(self, dry_run: bool) -> None:
-<<<<<<< HEAD
+        """Delete Kafka Connector (Source/Sink) from the Kafka connect cluster."""
         await get_handlers().connector_handler.destroy_connector(
-=======
-        """Delete Kafka Connector (Source/Sink) from the Kafka connect cluster."""
-        await self.handlers.connector_handler.destroy_connector(
->>>>>>> ab9569f5
             self.full_name, dry_run=dry_run
         )
 
@@ -284,12 +280,8 @@
 
     @override
     async def reset(self, dry_run: bool) -> None:
-<<<<<<< HEAD
+        """Reset state. Keep consumer group and connector."""
         self._resetter.values.config.delete_consumer_group = False
-=======
-        """Reset state. Keep consumer group and connector."""
-        self._resetter.app.config.delete_consumer_group = False
->>>>>>> ab9569f5
         await self._resetter.reset(dry_run)
 
     @override
