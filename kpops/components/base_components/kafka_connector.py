--- conflicted
+++ resolved
@@ -153,15 +153,9 @@
         )
 
     @override
-<<<<<<< HEAD
     async def destroy(self, dry_run: bool) -> None:
         await self.handlers.connector_handler.destroy_connector(
-            self.name, dry_run=dry_run
-=======
-    def destroy(self, dry_run: bool) -> None:
-        self.handlers.connector_handler.destroy_connector(
             self.full_name, dry_run=dry_run
->>>>>>> 6ca00815
         )
 
     @override
