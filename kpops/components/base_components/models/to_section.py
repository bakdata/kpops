from enum import Enum
from typing import Any

from pydantic import ConfigDict, Field, model_validator

from kpops.components.base_components.models import ModelName, ModelVersion, TopicName
from kpops.utils.docstring import describe_attr
from kpops.utils.pydantic import DescConfigModel


class OutputTopicTypes(str, Enum):
    """Types of output topic.

    OUTPUT (output topic), ERROR (error topic)
    """

    OUTPUT = "output"
    ERROR = "error"


<<<<<<< HEAD
class TopicConfig(DescConfigModel):
    """Configure an output topic
=======
class TopicConfig(BaseModel):
    """Configure an output topic.
>>>>>>> 74dd3735

    :param type: Topic type
    :param key_schema: Key schema class name
    :param value_schema: Value schema class name
    :param partitions_count: Number of partitions into which the topic is divided
    :param replication_factor: Replication factor of the topic
    :param configs: Topic configs
    :param role: Custom identifier belonging to one or multiple topics, provide only if `type` is `extra`
    """

    type: OutputTopicTypes | None = Field(
        default=None, title="Topic type", description=describe_attr("type", __doc__)
    )
    key_schema: str | None = Field(
        default=None,
        title="Key schema",
        description=describe_attr("key_schema", __doc__),
    )
    value_schema: str | None = Field(
        default=None,
        title="Value schema",
        description=describe_attr("value_schema", __doc__),
    )
    partitions_count: int | None = Field(
        default=None,
        title="Partitions count",
        description=describe_attr("partitions_count", __doc__),
    )
    replication_factor: int | None = Field(
        default=None,
        title="Replication factor",
        description=describe_attr("replication_factor", __doc__),
    )
    configs: dict[str, str | int] = Field(
        default={}, description=describe_attr("configs", __doc__)
    )
    role: str | None = Field(default=None, description=describe_attr("role", __doc__))

    model_config = ConfigDict(
        extra="forbid",
        use_enum_values=True,
        populate_by_name=True,
    )

<<<<<<< HEAD
    @model_validator(mode="after")
    def extra_topic_role(cls, values: Any) -> Any:
        """Ensure that cls.role is used correctly, assign type if needed"""
        if values.type and values.role:
            raise ValueError("Define `role` only if `type` is undefined")
        return values


class ToSection(DescConfigModel):
    """Holds multiple output topics
=======
    @root_validator
    def extra_topic_role(cls, values: dict[str, Any]) -> dict[str, Any]:
        """Ensure that cls.role is used correctly, assign type if needed."""
        if values["type"] and values["role"]:
            msg = "Define `role` only if `type` is undefined"
            raise ValueError(msg)
        return values


class ToSection(BaseModel):
    """Holds multiple output topics.
>>>>>>> 74dd3735

    :param topics: Output topics
    :param models: Data models
    """

    topics: dict[TopicName, TopicConfig] = Field(
        default={}, description=describe_attr("topics", __doc__)
    )
    models: dict[ModelName, ModelVersion] = Field(
        default={}, description=describe_attr("models", __doc__)
    )

    model_config = ConfigDict(
        extra="forbid",
    )<|MERGE_RESOLUTION|>--- conflicted
+++ resolved
@@ -18,13 +18,8 @@
     ERROR = "error"
 
 
-<<<<<<< HEAD
 class TopicConfig(DescConfigModel):
     """Configure an output topic
-=======
-class TopicConfig(BaseModel):
-    """Configure an output topic.
->>>>>>> 74dd3735
 
     :param type: Topic type
     :param key_schema: Key schema class name
@@ -69,7 +64,6 @@
         populate_by_name=True,
     )
 
-<<<<<<< HEAD
     @model_validator(mode="after")
     def extra_topic_role(cls, values: Any) -> Any:
         """Ensure that cls.role is used correctly, assign type if needed"""
@@ -80,19 +74,6 @@
 
 class ToSection(DescConfigModel):
     """Holds multiple output topics
-=======
-    @root_validator
-    def extra_topic_role(cls, values: dict[str, Any]) -> dict[str, Any]:
-        """Ensure that cls.role is used correctly, assign type if needed."""
-        if values["type"] and values["role"]:
-            msg = "Define `role` only if `type` is undefined"
-            raise ValueError(msg)
-        return values
-
-
-class ToSection(BaseModel):
-    """Holds multiple output topics.
->>>>>>> 74dd3735
 
     :param topics: Output topics
     :param models: Data models
