--- conflicted
+++ resolved
@@ -72,20 +72,20 @@
         )
 
     @override
-    def clean(self, dry_run: bool) -> None:
+    async def clean(self, dry_run: bool) -> None:
         """Clean an app using a cleanup job.
 
         :param dry_run: Dry run command
         """
         log.info(f"Uninstall old cleanup job for {self.helm_release_name}")
-        self.destroy(dry_run)
+        await self.destroy(dry_run)
 
         log.info(f"Init cleanup job for {self.helm_release_name}")
-        self.deploy(dry_run)
+        await self.deploy(dry_run)
 
         if not self.config.retain_clean_jobs:
             log.info(f"Uninstall cleanup job for {self.helm_release_name}")
-            self.destroy(dry_run)
+            await self.destroy(dry_run)
 
 
 class KafkaApp(PipelineComponent, ABC):
@@ -112,71 +112,5 @@
                 await self.handlers.schema_handler.submit_schemas(
                     to_section=self.to, dry_run=dry_run
                 )
-<<<<<<< HEAD
-        await super().deploy(dry_run)
 
-    def _run_clean_up_job(
-        self,
-        values: dict,
-        dry_run: bool,
-        retain_clean_jobs: bool = False,
-    ) -> None:
-        """Clean an app using the respective cleanup job.
-
-        :param values: The value YAML for the chart
-        :param dry_run: Dry run command
-        :param retain_clean_jobs: Whether to retain the cleanup job, defaults to False
-        """
-        log.info(f"Uninstall old cleanup job for {self.clean_release_name}")
-
-        self.__uninstall_clean_up_job(self.clean_release_name, dry_run)
-
-        log.info(f"Init cleanup job for {self.clean_release_name}")
-
-        stdout = self.__install_clean_up_job(self.clean_release_name, values, dry_run)
-
-        if dry_run:
-            self.dry_run_handler.print_helm_diff(stdout, self.clean_release_name, log)
-
-        if not retain_clean_jobs:
-            log.info(f"Uninstall cleanup job for {self.clean_release_name}")
-            self.__uninstall_clean_up_job(self.clean_release_name, dry_run)
-
-    def __uninstall_clean_up_job(self, release_name: str, dry_run: bool) -> None:
-        """Uninstall clean up job.
-
-        :param release_name: Name of the Helm release
-        :param dry_run: Whether to do a dry run of the command
-        """
-        self.helm.uninstall(self.namespace, release_name, dry_run)
-
-    def __install_clean_up_job(
-        self,
-        release_name: str,
-        values: dict,
-        dry_run: bool,
-    ) -> str:
-        """Install clean up job.
-
-        :param release_name: Name of the Helm release
-        :param suffix: Suffix to add to the release name, e.g. "-clean"
-        :param values: The Helm values for the chart
-        :param dry_run: Whether to do a dry run of the command
-        :return: Return the output of the installation
-        """
-        return self.helm.upgrade_install(
-            release_name,
-            self.clean_up_helm_chart,
-            dry_run,
-            self.namespace,
-            values,
-            HelmUpgradeInstallFlags(
-                create_namespace=self.config.create_namespace,
-                version=self.version,
-                wait=True,
-                wait_for_jobs=True,
-            ),
-        )
-=======
-        super().deploy(dry_run)
->>>>>>> bd9e1351
+        await super().deploy(dry_run)