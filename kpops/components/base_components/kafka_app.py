--- conflicted
+++ resolved
@@ -5,12 +5,8 @@
 from collections.abc import Callable
 from typing import Any
 
-<<<<<<< HEAD
 import pydantic
-from pydantic import ConfigDict, Field
-=======
 from pydantic import AliasChoices, ConfigDict, Field
->>>>>>> 20f534c8
 from typing_extensions import override
 
 from kpops.component_handlers.helm_wrapper.model import (
