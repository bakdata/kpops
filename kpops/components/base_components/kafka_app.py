from __future__ import annotations

import logging

from pydantic import BaseModel, Extra, Field
from typing_extensions import override

from kpops.component_handlers.helm_wrapper.model import (
    HelmRepoConfig,
    HelmUpgradeInstallFlags,
)
from kpops.component_handlers.helm_wrapper.utils import trim_release_name
from kpops.components.base_components.kubernetes_app import (
    KubernetesApp,
    KubernetesAppConfig,
)
from kpops.utils.docstring import describe_attr
from kpops.utils.pydantic import CamelCaseConfig, DescConfig

log = logging.getLogger("KafkaApp")


class KafkaStreamsConfig(BaseModel):
    """Kafka Streams config

    :param brokers: Brokers
    :param schema_registry_url: URL of the schema registry, defaults to None
    """

    brokers: str = Field(default=..., description=describe_attr("brokers", __doc__))
    schema_registry_url: str | None = Field(
        default=None, description=describe_attr("schema_registry_url", __doc__)
    )

    class Config(CamelCaseConfig, DescConfig):
        extra = Extra.allow


class KafkaAppConfig(KubernetesAppConfig):
    """Settings specific to Kafka Apps

    :param streams: Kafka streams config
    :param name_override: Override name with this value, defaults to None
    """

    streams: KafkaStreamsConfig = Field(
        default=..., description=describe_attr("streams", __doc__)
    )
    name_override: str | None = Field(
        default=None, description=describe_attr("name_override", __doc__)
    )


class KafkaApp(KubernetesApp):
    """Base component for Kafka-based components.

    Producer or streaming apps should inherit from this class.

<<<<<<< HEAD
=======
    :param type: Component type, defaults to "kafka-app"
    :param schema_type: Used for schema generation, same as :param:`type`,
        defaults to "kafka-app"
>>>>>>> 888b5e38
    :param app: Application-specific settings
    :param repo_config: Configuration of the Helm chart repo to be used for
        deploying the component,
        defaults to HelmRepoConfig(repository_name="bakdata-streams-bootstrap", url="https://bakdata.github.io/streams-bootstrap/")
    :param version: Helm chart version, defaults to "2.9.0"
    """

    app: KafkaAppConfig = Field(
        default=...,
        description=describe_attr("app", __doc__),
    )
    repo_config: HelmRepoConfig = Field(
        default=HelmRepoConfig(
            repository_name="bakdata-streams-bootstrap",
            url="https://bakdata.github.io/streams-bootstrap/",
        ),
        description=describe_attr("repo_config", __doc__),
    )
    version: str | None = Field(
        default="2.9.0",
        description=describe_attr("version", __doc__),
    )

    @property
    def clean_up_helm_chart(self) -> str:
        """Helm chart used to destroy and clean this component"""
        raise NotImplementedError()

    @override
    def deploy(self, dry_run: bool) -> None:
        if self.to:
            self.handlers.topic_handler.create_topics(
                to_section=self.to, dry_run=dry_run
            )

            if self.handlers.schema_handler:
                self.handlers.schema_handler.submit_schemas(
                    to_section=self.to, dry_run=dry_run
                )
        super().deploy(dry_run)

    def _run_clean_up_job(
        self,
        values: dict,
        dry_run: bool,
        retain_clean_jobs: bool = False,
    ) -> None:
        """Clean an app using the respective cleanup job

        :param values: The value YAML for the chart
        :param dry_run: Dry run command
        :param retain_clean_jobs: Whether to retain the cleanup job, defaults to False
        :return:
        """
        suffix = "-clean"
        clean_up_release_name = trim_release_name(
            self.helm_release_name + suffix, suffix
        )
        log.info(f"Uninstall old cleanup job for {clean_up_release_name}")

        self.__uninstall_clean_up_job(clean_up_release_name, dry_run)

        log.info(f"Init cleanup job for {clean_up_release_name}")

        stdout = self.__install_clean_up_job(
            clean_up_release_name, suffix, values, dry_run
        )

        if dry_run:
            self.dry_run_handler.print_helm_diff(stdout, clean_up_release_name, log)

        if not retain_clean_jobs:
            log.info(f"Uninstall cleanup job for {clean_up_release_name}")
            self.__uninstall_clean_up_job(clean_up_release_name, dry_run)

    def __uninstall_clean_up_job(self, release_name: str, dry_run: bool) -> None:
        """Uninstall clean up job

        :param release_name: Name of the Helm release
        :param dry_run: Whether to do a dry run of the command
        """
        self.helm.uninstall(self.namespace, release_name, dry_run)

    def __install_clean_up_job(
        self,
        release_name: str,
        suffix: str,
        values: dict,
        dry_run: bool,
    ) -> str:
        """Install clean up job

        :param release_name: Name of the Helm release
        :param suffix: Suffix to add to the realease name, e.g. "-clean"
        :param values: The Helm values for the chart
        :param dry_run: Whether to do a dry run of the command
        :return: Install clean up job with helm, return the output of the installation
        """
        clean_up_release_name = trim_release_name(release_name, suffix)
        return self.helm.upgrade_install(
            clean_up_release_name,
            self.clean_up_helm_chart,
            dry_run,
            self.namespace,
            values,
            HelmUpgradeInstallFlags(
                create_namespace=self.config.create_namespace,
                version=self.version,
                wait=True,
                wait_for_jobs=True,
            ),
        )<|MERGE_RESOLUTION|>--- conflicted
+++ resolved
@@ -56,12 +56,6 @@
 
     Producer or streaming apps should inherit from this class.
 
-<<<<<<< HEAD
-=======
-    :param type: Component type, defaults to "kafka-app"
-    :param schema_type: Used for schema generation, same as :param:`type`,
-        defaults to "kafka-app"
->>>>>>> 888b5e38
     :param app: Application-specific settings
     :param repo_config: Configuration of the Helm chart repo to be used for
         deploying the component,
