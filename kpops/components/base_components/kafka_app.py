--- conflicted
+++ resolved
@@ -10,17 +10,10 @@
     HelmRepoConfig,
     HelmUpgradeInstallFlags,
 )
-<<<<<<< HEAD
-from kpops.component_handlers.helm_wrapper.utils import create_helm_release_name
+from kpops.components.base_components.helm_app import HelmApp
 from kpops.components.base_components.kubernetes_app import (
-    KubernetesApp,
     KubernetesAppConfig,
 )
-=======
-from kpops.component_handlers.helm_wrapper.utils import trim_release_name
-from kpops.components.base_components.helm_app import HelmApp
-from kpops.components.base_components.kubernetes_app import KubernetesAppConfig
->>>>>>> 919c0d46
 from kpops.utils.docstring import describe_attr
 from kpops.utils.pydantic import CamelCaseConfig, DescConfig
 
@@ -90,11 +83,6 @@
     def clean_up_helm_chart(self) -> str:
         """Helm chart used to destroy and clean this component."""
         raise NotImplementedError
-
-    @property
-    def clean_up_release_name(self) -> str:
-        suffix = "-clean"
-        return create_helm_release_name(self.helm_release_name + suffix)
 
     @override
     def deploy(self, dry_run: bool) -> None:
