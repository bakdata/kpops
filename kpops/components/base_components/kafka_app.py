from __future__ import annotations

import logging
from abc import ABC

from typing_extensions import override

from kpops.component_handlers import get_handlers
from kpops.components.base_components.cleaner import Cleaner
from kpops.components.base_components.pipeline_component import PipelineComponent
<<<<<<< HEAD
from kpops.components.common.topic import KafkaTopic, KafkaTopicStr
=======
>>>>>>> 60efe876
from kpops.config import get_config

log = logging.getLogger("KafkaApp")


<<<<<<< HEAD
class KafkaStreamsConfig(CamelCaseConfigModel, DescConfigModel):
    """Kafka Streams config.

    :param brokers: Brokers
    :param schema_registry_url: URL of the schema registry, defaults to None
    :param extra_output_topics: Extra output topics
    :param output_topic: Output topic, defaults to None
    """

    brokers: str = Field(default=..., description=describe_attr("brokers", __doc__))
    schema_registry_url: str | None = Field(
        default=None,
        validation_alias=AliasChoices(
            "schema_registry_url", "schemaRegistryUrl"
        ),  # TODO: same for other camelcase fields, avoids duplicates during enrichment
        description=describe_attr("schema_registry_url", __doc__),
    )
    extra_output_topics: dict[str, KafkaTopicStr] = Field(
        default={}, description=describe_attr("extra_output_topics", __doc__)
    )
    output_topic: KafkaTopicStr | None = Field(
        default=None,
        description=describe_attr("output_topic", __doc__),
        json_schema_extra={},
    )

    model_config = ConfigDict(extra="allow")

    @pydantic.field_validator("extra_output_topics", mode="before")
    @classmethod
    def deserialize_extra_output_topics(
        cls, extra_output_topics: dict[str, str] | Any
    ) -> dict[str, KafkaTopic] | Any:
        if isinstance(extra_output_topics, dict):
            return {
                role: KafkaTopic(name=topic_name)
                for role, topic_name in extra_output_topics.items()
            }
        return extra_output_topics

    @pydantic.field_serializer("extra_output_topics")
    def serialize_extra_output_topics(
        self, extra_topics: dict[str, KafkaTopic]
    ) -> dict[str, str]:
        return {role: topic.name for role, topic in extra_topics.items()}

    # TODO(Ivan Yordanov): Currently hacky and potentially unsafe. Find cleaner solution
    @pydantic.model_serializer(mode="wrap", when_used="always")
    def serialize_model(
        self,
        default_serialize_handler: pydantic.SerializerFunctionWrapHandler,
        info: pydantic.SerializationInfo,
    ) -> dict[str, Any]:
        return exclude_defaults(
            self, exclude_by_value(default_serialize_handler(self), None)
        )


=======
>>>>>>> 60efe876
class KafkaAppCleaner(Cleaner, ABC):
    """Helm app for resetting and cleaning a streams-bootstrap app."""

    from_: None = None
    to: None = None

    @property
    @override
    def helm_chart(self) -> str:
        raise NotImplementedError

    @override
    async def clean(self, dry_run: bool) -> None:
        """Clean an app using a cleanup job.

        :param dry_run: Dry run command
        """
        log.info(f"Uninstall old cleanup job for {self.helm_release_name}")
        await self.destroy(dry_run)

        log.info(f"Init cleanup job for {self.helm_release_name}")
        await self.deploy(dry_run)

        if not get_config().retain_clean_jobs:
            log.info(f"Uninstall cleanup job for {self.helm_release_name}")
            await self.destroy(dry_run)


class KafkaApp(PipelineComponent, ABC):
    """Base component for Kafka-based components.

    Producer or streaming apps should inherit from this class.

    """

    @override
    async def deploy(self, dry_run: bool) -> None:
        if self.to:
            for topic in self.to.kafka_topics:
                await get_handlers().topic_handler.create_topic(topic, dry_run=dry_run)

            if schema_handler := get_handlers().schema_handler:
                await schema_handler.submit_schemas(to_section=self.to, dry_run=dry_run)

        await super().deploy(dry_run)<|MERGE_RESOLUTION|>--- conflicted
+++ resolved
@@ -8,76 +8,11 @@
 from kpops.component_handlers import get_handlers
 from kpops.components.base_components.cleaner import Cleaner
 from kpops.components.base_components.pipeline_component import PipelineComponent
-<<<<<<< HEAD
-from kpops.components.common.topic import KafkaTopic, KafkaTopicStr
-=======
->>>>>>> 60efe876
 from kpops.config import get_config
 
 log = logging.getLogger("KafkaApp")
 
 
-<<<<<<< HEAD
-class KafkaStreamsConfig(CamelCaseConfigModel, DescConfigModel):
-    """Kafka Streams config.
-
-    :param brokers: Brokers
-    :param schema_registry_url: URL of the schema registry, defaults to None
-    :param extra_output_topics: Extra output topics
-    :param output_topic: Output topic, defaults to None
-    """
-
-    brokers: str = Field(default=..., description=describe_attr("brokers", __doc__))
-    schema_registry_url: str | None = Field(
-        default=None,
-        validation_alias=AliasChoices(
-            "schema_registry_url", "schemaRegistryUrl"
-        ),  # TODO: same for other camelcase fields, avoids duplicates during enrichment
-        description=describe_attr("schema_registry_url", __doc__),
-    )
-    extra_output_topics: dict[str, KafkaTopicStr] = Field(
-        default={}, description=describe_attr("extra_output_topics", __doc__)
-    )
-    output_topic: KafkaTopicStr | None = Field(
-        default=None,
-        description=describe_attr("output_topic", __doc__),
-        json_schema_extra={},
-    )
-
-    model_config = ConfigDict(extra="allow")
-
-    @pydantic.field_validator("extra_output_topics", mode="before")
-    @classmethod
-    def deserialize_extra_output_topics(
-        cls, extra_output_topics: dict[str, str] | Any
-    ) -> dict[str, KafkaTopic] | Any:
-        if isinstance(extra_output_topics, dict):
-            return {
-                role: KafkaTopic(name=topic_name)
-                for role, topic_name in extra_output_topics.items()
-            }
-        return extra_output_topics
-
-    @pydantic.field_serializer("extra_output_topics")
-    def serialize_extra_output_topics(
-        self, extra_topics: dict[str, KafkaTopic]
-    ) -> dict[str, str]:
-        return {role: topic.name for role, topic in extra_topics.items()}
-
-    # TODO(Ivan Yordanov): Currently hacky and potentially unsafe. Find cleaner solution
-    @pydantic.model_serializer(mode="wrap", when_used="always")
-    def serialize_model(
-        self,
-        default_serialize_handler: pydantic.SerializerFunctionWrapHandler,
-        info: pydantic.SerializationInfo,
-    ) -> dict[str, Any]:
-        return exclude_defaults(
-            self, exclude_by_value(default_serialize_handler(self), None)
-        )
-
-
-=======
->>>>>>> 60efe876
 class KafkaAppCleaner(Cleaner, ABC):
     """Helm app for resetting and cleaning a streams-bootstrap app."""
 
