--- conflicted
+++ resolved
@@ -114,33 +114,20 @@
         """
         log.info(f"Uninstall old cleanup job for {self.clean_release_name}")
 
-<<<<<<< HEAD
-        await self.__uninstall_clean_up_job(clean_up_release_name, dry_run)
-=======
-        self.__uninstall_clean_up_job(self.clean_release_name, dry_run)
->>>>>>> 65ddbdaa
+        await self.__uninstall_clean_up_job(self.clean_release_name, dry_run)
 
         log.info(f"Init cleanup job for {self.clean_release_name}")
 
-<<<<<<< HEAD
         stdout = await self.__install_clean_up_job(
-            clean_up_release_name, suffix, values, dry_run
+            self.clean_release_name, values, dry_run
         )
-=======
-        stdout = self.__install_clean_up_job(self.clean_release_name, values, dry_run)
->>>>>>> 65ddbdaa
 
         if dry_run:
             self.dry_run_handler.print_helm_diff(stdout, self.clean_release_name, log)
 
         if not retain_clean_jobs:
-<<<<<<< HEAD
-            log.info(f"Uninstall cleanup job for {clean_up_release_name}")
-            await self.__uninstall_clean_up_job(clean_up_release_name, dry_run)
-=======
             log.info(f"Uninstall cleanup job for {self.clean_release_name}")
-            self.__uninstall_clean_up_job(self.clean_release_name, dry_run)
->>>>>>> 65ddbdaa
+            await self.__uninstall_clean_up_job(self.clean_release_name, dry_run)
 
     async def __uninstall_clean_up_job(self, release_name: str, dry_run: bool) -> None:
         """Uninstall clean up job.
@@ -164,14 +151,8 @@
         :param dry_run: Whether to do a dry run of the command
         :return: Return the output of the installation
         """
-<<<<<<< HEAD
-        clean_up_release_name = trim_release_name(release_name, suffix)
         return await self.helm.upgrade_install(
-            clean_up_release_name,
-=======
-        return self.helm.upgrade_install(
             release_name,
->>>>>>> 65ddbdaa
             self.clean_up_helm_chart,
             dry_run,
             self.namespace,
