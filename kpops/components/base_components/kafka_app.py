--- conflicted
+++ resolved
@@ -6,23 +6,12 @@
 from typing import Any
 
 import pydantic
-<<<<<<< HEAD
-from pydantic import ConfigDict, Field
-=======
 from pydantic import AliasChoices, ConfigDict, Field
->>>>>>> 782d4d9e
 from typing_extensions import override
 
 from kpops.components.base_components.cleaner import Cleaner
 from kpops.components.base_components.helm_app import HelmAppValues
-<<<<<<< HEAD
-from kpops.components.base_components.models.to_section import (
-    ToSection,
-)
-from kpops.components.base_components.models.topic import KafkaTopic
-=======
 from kpops.components.base_components.models.topic import KafkaTopic, KafkaTopicStr
->>>>>>> 782d4d9e
 from kpops.components.base_components.pipeline_component import PipelineComponent
 from kpops.components.streams_bootstrap import StreamsBootstrap
 from kpops.utils.docstring import describe_attr
@@ -53,13 +42,6 @@
         ),  # TODO: same for other camelcase fields, avoids duplicates during enrichment
         description=describe_attr("schema_registry_url", __doc__),
     )
-<<<<<<< HEAD
-    extra_output_topics: dict[str, KafkaTopic] = Field(
-        default={}, description=describe_attr("extra_output_topics", __doc__)
-    )
-    output_topic: KafkaTopic | None = Field(
-        default=None, description=describe_attr("output_topic", __doc__)
-=======
     extra_output_topics: dict[str, KafkaTopicStr] = Field(
         default={}, description=describe_attr("extra_output_topics", __doc__)
     )
@@ -67,27 +49,13 @@
         default=None,
         description=describe_attr("output_topic", __doc__),
         json_schema_extra={},
->>>>>>> 782d4d9e
     )
 
     model_config = ConfigDict(extra="allow")
 
-<<<<<<< HEAD
-    @pydantic.field_validator("output_topic", mode="before")
-    @classmethod
-    def validate_output_topic(cls, output_topic: Any) -> KafkaTopic | Any:
-        if output_topic and isinstance(output_topic, str):
-            return KafkaTopic(name=output_topic)
-        return output_topic
-
-    @pydantic.field_validator("extra_output_topics", mode="before")
-    @classmethod
-    def validate_extra_output_topics(
-=======
     @pydantic.field_validator("extra_output_topics", mode="before")
     @classmethod
     def deserialize_extra_output_topics(
->>>>>>> 782d4d9e
         cls, extra_output_topics: Any
     ) -> dict[str, KafkaTopic] | Any:
         if isinstance(extra_output_topics, dict):
@@ -97,15 +65,6 @@
             }
         return extra_output_topics
 
-<<<<<<< HEAD
-    @pydantic.field_serializer("output_topic")
-    def serialize_topic(self, topic: KafkaTopic | None) -> str | None:
-        if not topic:
-            return None
-        return topic.name
-
-=======
->>>>>>> 782d4d9e
     @pydantic.field_serializer("extra_output_topics")
     def serialize_extra_output_topics(
         self, extra_topics: dict[str, KafkaTopic]
@@ -164,15 +123,9 @@
 
     Producer or streaming apps should inherit from this class.
 
-    :param to: Topic(s) into which the component will write output,
-        defaults to None
     :param app: Application-specific settings
     """
 
-    to: ToSection | None = Field(
-        default=None,
-        description=describe_attr("to", __doc__),
-    )
     app: KafkaAppValues = Field(
         default=...,
         description=describe_attr("app", __doc__),
