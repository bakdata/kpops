from __future__ import annotations

import logging
import re
from functools import cached_property

from pydantic import BaseModel
from typing_extensions import override

from kpops.component_handlers.helm_wrapper.helm import Helm
from kpops.component_handlers.helm_wrapper.helm_diff import HelmDiff
from kpops.component_handlers.helm_wrapper.model import (
    HelmRepoConfig,
    HelmUpgradeInstallFlags,
)
from kpops.components.base_components.pipeline_component import PipelineComponent
from kpops.utils.colorify import magentaify
from kpops.utils.pydantic import CamelCaseConfig

log = logging.getLogger("KubernetesAppComponent")

KUBERNETES_NAME_CHECK_PATTERN = re.compile(
    r"^(?![0-9]+$)(?!.*-$)(?!-)[a-z0-9-.]{1,253}(?<!_)$"
)


class KubernetesAppConfig(BaseModel):
    namespace: str

    class Config(CamelCaseConfig):
        pass


# TODO: label and annotations
class KubernetesApp(PipelineComponent):
    """Base kubernetes app"""

    _type = "kubernetes-app"
    app: KubernetesAppConfig

    version: str | None = None

    class Config:
        keep_untouched = (cached_property,)

    def __init__(self, **kwargs):
        super().__init__(**kwargs)
        self.__check_compatible_name()

    @cached_property
    def helm(self) -> Helm:
        helm = Helm(self.config.helm_config)
        if self.helm_repo_config is not None:
            helm.add_repo(
                self.helm_repo_config.repository_name,
                self.helm_repo_config.url,
                self.helm_repo_config.repo_auth_flags,
            )
        return helm

    @cached_property
    def helm_diff(self) -> HelmDiff:
        return HelmDiff(self.config.helm_diff_config)

    @property
    def helm_release_name(self) -> str:
        """The name for the Helm release. Can be overridden."""
        return self.name

    @property
    def namespace(self) -> str:
        return self.app.namespace

    @property
    def helm_repo_config(self) -> HelmRepoConfig | None:
        return None

    @override
    def deploy(self, dry_run: bool) -> None:
        stdout = self.helm.upgrade_install(
            self.helm_release_name,
            self.get_helm_chart(),
            dry_run,
            self.namespace,
            self.to_helm_values(),
            HelmUpgradeInstallFlags(version=self.version),
        )
        if dry_run and self.helm_diff.config.enable:
            self.print_helm_diff(stdout)

    @override
    def destroy(self, dry_run: bool) -> None:
        stdout = self.helm.uninstall(
            self.namespace,
            self.helm_release_name,
            dry_run,
        )

<<<<<<< HEAD
        if dry_run and stdout:
=======
        if stdout:
>>>>>>> c4499753
            log.info(magentaify(stdout))

    def to_helm_values(self) -> dict:
        return self.app.dict(by_alias=True, exclude_none=True, exclude_unset=True)

    def print_helm_diff(self, stdout: str):
        current_release = self.helm.get_manifest(self.helm_release_name, self.namespace)
        new_release = Helm.load_helm_manifest(stdout)
        helm_diff = HelmDiff.get_diff(current_release, new_release)
        self.helm_diff.log_helm_diff(helm_diff, log)

    def get_helm_chart(self) -> str:
        raise NotImplementedError(
            f"Please implement the get_helm_chart() method of the {self.__module__} module."
        )

    def __check_compatible_name(self) -> None:
        if not bool(KUBERNETES_NAME_CHECK_PATTERN.match(self.name)):  # TODO: SMARTER
            raise ValueError(
                f"The component name {self.name} is invalid for Kubernetes."
            )<|MERGE_RESOLUTION|>--- conflicted
+++ resolved
@@ -96,11 +96,7 @@
             dry_run,
         )
 
-<<<<<<< HEAD
-        if dry_run and stdout:
-=======
         if stdout:
->>>>>>> c4499753
             log.info(magentaify(stdout))
 
     def to_helm_values(self) -> dict:
