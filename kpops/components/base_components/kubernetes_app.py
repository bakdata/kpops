--- conflicted
+++ resolved
@@ -5,12 +5,8 @@
 from functools import cached_property
 from typing import ClassVar, Literal
 
-<<<<<<< HEAD
-from pydantic import BaseModel, Extra
+from pydantic import BaseModel, Extra, Field
 from rich.console import Console
-=======
-from pydantic import BaseModel, Extra, Field
->>>>>>> e1c7de66
 from typing_extensions import override
 
 from kpops.component_handlers.helm_wrapper.helm import Helm
