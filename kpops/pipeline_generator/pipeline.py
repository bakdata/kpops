from __future__ import annotations

import json
import logging
from collections import Counter
from contextlib import suppress
from typing import TYPE_CHECKING

import yaml
from pydantic import BaseModel, SerializeAsAny
from rich.console import Console
from rich.syntax import Syntax

from kpops.components.base_components.pipeline_component import PipelineComponent
from kpops.utils.dict_ops import generate_substitution, update_nested_pair
from kpops.utils.environment import ENV
from kpops.utils.yaml_loading import load_yaml_file, substitute, substitute_nested

if TYPE_CHECKING:
    from collections.abc import Iterator
    from pathlib import Path

    from kpops.cli.registry import Registry
    from kpops.component_handlers import ComponentHandlers
    from kpops.config import KpopsConfig

log = logging.getLogger("PipelineGenerator")


class ParsingException(Exception):
    pass


class ValidationError(Exception):
    pass


class PipelineComponents(BaseModel):
    """Stores the pipeline components."""

    components: list[SerializeAsAny[PipelineComponent]] = []

    @property
    def last(self) -> PipelineComponent:
        return self.components[-1]

    def find(self, component_name: str) -> PipelineComponent:
        for component in self.components:
            if component_name == component.name:
                return component
        msg = f"Component {component_name} not found"
        raise ValueError(msg)

    def add(self, component: PipelineComponent) -> None:
        self._populate_component_name(component)
        self.components.append(component)

    def __bool__(self) -> bool:
        return bool(self.components)

    def __iter__(self) -> Iterator[PipelineComponent]:
        return iter(self.components)

    def __len__(self) -> int:
        return len(self.components)

    def validate_unique_names(self) -> None:
        step_names = [component.full_name for component in self.components]
        duplicates = [name for name, count in Counter(step_names).items() if count > 1]
        if duplicates:
            msg = f"step names should be unique. duplicate step names: {', '.join(duplicates)}"
            raise ValidationError(msg)

    @staticmethod
    def _populate_component_name(component: PipelineComponent) -> None:  # TODO: remove
        with suppress(
            AttributeError  # Some components like Kafka Connect do not have a name_override attribute
        ):
            if (app := getattr(component, "app")) and app.name_override is None:
                app.name_override = component.full_name


def create_env_components_index(
    environment_components: list[dict],
) -> dict[str, dict]:
    """Create an index for all registered components in the project.

    :param environment_components: List of all components to be included
    :return: component index
    """
    index: dict[str, dict] = {}
    for component in environment_components:
        if "type" not in component or "name" not in component:
            msg = "To override components per environment, every component should at least have a type and a name."
            raise ValueError(msg)
        index[component["name"]] = component
    return index


class Pipeline:
    def __init__(
        self,
        component_list: list[dict],
        environment_components: list[dict],
        registry: Registry,
        config: KpopsConfig,
        handlers: ComponentHandlers,
    ) -> None:
        self.components: PipelineComponents = PipelineComponents()
        self.handlers = handlers
        self.config = config
        self.registry = registry
        self.env_components_index = create_env_components_index(environment_components)
        self.parse_components(component_list)
        self.validate()

    @classmethod
    def load_from_yaml(
        cls,
        base_dir: Path,
        path: Path,
        environment: str | None,
        registry: Registry,
        config: KpopsConfig,
        handlers: ComponentHandlers,
    ) -> Pipeline:
        """Load pipeline definition from yaml.

        The file is often named ``pipeline.yaml``

        :param base_dir: Base directory to the pipelines (default is current working directory)
        :param path: Path to pipeline definition yaml file
        :param registry: Pipeline components registry
        :param config: Pipeline config
        :param handlers: Component handlers
        :raises TypeError: The pipeline definition should contain a list of components
        :raises TypeError: The env-specific pipeline definition should contain a list of components
        :returns: Initialized pipeline object
        """
        Pipeline.set_pipeline_name_env_vars(base_dir, path)
        Pipeline.set_environment_name(environment)

        main_content = load_yaml_file(path, substitution=ENV)
        if not isinstance(main_content, list):
            msg = f"The pipeline definition {path} should contain a list of components"
            raise TypeError(msg)
        env_content = []
        if (
            environment
            and (
                env_file := Pipeline.pipeline_filename_environment(path, environment)
            ).exists()
        ):
            env_content = load_yaml_file(env_file, substitution=ENV)
            if not isinstance(env_content, list):
                msg = f"The pipeline definition {env_file} should contain a list of components"
                raise TypeError(msg)

        return cls(main_content, env_content, registry, config, handlers)

    def parse_components(self, component_list: list[dict]) -> None:
        """Instantiate, enrich and inflate a list of components.

        :param component_list: List of components
        :raises ValueError: Every component must have a type defined
        :raises ParsingException: Error enriching component
        :raises ParsingException: All undefined exceptions
        """
        for component_data in component_list:
            try:
                try:
                    component_type: str = component_data["type"]
                except KeyError as ke:
                    msg = "Every component must have a type defined, this component does not have one."
                    raise ValueError(msg) from ke
                component_class = self.registry[component_type]
                self.apply_component(component_class, component_data)
            except Exception as ex:  # noqa: BLE001
                if "name" in component_data:
                    msg = f"Error enriching {component_data['type']} component {component_data['name']}"
                    raise ParsingException(msg) from ex
                else:
                    raise ParsingException from ex

    def apply_component(
        self, component_class: type[PipelineComponent], component_data: dict
    ) -> None:
        """Instantiate, enrich and inflate pipeline component.

        Applies input topics according to FromSection.

        :param component_class: Type of pipeline component
        :param component_data: Arguments for instantiation of pipeline component
        """
        component = component_class(
            config=self.config,
            handlers=self.handlers,
            validate=False,
            **component_data,
        )
        component = self.enrich_component(component)
        # inflate & enrich components
        for inflated_component in component.inflate():  # TODO: recursively
            enriched_component = self.enrich_component(inflated_component)
            if enriched_component.from_:
                # read from specified components
                for (
                    original_from_component_name,
                    from_topic,
                ) in enriched_component.from_.components.items():
                    original_from_component = self.components.find(
                        original_from_component_name
                    )
                    inflated_from_component = original_from_component.inflate()[-1]
                    resolved_from_component = self.components.find(
                        inflated_from_component.name
                    )
                    enriched_component.weave_from_topics(
                        resolved_from_component.to, from_topic
                    )
            elif self.components:
                # read from previous component
                prev_component = self.components.last
                enriched_component.weave_from_topics(prev_component.to)
            self.components.add(enriched_component)

    def enrich_component(
        self,
        component: PipelineComponent,
    ) -> PipelineComponent:
        """Enrich a pipeline component with env-specific config and substitute variables.

        :param component: Component to be enriched
        :returns: Enriched component
        """
        component.validate_ = True
        env_component_as_dict = update_nested_pair(
            self.env_components_index.get(component.name, {}),
            component.model_dump(mode="json", by_alias=True),
        )
        # HACK: make sure component type is set for inflated components, because property is not serialized by Pydantic
        env_component_as_dict["type"] = component.type

        component_data = self.substitute_in_component(env_component_as_dict)

        component_class = type(component)
        return component_class(
            enrich=False,
            config=self.config,
            handlers=self.handlers,
            **component_data,
        )

    def print_yaml(self, substitution: dict | None = None) -> None:
        """Print the generated pipeline definition.

        :param substitution: Substitution dictionary, defaults to None
        """
        syntax = Syntax(
            substitute(str(self), substitution),
            "yaml",
            background_color="default",
            theme="ansi_dark",
        )
        Console(
            width=1000  # HACK: overwrite console width to avoid truncating output
        ).print(syntax)

    def __iter__(self) -> Iterator[PipelineComponent]:
        return iter(self.components)

    def __str__(self) -> str:
        return yaml.dump(
            self.components.model_dump(mode="json", by_alias=True, exclude_none=True)
        )

    def __len__(self) -> int:
        return len(self.components)

    def substitute_in_component(self, component_as_dict: dict) -> dict:
        """Substitute all $-placeholders in a component in dict representation.

        :param component_as_dict: Component represented as dict
        :return: Updated component
        """
        config = self.config
        # Leftover variables that were previously introduced in the component by the substitution
        # functions, still hardcoded, because of their names.
        # TODO(Ivan Yordanov): Get rid of them
        substitution_hardcoded = {
            "error_topic_name": config.topic_name_config.default_error_topic_name,
            "output_topic_name": config.topic_name_config.default_output_topic_name,
        }
        component_substitution = generate_substitution(
            component_as_dict,
            "component",
            substitution_hardcoded,
            separator=".",
        )
        substitution = generate_substitution(
<<<<<<< HEAD
            config.model_dump(mode="json"),
            existing_substitution=component_substitution,
            separator=".",
=======
            config.model_dump(mode="json"), existing_substitution=component_substitution
>>>>>>> 03aa318a
        )

        return json.loads(
            substitute_nested(
                json.dumps(component_as_dict),
                **update_nested_pair(substitution, ENV),
            )
        )

    def validate(self) -> None:
        self.components.validate_unique_names()

    @staticmethod
    def pipeline_filename_environment(pipeline_path: Path, environment: str) -> Path:
        """Add the environment name from the KpopsConfig to the pipeline.yaml path.

        :param pipeline_path: Path to pipeline.yaml file
        :param config: The KpopsConfig
        :returns: An absolute path to the pipeline_<environment>.yaml
        """
        return pipeline_path.with_stem(f"{pipeline_path.stem}_{environment}")

    @staticmethod
    def set_pipeline_name_env_vars(base_dir: Path, path: Path) -> None:
        """Set the environment variable pipeline_name relative to the given base_dir.

        Moreover, for each sub-path an environment variable is set.
        For example, for a given path ./data/v1/dev/pipeline.yaml the pipeline_name would be
        set to data-v1-dev. Then the sub environment variables are set:

        pipeline_name_0 = data
        pipeline_name_1 = v1
        pipeline_name_2 = dev

        :param base_dir: Base directory to the pipeline files
        :param path: Path to pipeline.yaml file
        """
        path_without_file = path.resolve().relative_to(base_dir.resolve()).parts[:-1]
        if not path_without_file:
            msg = "The pipeline-base-dir should not equal the pipeline-path"
            raise ValueError(msg)
        pipeline_name = "-".join(path_without_file)
        ENV["pipeline_name"] = pipeline_name
        for level, parent in enumerate(path_without_file):
            ENV[f"pipeline_name_{level}"] = parent

    @staticmethod
    def set_environment_name(environment: str | None) -> None:
        """Set the environment name.

        It will be used to find environment-specific pipeline definitions,
        defaults and configs.

        :param environment: Environment name
        """
        if environment is not None:
            ENV["environment"] = environment<|MERGE_RESOLUTION|>--- conflicted
+++ resolved
@@ -298,13 +298,9 @@
             separator=".",
         )
         substitution = generate_substitution(
-<<<<<<< HEAD
             config.model_dump(mode="json"),
             existing_substitution=component_substitution,
             separator=".",
-=======
-            config.model_dump(mode="json"), existing_substitution=component_substitution
->>>>>>> 03aa318a
         )
 
         return json.loads(
