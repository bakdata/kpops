--- conflicted
+++ resolved
@@ -56,10 +56,9 @@
     def __iter__(self) -> Iterator[PipelineComponent]:
         return iter(self.components)
 
-<<<<<<< HEAD
     def __len__(self) -> int:
         return len(self.components)
-=======
+
     def validate_unique_names(self) -> None:
         step_names = [component.name for component in self.components]
         duplicates = [name for name, count in Counter(step_names).items() if count > 1]
@@ -67,7 +66,6 @@
             raise ValidationError(
                 f"step names should be unique. duplicate step names: {', '.join(duplicates)}"
             )
->>>>>>> 184e44fc
 
     @staticmethod
     def _populate_component_name(component: PipelineComponent) -> None:
