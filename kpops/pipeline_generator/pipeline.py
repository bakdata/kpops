from __future__ import annotations

import json
import logging
import os
from collections.abc import Iterator
from contextlib import suppress
from pathlib import Path

import yaml
from pydantic import BaseModel
from rich.console import Console
from rich.syntax import Syntax

from kpops.cli.pipeline_config import PipelineConfig
from kpops.cli.registry import Registry
from kpops.component_handlers import ComponentHandlers
from kpops.components.base_components.base_defaults_component import update_nested_pair
from kpops.components.base_components.pipeline_component import PipelineComponent
from kpops.utils.yaml_loading import load_yaml_file, substitute

log = logging.getLogger("PipelineGenerator")


class ParsingException(Exception):
    pass


class PipelineComponents(BaseModel):
    components: list[PipelineComponent] = []

    @property
    def last(self) -> PipelineComponent:
        return self.components[-1]

    def find(self, component_name: str) -> PipelineComponent:
        for component in self.components:
            if component_name == component.name:
                return component
        raise ValueError(f"Component {component_name} not found")

    def add(self, component: PipelineComponent) -> None:
        self._populate_component_name(component)
        self.components.append(component)

    def __bool__(self) -> bool:
        return bool(self.components)

    def __iter__(self) -> Iterator[PipelineComponent]:  # type: ignore[override]
        return iter(self.components)

    @staticmethod
    def _populate_component_name(component: PipelineComponent) -> None:
        component.name = component.prefix + component.name
        with suppress(
            AttributeError  # Some components like Kafka Connect do not have a name_override attribute
        ):
            if component.app and getattr(component.app, "name_override") is None:
                setattr(component.app, "name_override", component.name)


def create_env_components_index(
    environment_components: list[dict],
) -> dict[str, dict]:
    """
    Create an index for all registered components in the project

    :param environment_components: list of components
    :return: component index
    """
    index = {}
    for component in environment_components:
        if "type" not in component or "name" not in component:
            raise ValueError(
                "To override components per environment, every component should at least have a type and a name."
            )
        index[
            PipelineComponent.substitute_component_names(
                component["name"], component["type"], **os.environ
            )
        ] = component
    return index


class Pipeline:
    def __init__(
        self,
        component_list: list[dict],
        environment_components: list[dict],
        registry: Registry,
        config: PipelineConfig,
        handlers: ComponentHandlers,
    ) -> None:
        self.components: PipelineComponents = PipelineComponents()
        self.handlers = handlers
        self.config = config
        self.registry = registry
        self.env_components_index = create_env_components_index(environment_components)
        self.parse_components(component_list)

    @classmethod
    def load_from_yaml(
        cls,
        base_dir: Path,
        path: Path,
        registry: Registry,
        config: PipelineConfig,
        handlers: ComponentHandlers,
    ) -> Pipeline:
        Pipeline.set_pipeline_name_env_vars(base_dir, path)

        main_content = load_yaml_file(path, substitution=dict(os.environ))
        if not isinstance(main_content, list):
            raise TypeError(
                f"The pipeline definition {path} should contain a list of components"
            )

        env_content = []
        if (env_file := Pipeline.pipeline_filename_environment(path, config)).exists():
            env_content = load_yaml_file(env_file, substitution=dict(os.environ))
            if not isinstance(env_content, list):
                raise TypeError(
                    f"The pipeline definition {env_file} should contain a list of components"
                )

        pipeline = cls(main_content, env_content, registry, config, handlers)
        return pipeline

    def parse_components(self, component_list: list[dict]) -> None:
        for component_data in component_list:
            try:
                try:
                    component_type: str = component_data["type"]
                except KeyError:
                    raise ValueError(
                        "Every component must have a type defined, this component does not have one."
                    )
                component_class = self.registry[component_type]
                self.apply_component(component_class, component_data)
            except Exception as ex:
                if "name" in component_data:
                    raise ParsingException(
                        f"Error enriching {component_data['type']} component {component_data['name']}"
                    ) from ex
                else:
                    raise ParsingException() from ex

    def apply_component(
        self, component_class: type[PipelineComponent], component_data: dict
    ) -> None:
        component = component_class(
            config=self.config,
            handlers=self.handlers,
            **component_data,
        )
        component = self.enrich_component(component)

        # inflate & enrich components
        for inflated_component in component.inflate():  # TODO: recursively
            enriched_component = self.enrich_component(inflated_component)
            if enriched_component.from_:
                # read from specified components
                for original_from_component_name in enriched_component.from_.components:
                    original_from_component = self.components.find(
                        original_from_component_name
                    )
                    inflated_from_component = original_from_component.inflate()[-1]
                    if inflated_from_component is not original_from_component:
                        # HACK
                        resolved_from_component_name = (
                            inflated_from_component.prefix
                            + inflated_from_component.name
                        )
                    else:
                        resolved_from_component_name = original_from_component_name
                    from_component = self.components.find(resolved_from_component_name)
                    enriched_component.weave_from_topics(from_component.to)
            elif self.components:
                # read from previous component
                prev_component = self.components.last
                enriched_component.weave_from_topics(prev_component.to)
            self.components.add(enriched_component)

    def enrich_component(
        self,
        component: PipelineComponent,
    ) -> PipelineComponent:
        env_component_definition = self.env_components_index.get(component.name, {})
        pair = update_nested_pair(
            env_component_definition,
            # HACK: Pydantic .dict() doesn't create jsonable dict
            json.loads(component.json(by_alias=True)),
        )

        component_data = self.substitute_component_specific_variables(component, pair)

        component_class = type(component)
        return component_class(
            enrich=False,
            config=self.config,
            handlers=self.handlers,
            **component_data,
        )

    def print_yaml(self, substitution: dict | None = None) -> None:
        syntax = Syntax(
            substitute(str(self), substitution), "yaml", background_color="default"
        )
        Console(
            width=1000  # HACK: overwrite console width to avoid truncating output
        ).print(syntax)

    def __iter__(self) -> Iterator[PipelineComponent]:
        return iter(self.components)

    def __str__(self) -> str:
        return yaml.dump(self.components.dict(exclude_none=True, by_alias=True))

    @staticmethod
    def substitute_component_specific_variables(
        component: PipelineComponent, pair: dict  # TODO: better parameter name for pair
    ) -> dict:
        """Overrides component config with component config in pipeline environment definition."""
        # HACK: why do we need an intermediate JSON object?
        component_data: dict = json.loads(
            substitute(
                json.dumps(pair),
                {
                    "component_type": component.type,
                    "component_name": component.name,
                },
            )
        )
        return component_data

<<<<<<< HEAD
    @staticmethod
    def pipeline_filename_environment(path: Path, config: PipelineConfig) -> Path:
        """
        Adds the environment name from the PipelineConfig to the pipeline.yaml path
        :param path: Path to pipeline.yaml file
        :param config: The PipelineConfig
        :return: Absolute path to the pipeline_<environment>.yaml
        """
        return path.with_stem(f"{path.stem}_{config.environment}")
=======
    def __str__(self) -> str:
        return yaml.dump(
            json.loads(  # HACK: serialize types on Pydantic model export, which are not serialized by .dict(); e.g. pathlib.Path
                PipelineComponents(components=self.components).json(
                    exclude_none=True, by_alias=True
                )
            )
        )

    def print_yaml(self, substitution: dict | None = None) -> None:
        syntax = Syntax(
            substitute(str(self), substitution), "yaml", background_color="default"
        )
        Console(
            width=1000  # HACK: overwrite console width to avoid truncating output
        ).print(syntax)
>>>>>>> b340ad5b

    @staticmethod
    def set_pipeline_name_env_vars(base_dir: Path, path: Path) -> None:
        """
        Sets the environment variable pipeline_name relative to the given base_dir.
        Moreover, for each sub-path an environment variable is set.
        For example, for a given path ./data/v1/dev/pipeline.yaml the pipeline_name would be
        set to data-v1-dev. Then the sub environment variables are set:
        pipeline_name_0 = data
        pipeline_name_1 = v1
        pipeline_name_2 = dev
        :param base_dir: Base directory to the pipeline files
        :param path: Path to pipeline.yaml file
        """
        path_without_file = path.resolve().relative_to(base_dir.resolve()).parts[:-1]
        if not path_without_file:
            raise ValueError("The pipeline-base-dir should not equal the pipeline-path")
        pipeline_name = "-".join(path_without_file)
        os.environ["pipeline_name"] = pipeline_name
        for level, parent in enumerate(path_without_file):
            os.environ[f"pipeline_name_{level}"] = parent<|MERGE_RESOLUTION|>--- conflicted
+++ resolved
@@ -214,7 +214,11 @@
         return iter(self.components)
 
     def __str__(self) -> str:
-        return yaml.dump(self.components.dict(exclude_none=True, by_alias=True))
+        return yaml.dump(
+            json.loads(  # HACK: serialize types on Pydantic model export, which are not serialized by .dict(); e.g. pathlib.Path
+                self.components.json(exclude_none=True, by_alias=True)
+            )
+        )
 
     @staticmethod
     def substitute_component_specific_variables(
@@ -233,7 +237,6 @@
         )
         return component_data
 
-<<<<<<< HEAD
     @staticmethod
     def pipeline_filename_environment(path: Path, config: PipelineConfig) -> Path:
         """
@@ -243,24 +246,6 @@
         :return: Absolute path to the pipeline_<environment>.yaml
         """
         return path.with_stem(f"{path.stem}_{config.environment}")
-=======
-    def __str__(self) -> str:
-        return yaml.dump(
-            json.loads(  # HACK: serialize types on Pydantic model export, which are not serialized by .dict(); e.g. pathlib.Path
-                PipelineComponents(components=self.components).json(
-                    exclude_none=True, by_alias=True
-                )
-            )
-        )
-
-    def print_yaml(self, substitution: dict | None = None) -> None:
-        syntax = Syntax(
-            substitute(str(self), substitution), "yaml", background_color="default"
-        )
-        Console(
-            width=1000  # HACK: overwrite console width to avoid truncating output
-        ).print(syntax)
->>>>>>> b340ad5b
 
     @staticmethod
     def set_pipeline_name_env_vars(base_dir: Path, path: Path) -> None:
