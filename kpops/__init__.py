__version__ = "5.1.1"

# export public API functions
<<<<<<< HEAD
from kpops.api.api import clean, deploy, destroy, generate, init, manifest, reset
=======
from kpops.api import clean, deploy, destroy, generate, init, manifest, reset
>>>>>>> 980f3262

__all__ = (
    "generate",
    "manifest",
    "deploy",
    "destroy",
    "reset",
    "clean",
    "init",
)<|MERGE_RESOLUTION|>--- conflicted
+++ resolved
@@ -1,11 +1,7 @@
 __version__ = "5.1.1"
 
 # export public API functions
-<<<<<<< HEAD
-from kpops.api.api import clean, deploy, destroy, generate, init, manifest, reset
-=======
 from kpops.api import clean, deploy, destroy, generate, init, manifest, reset
->>>>>>> 980f3262
 
 __all__ = (
     "generate",
