--- conflicted
+++ resolved
@@ -70,18 +70,6 @@
         description="The path to the folder containing the defaults.yaml file and the environment defaults files. "
         "Paths can either be absolute or relative to `config.yaml`",
     )
-<<<<<<< HEAD
-    environment: str = Field(
-        default=...,
-        examples=[
-            "development",
-            "production",
-        ],
-        description="The environment you want to generate and deploy the pipeline to. "
-        "Suffix your environment files with this value (e.g. defaults_development.yaml for environment=development).",
-    )
-=======
->>>>>>> 03aa318a
     kafka_brokers: str = Field(
         default=...,
         examples=[
