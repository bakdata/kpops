--- conflicted
+++ resolved
@@ -70,16 +70,6 @@
         description="The path to the folder containing the defaults.yaml file and the environment defaults files. "
         "Paths can either be absolute or relative to `config.yaml`",
     )
-<<<<<<< HEAD
-    environment: str = Field(
-        default=...,
-        examples=[
-            "development",
-            "production",
-        ],
-        description="The environment you want to generate and deploy the pipeline to. "
-        "Suffix your environment files with this value (e.g. defaults_development.yaml for environment=development).",
-    )
     components_module: str | None = Field(
         default=None,
         description="Custom Python module defining project-specific KPOps components",
@@ -88,8 +78,6 @@
         default=Path(),
         description="Base directory to the pipelines (default is current working directory)",
     )
-=======
->>>>>>> 03aa318a
     kafka_brokers: str = Field(
         default=...,
         examples=[
