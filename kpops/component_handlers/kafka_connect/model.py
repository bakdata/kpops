from enum import Enum
from typing import Any, Literal

from pydantic import BaseModel, ConfigDict, Field, field_validator
from pydantic.json_schema import WithJsonSchema
from typing_extensions import Annotated, override

from kpops.utils.pydantic import CamelCaseConfigModel, DescConfigModel, to_dot


class KafkaConnectorType(str, Enum):
    SINK = "sink"
    SOURCE = "source"


<<<<<<< HEAD
class KafkaConnectorConfig(DescConfigModel):
    """Settings specific to Kafka Connectors"""
=======
class KafkaConnectorConfig(BaseModel):
    """Settings specific to Kafka Connectors."""
>>>>>>> 74dd3735

    connector_class: str
    name: str | None = Field(
        default=None,
        exclude=True,
    )
    model_config = ConfigDict(
        extra="allow",
        alias_generator=to_dot,
        # TODO(sujuka99): combine with ``json_schema_extra`` of ``DescCohnfigModel``
        json_schema_extra={"additional_properties": {"type": "string"}},
    )

    @field_validator("connector_class")
    def connector_class_must_contain_dot(cls, connector_class: str) -> str:
        if "." not in connector_class:
            msg = f"Invalid connector class {connector_class}"
            raise ValueError(msg)
        return connector_class

    @property
    def class_name(self) -> str:
        return self.connector_class.split(".")[-1]

    @override
    def model_dump(self, **_) -> dict[str, Any]:
        return super().model_dump(by_alias=True, exclude_none=True)


class ConnectorTask(BaseModel):
    connector: str
    task: int


class KafkaConnectResponse(BaseModel):
    name: str
    config: dict[str, str]
    tasks: list[ConnectorTask]
    type: str | None = None

    model_config = ConfigDict(extra="forbid")


class KafkaConnectConfigError(BaseModel):
    name: str
    errors: list[str]


class KafkaConnectConfigDescription(BaseModel):
    value: KafkaConnectConfigError


class KafkaConnectConfigErrorResponse(BaseModel):
    name: str
    error_count: int
    configs: list[KafkaConnectConfigDescription]


class KafkaConnectResetterConfig(CamelCaseConfigModel):
    brokers: str
    connector: str
    delete_consumer_group: bool | None = None
    offset_topic: str | None = None


class KafkaConnectResetterValues(CamelCaseConfigModel):
    connector_type: Literal["source", "sink"]
    config: KafkaConnectResetterConfig
    name_override: str

    @override
    def model_dump(self, **_) -> dict[str, Any]:
        return super().model_dump(by_alias=True, exclude_none=True)<|MERGE_RESOLUTION|>--- conflicted
+++ resolved
@@ -13,13 +13,8 @@
     SOURCE = "source"
 
 
-<<<<<<< HEAD
 class KafkaConnectorConfig(DescConfigModel):
     """Settings specific to Kafka Connectors"""
-=======
-class KafkaConnectorConfig(BaseModel):
-    """Settings specific to Kafka Connectors."""
->>>>>>> 74dd3735
 
     connector_class: str
     name: str | None = Field(
