--- conflicted
+++ resolved
@@ -1,27 +1,16 @@
 import asyncio
 import logging
 from asyncio import TimeoutError
-<<<<<<< HEAD
 from typing import Any, Coroutine, TypeVar
-=======
-from collections.abc import Callable
-from typing import TypeVar
->>>>>>> 6ca00815
 
 log = logging.getLogger("Timeout")
 
 T = TypeVar("T")
 
 
-<<<<<<< HEAD
 async def timeout(func: Coroutine[Any, Any, T], *, secs: int = 0) -> T | None:
-    """
-    Sets a timeout for a given lambda function
-=======
-def timeout(func: Callable[..., T], *, secs: int = 0) -> T | None:
     """Set a timeout for a given lambda function.
 
->>>>>>> 6ca00815
     :param func: The callable function
     :param secs: The timeout in seconds.
     """
@@ -31,13 +20,6 @@
             return await task
         else:
             return await asyncio.wait_for(task, timeout=secs)
-<<<<<<< HEAD
-=======
-
-    loop = asyncio.get_event_loop()
-    try:
-        return loop.run_until_complete(main_supervisor(func, secs))
->>>>>>> 6ca00815
     except TimeoutError:
         log.exception(
             f"Kafka Connect operation {func.__name__} timed out after {secs} seconds. To increase the duration, set the `timeout` option in config.yaml."
