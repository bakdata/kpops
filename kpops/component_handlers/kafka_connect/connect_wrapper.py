--- conflicted
+++ resolved
@@ -64,19 +64,12 @@
 
         raise KafkaConnectError(response)
 
-<<<<<<< HEAD
     async def get_connector(self, connector_name: str) -> KafkaConnectResponse:
-        """
-        Get information about the connector.
-        API Reference: https://docs.confluent.io/platform/current/connect/references/restapi.html#get--connectors-(string-name)
-=======
-    def get_connector(self, connector_name: str) -> KafkaConnectResponse:
         """Get information about the connector.
 
         API Reference:
         https://docs.confluent.io/platform/current/connect/references/restapi.html#get--connectors-(string-name)
 
->>>>>>> 6ca00815
         :param connector_name: Nameof the crated connector
         :return: Information about the connector.
         """
@@ -167,20 +160,13 @@
             return errors
         raise KafkaConnectError(response)
 
-<<<<<<< HEAD
     async def delete_connector(self, connector_name: str) -> None:
-        """
-        Deletes a connector, halting all tasks and deleting its configuration.
-        API Reference:https://docs.confluent.io/platform/current/connect/references/restapi.html#delete--connectors-(string-name)-
-=======
-    def delete_connector(self, connector_name: str) -> None:
         """Delete a connector, halting all tasks and deleting its configuration.
 
         API Reference:
             https://docs.confluent.io/platform/current/connect/references/restapi.html#delete--connectors-(string-name)-.
         :param connector_name: Configuration parameters for the connector.
         :raises ConnectorNotFoundException: Connector not found
->>>>>>> 6ca00815
         """
         response = await self._client.delete(
             url=f"/connectors/{connector_name}", headers=HEADERS
