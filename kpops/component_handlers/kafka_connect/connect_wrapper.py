--- conflicted
+++ resolved
@@ -3,10 +3,6 @@
 from typing import Any
 
 import httpx
-<<<<<<< HEAD
-import requests
-=======
->>>>>>> 301b4b0d
 
 from kpops.component_handlers.kafka_connect.exception import (
     ConnectorNotFoundException,
@@ -53,21 +49,13 @@
         """
         config_json = kafka_connect_config.dict(exclude_none=True)
         connect_data = {"name": connector_name, "config": config_json}
-<<<<<<< HEAD
 
         client = httpx.AsyncClient()
         response = await client.post(
             url=f"{self._host}/connectors", headers=HEADERS, json=connect_data
         )
         await client.aclose()
-
-        if response.status_code == requests.status_codes.codes.created:
-=======
-        response = httpx.post(
-            url=f"{self._host}/connectors", headers=HEADERS, json=connect_data
-        )
         if response.status_code == httpx.codes.CREATED:
->>>>>>> 301b4b0d
             log.info(f"Connector {connector_name} created.")
             log.debug(response.json())
             return KafkaConnectResponse(**response.json())
@@ -86,19 +74,12 @@
         :param connector_name: Nameof the crated connector
         :return: Information about the connector
         """
-<<<<<<< HEAD
         client = httpx.AsyncClient()
         response = await client.get(
             url=f"{self._host}/connectors/{connector_name}", headers=HEADERS
         )
         await client.aclose()
-        if response.status_code == requests.status_codes.codes.ok:
-=======
-        response = httpx.get(
-            url=f"{self._host}/connectors/{connector_name}", headers=HEADERS
-        )
         if response.status_code == httpx.codes.OK:
->>>>>>> 301b4b0d
             log.info(f"Connector {connector_name} exists.")
             log.debug(response.json())
             return KafkaConnectResponse(**response.json())
@@ -123,12 +104,8 @@
         :return: Information about the connector after the change has been made.
         """
         config_json = kafka_connect_config.dict(exclude_none=True)
-<<<<<<< HEAD
         client = httpx.AsyncClient()
         response = await client.put(
-=======
-        response = httpx.put(
->>>>>>> 301b4b0d
             url=f"{self._host}/connectors/{connector_name}/config",
             headers=HEADERS,
             json=config_json,
@@ -176,11 +153,7 @@
         connector_class = ConnectWrapper.get_connector_class_name(config_json)
         client = httpx.AsyncClient()
 
-<<<<<<< HEAD
         response = await client.put(
-=======
-        response = httpx.put(
->>>>>>> 301b4b0d
             url=f"{self._host}/connector-plugins/{connector_class}/config/validate",
             headers=HEADERS,
             json=config_json,
@@ -208,19 +181,12 @@
         Deletes a connector, halting all tasks and deleting its configuration.
         API Reference:https://docs.confluent.io/platform/current/connect/references/restapi.html#delete--connectors-(string-name)-
         """
-<<<<<<< HEAD
         client = httpx.AsyncClient()
         response = await client.delete(
             url=f"{self._host}/connectors/{connector_name}", headers=HEADERS
         )
         await client.aclose()
-        if response.status_code == requests.status_codes.codes.no_content:
-=======
-        response = httpx.delete(
-            url=f"{self._host}/connectors/{connector_name}", headers=HEADERS
-        )
         if response.status_code == httpx.codes.NO_CONTENT:
->>>>>>> 301b4b0d
             log.info(f"Connector {connector_name} deleted.")
             return
         elif response.status_code == httpx.codes.NOT_FOUND:
