--- conflicted
+++ resolved
@@ -13,17 +13,13 @@
 from kpops.utils.dict_differ import render_diff
 
 if TYPE_CHECKING:
-<<<<<<< HEAD
     try:
         from typing import Self
     except ImportError:
         from typing_extensions import Self
 
-    from kpops.cli.pipeline_config import PipelineConfig
     from kpops.component_handlers.kafka_connect.model import KafkaConnectorConfig
-=======
     from kpops.config import KpopsConfig
->>>>>>> b800dcc5
 
 log = logging.getLogger("KafkaConnectHandler")
 
