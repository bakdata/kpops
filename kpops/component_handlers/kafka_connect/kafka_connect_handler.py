--- conflicted
+++ resolved
@@ -78,15 +78,10 @@
                     secs=self._timeout,
                 )
 
-<<<<<<< HEAD
+
     async def destroy_connector(self, connector_name: str, *, dry_run: bool) -> None:
-        """
-        Deletes a connector resource from the cluster.
-=======
-    def destroy_connector(self, connector_name: str, *, dry_run: bool) -> None:
         """Delete a connector resource from the cluster.
 
->>>>>>> 6ca00815
         :param connector_name: The connector name.
         :param dry_run: If the connector deletion should be run in dry run mode.
         """
