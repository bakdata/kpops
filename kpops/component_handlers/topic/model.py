--- conflicted
+++ resolved
@@ -8,11 +8,7 @@
     topic_name: str
     partitions_count: int | None = None
     replication_factor: int | None = None
-<<<<<<< HEAD
-    configs: list[dict[str, str]] | None = None
-=======
     configs: list[dict[str, Any]] | None = None
->>>>>>> 03aa318a
 
 
 class TopicResponse(BaseModel):
