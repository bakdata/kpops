--- conflicted
+++ resolved
@@ -25,21 +25,14 @@
 
     def __init__(self, pipeline_config: PipelineConfig) -> None:
         if not pipeline_config.kafka_rest_host:
-<<<<<<< HEAD
-            raise ValueError(
-                "The Kafka REST Proxy host is not set. Please set the host in the config.yaml using the kafka_rest_host property or set the environemt variable KPOPS_REST_PROXY_HOST."
-            )
+            msg = "The Kafka REST Proxy host is not set. Please set the host in the config.yaml using the kafka_rest_host property or set the environemt variable KPOPS_REST_PROXY_HOST."
+            raise ValueError(msg)
         self._client = httpx.AsyncClient(
             base_url=f"{pipeline_config.kafka_rest_host}/v3/clusters"
         )
         self._sync_client = httpx.Client(
             base_url=f"{pipeline_config.kafka_rest_host}/v3/clusters"
         )
-=======
-            msg = "The Kafka REST Proxy host is not set. Please set the host in the config.yaml using the kafka_rest_host property or set the environemt variable KPOPS_REST_PROXY_HOST."
-            raise ValueError(msg)
-
->>>>>>> 6ca00815
         self._host = pipeline_config.kafka_rest_host
 
     @cached_property
@@ -67,19 +60,12 @@
     def host(self) -> str:
         return self._host
 
-<<<<<<< HEAD
     async def create_topic(self, topic_spec: TopicSpec) -> None:
-        """
-        Creates a topic.
-        API Reference: https://docs.confluent.io/platform/current/kafka-rest/api.html#post--clusters-cluster_id-topics
-=======
-    def create_topic(self, topic_spec: TopicSpec) -> None:
         """Create a topic.
 
         API Reference:
         https://docs.confluent.io/platform/current/kafka-rest/api.html#post--clusters-cluster_id-topics
 
->>>>>>> 6ca00815
         :param topic_spec: The topic specification.
         :raises KafkaRestProxyError: Kafka REST proxy error
         """
@@ -96,14 +82,7 @@
 
         raise KafkaRestProxyError(response)
 
-<<<<<<< HEAD
     async def delete_topic(self, topic_name: str) -> None:
-        """
-        Deletes a topic
-        API Reference: https://docs.confluent.io/platform/current/kafka-rest/api.html#delete--clusters-cluster_id-topics-topic_name
-        :param topic_name: Name of the topic
-=======
-    def delete_topic(self, topic_name: str) -> None:
         """Delete a topic.
 
         API Reference:
@@ -111,7 +90,6 @@
 
         :param topic_name: Name of the topic.
         :raises KafkaRestProxyError: Kafka REST proxy error
->>>>>>> 6ca00815
         """
         response = await self._client.delete(
             url=f"/{self.cluster_id}/topics/{topic_name}",
@@ -124,19 +102,12 @@
 
         raise KafkaRestProxyError(response)
 
-<<<<<<< HEAD
     async def get_topic(self, topic_name: str) -> TopicResponse:
-        """
-        Returns the topic with the given topic_name.
-        API Reference: https://docs.confluent.io/platform/current/kafka-rest/api.html#get--clusters-cluster_id-topics-topic_name
-=======
-    def get_topic(self, topic_name: str) -> TopicResponse:
         """Return the topic with the given topic_name.
 
         API Reference:
         https://docs.confluent.io/platform/current/kafka-rest/api.html#get--clusters-cluster_id-topics-topic_name
 
->>>>>>> 6ca00815
         :param topic_name: The topic name.
         :raises TopicNotFoundException: Topic not found
         :raises KafkaRestProxyError: Kafka REST proxy error
@@ -163,19 +134,12 @@
 
         raise KafkaRestProxyError(response)
 
-<<<<<<< HEAD
     async def get_topic_config(self, topic_name: str) -> TopicConfigResponse:
-        """
-        Return the config with the given topic_name.
-        API Reference: https://docs.confluent.io/platform/current/kafka-rest/api.html#acl-v3
-=======
-    def get_topic_config(self, topic_name: str) -> TopicConfigResponse:
         """Return the config with the given topic_name.
 
         API Reference:
         https://docs.confluent.io/platform/current/kafka-rest/api.html#acl-v3
 
->>>>>>> 6ca00815
         :param topic_name: The topic name.
         :raises TopicNotFoundException: Topic not found
         :raises KafkaRestProxyError: Kafka REST proxy error
@@ -202,21 +166,14 @@
 
         raise KafkaRestProxyError(response)
 
-<<<<<<< HEAD
     async def batch_alter_topic_config(
         self, topic_name: str, json_body: list[dict]
     ) -> None:
-        """
-        Reset config of given config_name param to the default value on the kafka server.
-        API Reference: https://docs.confluent.io/platform/current/kafka-rest/api.html#post--clusters-cluster_id-topics-topic_name-configs-alter
-=======
-    def batch_alter_topic_config(self, topic_name: str, json_body: list[dict]) -> None:
         """Reset config of given config_name param to the default value on the kafka server.
 
         API Reference:
         https://docs.confluent.io/platform/current/kafka-rest/api.html#post--clusters-cluster_id-topics-topic_name-configs-alter
 
->>>>>>> 6ca00815
         :param topic_name: The topic name.
         :param config_name: The configuration parameter name.
         :raises KafkaRestProxyError: Kafka REST proxy error
@@ -233,20 +190,13 @@
 
         raise KafkaRestProxyError(response)
 
-<<<<<<< HEAD
     async def get_broker_config(self) -> BrokerConfigResponse:
-        """
-        Return the list of configuration parameters for all the brokers in the given Kafka cluster.
-        API Reference: https://docs.confluent.io/platform/current/kafka-rest/api.html#get--clusters-cluster_id-brokers---configs
-=======
-    def get_broker_config(self) -> BrokerConfigResponse:
         """Return the list of configuration parameters for all the brokers in the given Kafka cluster.
 
         API Reference:
         https://docs.confluent.io/platform/current/kafka-rest/api.html#get--clusters-cluster_id-brokers---configs
 
         :raises KafkaRestProxyError: Kafka REST proxy error
->>>>>>> 6ca00815
         :return: The broker configuration.
         """
         response = await self._client.get(
