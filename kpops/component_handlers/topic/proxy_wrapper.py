--- conflicted
+++ resolved
@@ -1,11 +1,7 @@
 import logging
 
 import httpx
-<<<<<<< HEAD
-import requests
 from async_property import async_cached_property
-=======
->>>>>>> 301b4b0d
 
 from kpops.cli.pipeline_config import PipelineConfig
 from kpops.component_handlers.topic.exception import (
@@ -48,15 +44,10 @@
         bootstrap.servers configuration. Therefore, only one Kafka cluster will be returned.
         :return: The Kafka cluster ID.
         """
-<<<<<<< HEAD
         client = httpx.AsyncClient()
         response = await client.get(url=f"{self._host}/v3/clusters")
         await client.aclose()
-        if response.status_code == requests.status_codes.codes.ok:
-=======
-        response = httpx.get(url=f"{self._host}/v3/clusters")
         if response.status_code == httpx.codes.OK:
->>>>>>> 301b4b0d
             cluster_information = response.json()
             return cluster_information["data"][0]["cluster_id"]
 
@@ -72,22 +63,14 @@
         API Reference: https://docs.confluent.io/platform/current/kafka-rest/api.html#post--clusters-cluster_id-topics
         :param topic_spec: The topic specification.
         """
-<<<<<<< HEAD
         client = httpx.AsyncClient()
         response = await client.post(
-=======
-        response = httpx.post(
->>>>>>> 301b4b0d
             url=f"{self._host}/v3/clusters/{self.cluster_id}/topics",
             headers=HEADERS,
             json=topic_spec.dict(exclude_none=True),
         )
-<<<<<<< HEAD
         await client.aclose()
-        if response.status_code == requests.status_codes.codes.created:
-=======
         if response.status_code == httpx.codes.CREATED:
->>>>>>> 301b4b0d
             log.info(f"Topic {topic_spec.topic_name} created.")
             log.debug(response.json())
             return
@@ -100,22 +83,13 @@
         API Reference: https://docs.confluent.io/platform/current/kafka-rest/api.html#delete--clusters-cluster_id-topics-topic_name
         :param topic_name: Name of the topic
         """
-<<<<<<< HEAD
-
         client = httpx.AsyncClient()
         response = await client.delete(
             url=f"{self.host}/v3/clusters/{self.cluster_id}/topics/{topic_name}",
             headers=HEADERS,
         )
         await client.aclose()
-        if response.status_code == requests.status_codes.codes.no_content:
-=======
-        response = httpx.delete(
-            url=f"{self.host}/v3/clusters/{self.cluster_id}/topics/{topic_name}",
-            headers=HEADERS,
-        )
         if response.status_code == httpx.codes.NO_CONTENT:
->>>>>>> 301b4b0d
             log.info(f"Topic {topic_name} deleted.")
             return
 
@@ -128,33 +102,13 @@
         :param topic_name: The topic name.
         :return: Response of the get topic API
         """
-<<<<<<< HEAD
-        async with httpx.AsyncClient() as client:
-            response = await client.get(
-                url=f"{self.host}/v3/clusters/{self.cluster_id}/topics/{topic_name}",
-                headers=HEADERS,
-            )
-            if response.status_code == requests.status_codes.codes.ok:
-                log.debug(f"Topic {topic_name} found.")
-                log.debug(response.json())
-                return TopicResponse(**response.json())
 
-            elif (
-                response.status_code == requests.status_codes.codes.not_found
-                and response.json()["error_code"] == 40403
-            ):
-                log.debug(f"Topic {topic_name} not found.")
-                log.debug(response.json())
-                raise TopicNotFoundException()
-
-            raise KafkaRestProxyError(response)
-
-    async def get_topic_config(self, topic_name: str) -> TopicConfigResponse:
-=======
-        response = httpx.get(
+        client = httpx.AsyncClient()
+        response = await client.get(
             url=f"{self.host}/v3/clusters/{self.cluster_id}/topics/{topic_name}",
             headers=HEADERS,
         )
+
         if response.status_code == httpx.codes.OK:
             log.debug(f"Topic {topic_name} found.")
             log.debug(response.json())
@@ -170,21 +124,16 @@
 
         raise KafkaRestProxyError(response)
 
-    def get_topic_config(self, topic_name: str) -> TopicConfigResponse:
->>>>>>> 301b4b0d
+    async def get_topic_config(self, topic_name: str) -> TopicConfigResponse:
         """
         Return the config with the given topic_name.
         API Reference: https://docs.confluent.io/platform/current/kafka-rest/api.html#acl-v3
         :param topic_name: The topic name.
         :return: The topic configuration.
         """
-<<<<<<< HEAD
 
         client = httpx.AsyncClient()
         response = await client.get(
-=======
-        response = httpx.get(
->>>>>>> 301b4b0d
             url=f"{self.host}/v3/clusters/{self.cluster_id}/topics/{topic_name}/configs",
             headers=HEADERS,
         )
@@ -214,23 +163,15 @@
         :param topic_name: The topic name.
         :param config_name: The configuration parameter name.
         """
-<<<<<<< HEAD
         client = httpx.AsyncClient()
         response = await client.post(
-=======
-        response = httpx.post(
->>>>>>> 301b4b0d
             url=f"{self.host}/v3/clusters/{self.cluster_id}/topics/{topic_name}/configs:alter",
             headers=HEADERS,
             json={"data": json_body},
         )
-<<<<<<< HEAD
         await client.aclose()
 
-        if response.status_code == requests.status_codes.codes.no_content:
-=======
         if response.status_code == httpx.codes.NO_CONTENT:
->>>>>>> 301b4b0d
             log.info(f"Config of topic {topic_name} was altered.")
             return
 
@@ -242,12 +183,8 @@
         API Reference: https://docs.confluent.io/platform/current/kafka-rest/api.html#get--clusters-cluster_id-brokers---configs
         :return: The broker configuration.
         """
-<<<<<<< HEAD
         client = httpx.AsyncClient()
         response = await client.get(
-=======
-        response = httpx.get(
->>>>>>> 301b4b0d
             url=f"{self.host}/v3/clusters/{self.cluster_id}/brokers/-/configs",
             headers=HEADERS,
         )
