--- conflicted
+++ resolved
@@ -30,22 +30,10 @@
 class ProxyWrapper:
     """Wraps Kafka REST Proxy APIs."""
 
-<<<<<<< HEAD
-    def __init__(self, pipeline_config: PipelineConfig) -> None:
-        if not pipeline_config.kafka_rest_host:
-            msg = "The Kafka REST Proxy host is not set. Please set the host in the config.yaml using the kafka_rest_host property or set the environemt variable KPOPS_REST_PROXY_HOST."
-            raise ValueError(msg)
-        self._client = httpx.AsyncClient(
-            base_url=f"{pipeline_config.kafka_rest_host}/v3/clusters"
-        )
-        self._sync_client = httpx.Client(
-            base_url=f"{pipeline_config.kafka_rest_host}/v3/clusters"
-        )
-        self._host = pipeline_config.kafka_rest_host
-=======
     def __init__(self, config: KafkaRestConfig) -> None:
         self._config: KafkaRestConfig = config
->>>>>>> 3cd10959
+        self._client = httpx.AsyncClient()
+        self._sync_client = httpx.Client()
 
     @cached_property
     def cluster_id(self) -> str:
@@ -60,12 +48,8 @@
         :raises KafkaRestProxyError: Kafka REST proxy error
         :return: The Kafka cluster ID.
         """
-<<<<<<< HEAD
-        response = self._sync_client.get("")
-
-=======
-        response = httpx.get(url=f"{self._config.url!s}v3/clusters")
->>>>>>> 3cd10959
+        response = self._sync_client.get(url=f"{self._config.url!s}v3/clusters")
+
         if response.status_code == httpx.codes.OK:
             cluster_information = response.json()
             return cluster_information["data"][0]["cluster_id"]
@@ -85,13 +69,8 @@
         :param topic_spec: The topic specification.
         :raises KafkaRestProxyError: Kafka REST proxy error
         """
-<<<<<<< HEAD
         response = await self._client.post(
-            url=f"/{self.cluster_id}/topics",
-=======
-        response = httpx.post(
             url=f"{self.url!s}v3/clusters/{self.cluster_id}/topics",
->>>>>>> 3cd10959
             headers=HEADERS,
             json=topic_spec.model_dump(exclude_none=True),
         )
@@ -112,13 +91,8 @@
         :param topic_name: Name of the topic.
         :raises KafkaRestProxyError: Kafka REST proxy error
         """
-<<<<<<< HEAD
         response = await self._client.delete(
-            url=f"/{self.cluster_id}/topics/{topic_name}",
-=======
-        response = httpx.delete(
             url=f"{self.url!s}v3/clusters/{self.cluster_id}/topics/{topic_name}",
->>>>>>> 3cd10959
             headers=HEADERS,
         )
 
@@ -138,13 +112,8 @@
         :raises KafkaRestProxyError: Kafka REST proxy error
         :return: Response of the get topic API.
         """
-<<<<<<< HEAD
         response = await self._client.get(
-            url=f"/{self.cluster_id}/topics/{topic_name}",
-=======
-        response = httpx.get(
             url=f"{self.url!s}v3/clusters/{self.cluster_id}/topics/{topic_name}",
->>>>>>> 3cd10959
             headers=HEADERS,
         )
 
@@ -173,13 +142,8 @@
         :raises KafkaRestProxyError: Kafka REST proxy error
         :return: The topic configuration.
         """
-<<<<<<< HEAD
         response = await self._client.get(
-            url=f"/{self.cluster_id}/topics/{topic_name}/configs",
-=======
-        response = httpx.get(
             url=f"{self.url!s}v3/clusters/{self.cluster_id}/topics/{topic_name}/configs",
->>>>>>> 3cd10959
             headers=HEADERS,
         )
 
@@ -210,13 +174,8 @@
         :param config_name: The configuration parameter name.
         :raises KafkaRestProxyError: Kafka REST proxy error
         """
-<<<<<<< HEAD
         response = await self._client.post(
-            url=f"/{self.cluster_id}/topics/{topic_name}/configs:alter",
-=======
-        response = httpx.post(
             url=f"{self.url!s}v3/clusters/{self.cluster_id}/topics/{topic_name}/configs:alter",
->>>>>>> 3cd10959
             headers=HEADERS,
             json={"data": json_body},
         )
@@ -236,13 +195,8 @@
         :raises KafkaRestProxyError: Kafka REST proxy error
         :return: The broker configuration.
         """
-<<<<<<< HEAD
         response = await self._client.get(
-            url=f"/{self.cluster_id}/brokers/-/configs",
-=======
-        response = httpx.get(
             url=f"{self.url!s}v3/clusters/{self.cluster_id}/brokers/-/configs",
->>>>>>> 3cd10959
             headers=HEADERS,
         )
 
