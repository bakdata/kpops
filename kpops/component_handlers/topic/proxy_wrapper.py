from __future__ import annotations

import logging
from functools import cached_property
from typing import TYPE_CHECKING

import httpx

from kpops.component_handlers.topic.exception import (
    KafkaRestProxyError,
    TopicNotFoundException,
)
from kpops.component_handlers.topic.model import (
    BrokerConfigResponse,
    TopicConfigResponse,
    TopicResponse,
    TopicSpec,
)

if TYPE_CHECKING:
    from pydantic import AnyHttpUrl

    from kpops.config import KafkaRestConfig

log = logging.getLogger("KafkaRestProxy")

HEADERS = {"Content-Type": "application/json"}


class ProxyWrapper:
    """Wraps Kafka REST Proxy APIs."""

    def __init__(self, config: KafkaRestConfig) -> None:
        self._config: KafkaRestConfig = config
        self._client = httpx.AsyncClient()
        self._sync_client = httpx.Client()

    @cached_property
    def cluster_id(self) -> str:
        """Get the Kafka cluster ID by sending a request to Kafka REST proxy.

        More information about the cluster ID can be found here:
        https://docs.confluent.io/platform/current/kafka-rest/api.html#cluster-v3.

        Currently both Kafka and Kafka REST Proxy are only aware of the Kafka cluster pointed at by the
        bootstrap.servers configuration. Therefore, only one Kafka cluster will be returned.

        :raises KafkaRestProxyError: Kafka REST proxy error
        :return: The Kafka cluster ID.
        """
        response = self._sync_client.get(url=f"{self._config.url!s}v3/clusters")

        if response.status_code == httpx.codes.OK:
            cluster_information = response.json()
            return cluster_information["data"][0]["cluster_id"]

        raise KafkaRestProxyError(response)

    @property
    def url(self) -> AnyHttpUrl:
        return self._config.url

    async def create_topic(self, topic_spec: TopicSpec) -> None:
        """Create a topic.

        API Reference:
        https://docs.confluent.io/platform/current/kafka-rest/api.html#post--clusters-cluster_id-topics

        :param topic_spec: The topic specification.
        :raises KafkaRestProxyError: Kafka REST proxy error
        """
        response = await self._client.post(
            url=f"{self.url!s}v3/clusters/{self.cluster_id}/topics",
            headers=HEADERS,
            json=topic_spec.model_dump(exclude_none=True),
        )

        if response.status_code == httpx.codes.CREATED:
            log.info(f"Topic {topic_spec.topic_name} created.")
            log.debug(response.json())
            return

        raise KafkaRestProxyError(response)

    async def delete_topic(self, topic_name: str) -> None:
        """Delete a topic.

        API Reference:
        https://docs.confluent.io/platform/current/kafka-rest/api.html#delete--clusters-cluster_id-topics-topic_name

        :param topic_name: Name of the topic.
        :raises KafkaRestProxyError: Kafka REST proxy error
        """
        response = await self._client.delete(
            url=f"{self.url!s}v3/clusters/{self.cluster_id}/topics/{topic_name}",
            headers=HEADERS,
        )

        if response.status_code == httpx.codes.NO_CONTENT:
            log.info(f"Topic {topic_name} deleted.")
            return

        raise KafkaRestProxyError(response)

    async def get_topic(self, topic_name: str) -> TopicResponse:
        """Return the topic with the given topic_name.

        API Reference:
        https://docs.confluent.io/platform/current/kafka-rest/api.html#get--clusters-cluster_id-topics-topic_name
        :param topic_name: The topic name.
        :raises TopicNotFoundException: Topic not found
        :raises KafkaRestProxyError: Kafka REST proxy error
        :return: Response of the get topic API.
        """
        response = await self._client.get(
            url=f"{self.url!s}v3/clusters/{self.cluster_id}/topics/{topic_name}",
            headers=HEADERS,
        )

        if response.status_code == httpx.codes.OK:
            log.debug(f"Topic {topic_name} found.")
            log.debug(response.json())
            return TopicResponse(**response.json())

        elif (
            response.status_code == httpx.codes.NOT_FOUND
            and response.json()["error_code"] == 40403
        ):
            log.debug(f"Topic {topic_name} not found.")
            log.debug(response.json())
            raise TopicNotFoundException

        raise KafkaRestProxyError(response)

    async def get_topic_config(self, topic_name: str) -> TopicConfigResponse:
        """Return the config with the given topic_name.

        API Reference:
        https://docs.confluent.io/platform/current/kafka-rest/api.html#acl-v3
        :param topic_name: The topic name.
        :raises TopicNotFoundException: Topic not found
        :raises KafkaRestProxyError: Kafka REST proxy error
        :return: The topic configuration.
        """
        response = await self._client.get(
            url=f"{self.url!s}v3/clusters/{self.cluster_id}/topics/{topic_name}/configs",
            headers=HEADERS,
        )

        if response.status_code == httpx.codes.OK:
            log.debug(f"Configs for {topic_name} found.")
            log.debug(response.json())
            return TopicConfigResponse(**response.json())

        elif (
            response.status_code == httpx.codes.NOT_FOUND
            and response.json()["error_code"] == 40403
        ):
            log.debug(f"Configs for {topic_name} not found.")
            log.debug(response.json())
            raise TopicNotFoundException

        raise KafkaRestProxyError(response)

<<<<<<< HEAD
    def batch_alter_topic_config(self, topic_name: str, json_body: list[dict]) -> None:
        """Reset config of given config_name param to the default value on the Kafka server.
=======
    async def batch_alter_topic_config(
        self, topic_name: str, json_body: list[dict]
    ) -> None:
        """Reset config of given config_name param to the default value on the kafka server.
>>>>>>> 4a4ab33c

        API Reference:
        https://docs.confluent.io/platform/current/kafka-rest/api.html#post--clusters-cluster_id-topics-topic_name-configs-alter

        :param topic_name: The topic name.
        :param config_name: The configuration parameter name.
        :raises KafkaRestProxyError: Kafka REST proxy error
        """
        response = await self._client.post(
            url=f"{self.url!s}v3/clusters/{self.cluster_id}/topics/{topic_name}/configs:alter",
            headers=HEADERS,
            json={"data": json_body},
        )

        if response.status_code == httpx.codes.NO_CONTENT:
            log.info(f"Config of topic {topic_name} was altered.")
            return

        raise KafkaRestProxyError(response)

    async def get_broker_config(self) -> BrokerConfigResponse:
        """Return the list of configuration parameters for all the brokers in the given Kafka cluster.

        API Reference:
        https://docs.confluent.io/platform/current/kafka-rest/api.html#get--clusters-cluster_id-brokers---configs

        :raises KafkaRestProxyError: Kafka REST proxy error
        :return: The broker configuration.
        """
        response = await self._client.get(
            url=f"{self.url!s}v3/clusters/{self.cluster_id}/brokers/-/configs",
            headers=HEADERS,
        )

        if response.status_code == httpx.codes.OK:
            log.debug("Broker configs found.")
            log.debug(response.json())
            return BrokerConfigResponse(**response.json())

        raise KafkaRestProxyError(response)<|MERGE_RESOLUTION|>--- conflicted
+++ resolved
@@ -162,15 +162,10 @@
 
         raise KafkaRestProxyError(response)
 
-<<<<<<< HEAD
-    def batch_alter_topic_config(self, topic_name: str, json_body: list[dict]) -> None:
-        """Reset config of given config_name param to the default value on the Kafka server.
-=======
     async def batch_alter_topic_config(
         self, topic_name: str, json_body: list[dict]
     ) -> None:
-        """Reset config of given config_name param to the default value on the kafka server.
->>>>>>> 4a4ab33c
+        """Reset config of given config_name param to the default value on the Kafka server.
 
         API Reference:
         https://docs.confluent.io/platform/current/kafka-rest/api.html#post--clusters-cluster_id-topics-topic_name-configs-alter
