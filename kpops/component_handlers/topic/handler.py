--- conflicted
+++ resolved
@@ -29,8 +29,6 @@
         self.proxy_wrapper = proxy_wrapper
 
     async def create_topic(self, topic: KafkaTopic, dry_run: bool) -> None:
-<<<<<<< HEAD
-=======
         """Create a new Kafka topic or update topic configuration if it already exists.
 
         :param topic: Kafka topic to be created or updated
@@ -38,55 +36,10 @@
         :raises TopicTransactionError: Partition count of topic changed
         :raises TopicTransactionError: Replication factor of topic changed
         """
->>>>>>> 782d4d9e
         topic_spec = self.__prepare_body(topic)
         if dry_run:
             await self.__dry_run_topic_creation(topic, topic_spec)
         else:
-<<<<<<< HEAD
-            try:
-                await self.proxy_wrapper.get_topic(topic.name)
-                topic_config_in_cluster = await self.proxy_wrapper.get_topic_config(
-                    topic.name
-                )
-                differences = self.__get_topic_config_diff(
-                    topic_config_in_cluster, topic.config.configs
-                )
-
-                if differences:
-                    json_body = []
-                    for difference in differences:
-                        if difference.diff_type is DiffType.REMOVE:
-                            json_body.append(
-                                {"name": difference.key, "operation": "DELETE"}
-                            )
-                        elif config_value := difference.change.new_value:
-                            json_body.append(
-                                {"name": difference.key, "value": config_value}
-                            )
-                    await self.proxy_wrapper.batch_alter_topic_config(
-                        topic.name, json_body
-                    )
-
-                else:
-                    log.info(
-                        f"Topic Creation: config of topic {topic.name} didn't change. Skipping update."
-                    )
-            except TopicNotFoundException:
-                await self.proxy_wrapper.create_topic(topic_spec)
-
-    async def delete_topic(self, topic: KafkaTopic, dry_run: bool) -> None:
-        if dry_run:
-            await self.__dry_run_topic_deletion(topic.name)
-        else:
-            try:
-                await self.proxy_wrapper.get_topic(topic.name)
-                await self.proxy_wrapper.delete_topic(topic.name)
-            except TopicNotFoundException:
-                log.warning(
-                    f"Topic Deletion: topic {topic.name} does not exist in the cluster and cannot be deleted. Skipping."
-                )
-=======
             await self.__execute_topic_creation(topic, topic_spec)
 
     async def delete_topic(self, topic: KafkaTopic, dry_run: bool) -> None:
@@ -99,7 +52,6 @@
             await self.__dry_run_topic_deletion(topic.name)
         else:
             await self.__execute_topic_deletion(topic.name)
->>>>>>> 782d4d9e
 
     @staticmethod
     def __get_topic_config_diff(
@@ -247,9 +199,6 @@
             }
             log.debug(error_message)
 
-<<<<<<< HEAD
-    @classmethod  # TODO: move to KafkaTopic?
-=======
     async def __execute_topic_deletion(self, topic_name: str) -> None:
         try:
             await self.proxy_wrapper.get_topic(topic_name)
@@ -260,7 +209,6 @@
             )
 
     @classmethod
->>>>>>> 782d4d9e
     def __prepare_body(cls, topic: KafkaTopic) -> TopicSpec:
         """Prepare the POST request body needed for the topic creation.
 
