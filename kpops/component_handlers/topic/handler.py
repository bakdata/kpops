import logging

from kpops.component_handlers.topic.exception import (
    TopicNotFoundException,
    TopicTransactionError,
)
from kpops.component_handlers.topic.model import (
    TopicConfigResponse,
    TopicResponse,
    TopicSpec,
)
from kpops.component_handlers.topic.proxy_wrapper import HEADERS, ProxyWrapper
from kpops.component_handlers.topic.utils import (
    get_effective_config,
    parse_and_compare_topic_configs,
    parse_rest_proxy_topic_config,
)
from kpops.components.base_components.models.to_section import TopicConfig, ToSection
from kpops.utils.colorify import greenify, magentaify
from kpops.utils.dict_differ import Diff, DiffType, render_diff

log = logging.getLogger("KafkaTopic")


class TopicHandler:
    def __init__(self, proxy_wrapper: ProxyWrapper):
        self.proxy_wrapper = proxy_wrapper

    async def create_topics(self, to_section: ToSection, dry_run: bool) -> None:
        for topic_name, topic_config in to_section.topics.items():
            topic_spec = self.__prepare_body(topic_name, topic_config)
            if dry_run:
                await self.__dry_run_topic_creation(
                    topic_name, topic_spec, topic_config
                )
            else:
                try:
                    await self.proxy_wrapper.get_topic(topic_name=topic_name)
                    topic_config_in_cluster = await self.proxy_wrapper.get_topic_config(
                        topic_name=topic_name
                    )
                    differences = self.__get_topic_config_diff(
                        topic_config_in_cluster, topic_config.configs
                    )

                    if differences:
                        json_body = []
                        for difference in differences:
                            if difference.diff_type is DiffType.REMOVE:
                                json_body.append(
                                    {"name": difference.key, "operation": "DELETE"}
                                )
                            elif config_value := difference.change.new_value:
                                json_body.append(
                                    {"name": difference.key, "value": config_value}
                                )
                        await self.proxy_wrapper.batch_alter_topic_config(
                            topic_name=topic_name,
                            json_body=json_body,
                        )

                    else:
                        log.info(
                            f"Topic Creation: config of topic {topic_name} didn't change. Skipping update."
                        )
                except TopicNotFoundException:
                    await self.proxy_wrapper.create_topic(topic_spec=topic_spec)

<<<<<<< HEAD
    async def delete_topics(self, to_section: ToSection, dry_run: bool) -> None:
        for topic_name in to_section.topics.keys():
=======
    def delete_topics(self, to_section: ToSection, dry_run: bool) -> None:
        for topic_name in to_section.topics:
>>>>>>> 6ca00815
            if dry_run:
                await self.__dry_run_topic_deletion(topic_name=topic_name)
            else:
                try:
                    await self.proxy_wrapper.get_topic(topic_name=topic_name)
                    await self.proxy_wrapper.delete_topic(topic_name=topic_name)
                except TopicNotFoundException:
                    log.warning(
                        f"Topic Deletion: topic {topic_name} does not exist in the cluster and cannot be deleted. Skipping."
                    )

    @staticmethod
    def __get_topic_config_diff(
        cluster_config: TopicConfigResponse, current_config: dict
    ) -> list[Diff]:
        comparable_in_cluster_config_dict, _ = parse_rest_proxy_topic_config(
            cluster_config
        )
        return list(Diff.from_dicts(comparable_in_cluster_config_dict, current_config))

    async def __dry_run_topic_creation(
        self,
        topic_name: str,
        topic_spec: TopicSpec,
        topic_config: TopicConfig | None = None,
    ) -> None:
        try:
            topic_in_cluster = await self.proxy_wrapper.get_topic(topic_name=topic_name)
            topic_name = topic_in_cluster.topic_name
            if topic_config:
                topic_config_in_cluster = await self.proxy_wrapper.get_topic_config(
                    topic_name=topic_name
                )
                in_cluster_config, new_config = parse_and_compare_topic_configs(
                    topic_config_in_cluster, topic_config.configs
                )
                if diff := render_diff(in_cluster_config, new_config):
                    log.info(f"Config changes for topic {topic_name}:")
                    log.info("\n" + diff)

            log.info(f"Topic Creation: {topic_name} already exists in cluster.")
            log.debug("HTTP/1.1 400 Bad Request")
            log.debug(HEADERS)
            error_message = {
                "error_code": 40002,
                "message": f"Topic '{topic_name}' already exists.",
            }
            log.debug(error_message)

            broker_config = await self.proxy_wrapper.get_broker_config()
            effective_config = get_effective_config(broker_config)

            self.__check_partition_count(topic_in_cluster, topic_spec, effective_config)
            self.__check_replication_factor(
                topic_in_cluster, topic_spec, effective_config
            )
        except TopicNotFoundException:
            log.info(
                greenify(
                    f"Topic Creation: {topic_name} does not exist in the cluster. Creating topic."
                )
            )
            log.debug(f"POST /clusters/{self.proxy_wrapper.cluster_id}/topics HTTP/1.1")
            log.debug(f"Host: {self.proxy_wrapper.host}")
            log.debug(HEADERS)
            log.debug(topic_spec.dict())

    @staticmethod
    def __check_partition_count(
        topic_in_cluster: TopicResponse,
        topic_spec: TopicSpec,
        broker_config: dict[str, str],
    ) -> None:
        topic_name = topic_in_cluster.topic_name
        partition_count = topic_in_cluster.partitions_count
        if partition_count == (
            topic_spec.partitions_count or int(broker_config["num.partitions"])
        ):
            log.debug(
                f"Topic Creation: partition count of topic {topic_name} did not change. Current partitions count {partition_count}. Updating configs."
            )
        else:
            msg = f"Topic Creation: partition count of topic {topic_name} changed! Partitions count of topic {topic_name} is {partition_count}. The given partitions count {topic_spec.partitions_count}."
            raise TopicTransactionError(msg)

    @staticmethod
    def __check_replication_factor(
        topic_in_cluster: TopicResponse,
        topic_spec: TopicSpec,
        broker_config: dict[str, str],
    ) -> None:
        topic_name = topic_in_cluster.topic_name
        replication_factor = topic_in_cluster.replication_factor
        if replication_factor == (
            topic_spec.replication_factor
            or int(broker_config["default.replication.factor"])
        ):
            log.debug(
                f"Topic Creation: replication factor of topic {topic_name} did not change. Current replication factor {replication_factor}. Updating configs."
            )
        else:
            msg = f"Topic Creation: replication factor of topic {topic_name} changed! Replication factor of topic {topic_name} is {replication_factor}. The given replication count {topic_spec.replication_factor}."
            raise TopicTransactionError(msg)

    async def __dry_run_topic_deletion(self, topic_name: str) -> None:
        try:
            topic_in_cluster = await self.proxy_wrapper.get_topic(topic_name=topic_name)
            log.info(
                magentaify(
                    f"Topic Deletion: topic {topic_in_cluster.topic_name} exists in the cluster. Deleting topic."
                )
            )
            log.debug(
                f"DELETE /clusters/{self.proxy_wrapper.cluster_id}/topics HTTP/1.1"
            )
        except TopicNotFoundException:
            log.warning(
                f"Topic Deletion: topic {topic_name} does not exist in the cluster and cannot be deleted. Skipping."
            )
            log.debug(f"Host: {self.proxy_wrapper.host}")
            log.debug(HEADERS)
            log.debug("HTTP/1.1 404 Not Found")
            log.debug(HEADERS)
            error_message = {
                "error_code": 40403,
                "message": f"This server does not host the topic-partition '{topic_name}'.",
            }
            log.debug(error_message)

    @classmethod
    def __prepare_body(cls, topic_name: str, topic_config: TopicConfig) -> TopicSpec:
        """Prepare the POST request body needed for the topic creation.

        :param topic_name: The name of the topic
        :param topic_config: The topic config
        :return: Topic specification
        """
        topic_spec_json: dict = topic_config.dict(
            include={
                "partitions_count": True,
                "replication_factor": True,
                "configs": True,
            },
            exclude_none=True,
        )
        configs = []
        for config_name, config_value in topic_spec_json["configs"].items():
            configs.append({"name": config_name, "value": config_value})
        topic_spec_json["configs"] = configs
        topic_spec_json["topic_name"] = topic_name
        return TopicSpec(**topic_spec_json)<|MERGE_RESOLUTION|>--- conflicted
+++ resolved
@@ -66,13 +66,8 @@
                 except TopicNotFoundException:
                     await self.proxy_wrapper.create_topic(topic_spec=topic_spec)
 
-<<<<<<< HEAD
     async def delete_topics(self, to_section: ToSection, dry_run: bool) -> None:
-        for topic_name in to_section.topics.keys():
-=======
-    def delete_topics(self, to_section: ToSection, dry_run: bool) -> None:
         for topic_name in to_section.topics:
->>>>>>> 6ca00815
             if dry_run:
                 await self.__dry_run_topic_deletion(topic_name=topic_name)
             else:
