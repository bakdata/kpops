--- conflicted
+++ resolved
@@ -19,13 +19,8 @@
     )
 
 
-<<<<<<< HEAD
 class RepoAuthFlags(DescConfigModel):
     """Authorisation-related flags for `helm repo`
-=======
-class RepoAuthFlags(BaseModel):
-    """Authorisation-related flags for `helm repo`.
->>>>>>> 74dd3735
 
     :param username: Username, defaults to None
     :param password: Password, defaults to None
@@ -66,13 +61,8 @@
         return command
 
 
-<<<<<<< HEAD
 class HelmRepoConfig(DescConfigModel):
     """Helm repository configuration
-=======
-class HelmRepoConfig(BaseModel):
-    """Helm repository configuration.
->>>>>>> 74dd3735
 
     :param repository_name: Name of the Helm repository
     :param url: URL to the Helm repository
@@ -88,13 +78,8 @@
     )
 
 
-<<<<<<< HEAD
 class HelmConfig(DescConfigModel):
     """Global Helm configuration
-=======
-class HelmConfig(BaseModel):
-    """Global Helm configuration.
->>>>>>> 74dd3735
 
     :param context: Name of kubeconfig context (`--kube-context`)
     :param debug: Run Helm in Debug mode
