--- conflicted
+++ resolved
@@ -212,11 +212,7 @@
         log.debug(f"Executing {' '.join(command)}")
         process = subprocess.run(
             command,
-<<<<<<< HEAD
-            check=True,
-=======
             check=False,
->>>>>>> 352cf9c1
             capture_output=True,
             text=True,
         )
