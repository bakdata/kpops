import re
from collections import ChainMap as _ChainMap
from collections.abc import Mapping
<<<<<<< HEAD
from string import Template
from typing import Any
=======
from typing import Any, TypeVar
>>>>>>> 11f7f05b

from typing_extensions import override


def update_nested_pair(original_dict: dict, other_dict: Mapping) -> dict:
    """Nested update for 2 dictionaries.

    Adds all new fields in ``other_dict`` to ``original_dict``.
    Does not update existing fields.
    To "update" a dict with new values in existing fields:
    ``original_dict={dict_with_new_values_and_fields}``
    ``other_dict={dict_to_be_updated}``

    :param original_dict: Dictionary to be updated
    :param other_dict: Mapping that contains new key-value pairs
    :return: Updated dictionary
    """
    for key, value in other_dict.items():
        if isinstance(value, Mapping):
            nested_val = original_dict.get(key, {})
            if isinstance(nested_val, dict):
                original_dict[key] = update_nested_pair(nested_val, value)
        elif key not in original_dict:
            original_dict[key] = value
    return original_dict


def update_nested(*argv: dict) -> dict:
    """Merge multiple configuration dicts.

    The dicts have multiple layers. These layers will be merged recursively.

    The leftmost arg has the highest priority, only new fields will be added to it.
    It "updates" the lower prio dict on the right.

    :param argv: n dictionaries
    :returns: Merged configuration dict
    """
    if len(argv) == 0:
        return {}
    if len(argv) == 1:
        return argv[0]
    if len(argv) == 2:
        return update_nested_pair(argv[0], argv[1])
    return update_nested(update_nested_pair(argv[0], argv[1]), *argv[2:])


def flatten_mapping(
    nested_mapping: Mapping[str, Any], prefix: str | None = None, separator: str = "_"
) -> dict[str, Any]:
    """Flattens a Mapping.

    :param nested_mapping: Nested mapping that is to be flattened
    :param prefix: Prefix that will be applied to all top-level keys in the output., defaults to None
    :param separator: Separator between the prefix and the keys, defaults to "_"
    :returns: "Flattened" mapping in the form of dict
    """
    if not isinstance(nested_mapping, Mapping):
        msg = "Argument nested_mapping is not a Mapping"
        raise TypeError(msg)
    top: dict[str, Any] = {}
    for key, value in nested_mapping.items():
        if not isinstance(key, str):
            msg = f"Argument nested_mapping contains a non-str key: {key}"
            raise TypeError(msg)
        if prefix:
            key = prefix + separator + key
        if isinstance(value, Mapping):
            nested_mapping = flatten_mapping(value, key, separator)
            top = update_nested_pair(top, nested_mapping)
        else:
            top[key] = value
    return top


_V = TypeVar("_V")


def generate_substitution(
    input: dict[str, _V],
    prefix: str | None = None,
    existing_substitution: dict | None = None,
    separator: str | None = None,
) -> dict[str, _V]:
    """Generate a complete substitution dict from a given dict.

    Finds all attributes that belong to a model and expands them to create
    a dict containing each variable name and value to substitute with.

    :param input: Dict from which to generate the substitution
    :param prefix: Prefix the preceeds all substitution variables, defaults to None
    :param substitution: existing substitution to include
    :returns: Substitution dict of all variables related to the model.
    """
    if separator is None:
        return update_nested(
            existing_substitution or {}, flatten_mapping(input, prefix)
        )
    return update_nested(
        existing_substitution or {}, flatten_mapping(input, prefix, separator)
    )


_sentinel_dict = {}


class ImprovedTemplate(Template):
    """Introduces the dot as an allowed character in placeholders."""

    idpattern = r"(?a:[_a-z][_.a-z0-9]*)"

    @override
    def safe_substitute(self, mapping=_sentinel_dict, /, **kws) -> str:
        if mapping is _sentinel_dict:
            mapping = kws
        elif kws:
            mapping = _ChainMap(kws, mapping)

        # Helper function for .sub()
        def convert(mo: re.Match):
            named = mo.group("named") or mo.group("braced")
            if named is not None:
                try:
                    if "." not in named:
                        return str(mapping[named])
                    return str(mapping[named.replace(".", "__")])
                except KeyError:
                    return mo.group()
            if mo.group("escaped") is not None:
                return self.delimiter
            if mo.group("invalid") is not None:
                return mo.group()
            msg = "Unrecognized named group in pattern"
            raise ValueError(msg, self.pattern)

        return self.pattern.sub(convert, self.template)<|MERGE_RESOLUTION|>--- conflicted
+++ resolved
@@ -1,12 +1,8 @@
 import re
 from collections import ChainMap as _ChainMap
 from collections.abc import Mapping
-<<<<<<< HEAD
 from string import Template
-from typing import Any
-=======
 from typing import Any, TypeVar
->>>>>>> 11f7f05b
 
 from typing_extensions import override
 
