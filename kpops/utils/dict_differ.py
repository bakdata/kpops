from __future__ import annotations

from dataclasses import dataclass
from difflib import Differ
from enum import Enum
from typing import Generic, Iterable, Iterator, Sequence, TypeVar

import typer
import yaml
from dictdiffer import diff, patch

differ = Differ()


class DiffType(str, Enum):
    ADD = "add"
    CHANGE = "change"
    REMOVE = "remove"

    @staticmethod
    def from_str(label: str) -> DiffType:
        return DiffType[label.upper()]


T = TypeVar("T")


@dataclass
class Change(Generic[T]):  # Generic NamedTuple requires Python 3.11+
    old_value: T
    new_value: T

    @staticmethod
    def factory(type: DiffType, change: T | tuple[T, T]) -> Change:
        match type:
            case DiffType.ADD:
                return Change(None, change)
            case DiffType.REMOVE:
                return Change(change, None)
            case DiffType.CHANGE if isinstance(change, tuple):
                return Change(*change)
        raise ValueError(f"{type} is not part of {DiffType}")


@dataclass
class Diff(Generic[T]):
    diff_type: DiffType
    key: str
    change: Change[T]

    @staticmethod
    def from_dicts(
        d1: dict, d2: dict, ignore: set[str] | None = None
    ) -> Iterator[Diff]:
        for diff_type, keys, changes in diff(d1, d2, ignore=ignore):
            if not isinstance(changes, list):
                changes = [("", changes)]
            for key, change in changes:
                yield Diff(
                    DiffType.from_str(diff_type),
                    Diff.__find_changed_key(keys, key),
                    Change.factory(diff_type, change),
                )

    @staticmethod
    def __find_changed_key(key_1: list[str] | str, key_2: str = "") -> str:
        """
        Generates a string that points to the changed key in the dictionary.
        """
        if isinstance(key_1, list) and len(key_1) > 1:
            return f"{key_1[0]}[{key_1[1]}]"
        if not key_1:
            return key_2
        if not key_2:
            return "".join(key_1)
        return f"{key_1}.{key_2}"


def render_diff(d1: dict, d2: dict, ignore: set[str] | None = None) -> str | None:
    differences = list(diff(d1, d2, ignore=ignore))
    if not differences:
        return None

    d2_filtered: dict = patch(differences, d1)
    return "".join(
        colorize_diff(
            differ.compare(
                to_yaml(d1) if d1 else "",
                to_yaml(d2_filtered) if d2_filtered else "",
            )
        )
    )


<<<<<<< HEAD
def get_diff(d1: dict, d2: dict, ignore: set[str] | None = None) -> list[Diff]:
    differences = list(diff(d1, d2, ignore=ignore))
    diff_list = []
    for difference in differences:
        if difference[0] == DiffType.ADD:
            for key, change in difference[2]:
                diff_object = Diff(
                    diff_type=DiffType[difference[0].upper()],
                    key=__get_key(difference[1], key),
                    change=Change(old_value=None, new_value=change),
                )
                diff_list.append(diff_object)

        elif difference[0] == DiffType.REMOVE:
            for key, change in difference[2]:
                diff_object = Diff(
                    diff_type=DiffType[difference[0].upper()],
                    key=__get_key(difference[1], key),
                    change=Change(old_value=change, new_value=None),
                )
                diff_list.append(diff_object)

        elif difference[0] == DiffType.CHANGE:
            diff_object = Diff(
                diff_type=DiffType[difference[0].upper()],
                key=__get_key(difference[1], ""),
                change=Change(old_value=difference[2][0], new_value=difference[2][1]),
            )
            diff_list.append(diff_object)
        else:
            raise ValueError(
                f"Unsupported diff type of {difference[0]}. Suppoerted diff types are: ADD, CHANGE, REMOVE."
            )

    return diff_list


def __get_key(key_1: list[Any] | str, key_2: str) -> str:
    """
    Generates a string that points to the changed key in the dictionary.
    """
    if len(key_1) > 1 and type(key_1) == list:
        return f"{key_1[0]}[{key_1[1]}]"
    else:
        if key_1 == "":
            return key_2
        elif key_2 == "":
            return "".join(key_1)
        return f"{key_1}.{key_2}"


=======
>>>>>>> 67fc8a31
def colorize_diff(input: Iterable[str]) -> Iterator[str]:
    for line in input:
        yield colorize_line(line)


def colorize_line(line: str) -> str:
    if line.startswith("-"):
        return typer.style(line, fg=typer.colors.RED)
    if line.startswith("+"):
        return typer.style(line, fg=typer.colors.GREEN)
    if line.startswith("?"):
        return typer.style(line, fg=typer.colors.YELLOW)
    return line


def to_yaml(data: dict) -> Sequence[str]:
    return yaml.dump(data, sort_keys=True).splitlines(keepends=True)<|MERGE_RESOLUTION|>--- conflicted
+++ resolved
@@ -92,60 +92,6 @@
     )
 
 
-<<<<<<< HEAD
-def get_diff(d1: dict, d2: dict, ignore: set[str] | None = None) -> list[Diff]:
-    differences = list(diff(d1, d2, ignore=ignore))
-    diff_list = []
-    for difference in differences:
-        if difference[0] == DiffType.ADD:
-            for key, change in difference[2]:
-                diff_object = Diff(
-                    diff_type=DiffType[difference[0].upper()],
-                    key=__get_key(difference[1], key),
-                    change=Change(old_value=None, new_value=change),
-                )
-                diff_list.append(diff_object)
-
-        elif difference[0] == DiffType.REMOVE:
-            for key, change in difference[2]:
-                diff_object = Diff(
-                    diff_type=DiffType[difference[0].upper()],
-                    key=__get_key(difference[1], key),
-                    change=Change(old_value=change, new_value=None),
-                )
-                diff_list.append(diff_object)
-
-        elif difference[0] == DiffType.CHANGE:
-            diff_object = Diff(
-                diff_type=DiffType[difference[0].upper()],
-                key=__get_key(difference[1], ""),
-                change=Change(old_value=difference[2][0], new_value=difference[2][1]),
-            )
-            diff_list.append(diff_object)
-        else:
-            raise ValueError(
-                f"Unsupported diff type of {difference[0]}. Suppoerted diff types are: ADD, CHANGE, REMOVE."
-            )
-
-    return diff_list
-
-
-def __get_key(key_1: list[Any] | str, key_2: str) -> str:
-    """
-    Generates a string that points to the changed key in the dictionary.
-    """
-    if len(key_1) > 1 and type(key_1) == list:
-        return f"{key_1[0]}[{key_1[1]}]"
-    else:
-        if key_1 == "":
-            return key_2
-        elif key_2 == "":
-            return "".join(key_1)
-        return f"{key_1}.{key_2}"
-
-
-=======
->>>>>>> 67fc8a31
 def colorize_diff(input: Iterable[str]) -> Iterator[str]:
     for line in input:
         yield colorize_line(line)
