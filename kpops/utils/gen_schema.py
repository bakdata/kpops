<<<<<<< HEAD
=======
# FIXME: pyright breaks here. Investigate why this is happening.
>>>>>>> ecc8f62a
# type: ignore[reportGeneralTypeIssues]

import inspect
import json
import logging
from abc import ABC
from collections.abc import Sequence
from typing import Annotated, Any, Literal, Union

from pydantic import (
    BaseModel,
    Field,
    RootModel,
    create_model,
)
from pydantic.fields import FieldInfo
from pydantic.json_schema import GenerateJsonSchema, model_json_schema
from pydantic_core.core_schema import (
    DefinitionsSchema,
    LiteralSchema,
    ModelField,
    ModelFieldsSchema,
)

from kpops.api.registry import Registry
from kpops.components.base_components.pipeline_component import (
    PipelineComponent,
)
from kpops.config import KpopsConfig


class MultiComponentGenerateJsonSchema(GenerateJsonSchema): ...


log = logging.getLogger("")

registry = Registry()
registry.discover_components()
COMPONENTS = tuple(registry.components)


def print_schema(model: type[BaseModel]) -> None:
    schema = model_json_schema(model, by_alias=True)
    print(json.dumps(schema, indent=4, sort_keys=True))


def _is_valid_component(
    component: type[PipelineComponent],
    allow_abstract: bool,
) -> bool:
    """Check whether a PipelineComponent subclass has a valid definition for the schema generation.

    :param component: component type to be validated
    :param allow_abstract: whether to include abstract components marked as ABC
    :return: Whether component is valid for schema generation
    """
    if not allow_abstract and (
        inspect.isabstract(component) or ABC in component.__bases__
    ):
        log.warning(f"SKIPPED {component.__name__}, component is abstract.")
        return False
    return True


def gen_pipeline_schema() -> None:
    """Generate a JSON schema from the models of pipeline components."""
    components = [
        component for component in COMPONENTS if _is_valid_component(component, False)
    ]
    # re-assign component type as Literal to work as discriminator
    for component in components:
        component.model_fields["type"] = FieldInfo(
            annotation=Literal[component.type],  # type: ignore[valid-type]
            default=component.type,
        )
        core_schema: DefinitionsSchema = component.__pydantic_core_schema__  # pyright: ignore[reportAssignmentType]
        schema = core_schema
        while "schema" in schema:
            schema = schema["schema"]
        model_schema: ModelFieldsSchema = schema  # pyright: ignore[reportAssignmentType]
        model_schema["fields"]["type"] = ModelField(
            type="model-field",
            schema=LiteralSchema(
                type="literal",
                expected=[component.type],
            ),
        )

    PipelineComponents = Union[tuple(components)]  # pyright: ignore[reportInvalidTypeArguments,reportGeneralTypeIssues]
    AnnotatedPipelineComponents = Annotated[
        PipelineComponents, Field(discriminator="type")
    ]

    class PipelineSchema(RootModel):
        root: Sequence[
            AnnotatedPipelineComponents  # pyright: ignore[reportInvalidTypeForm]
        ]

    print_schema(PipelineSchema)


def gen_defaults_schema() -> None:
    components = [
        component for component in COMPONENTS if _is_valid_component(component, True)
    ]
    components_mapping: dict[str, Any] = {
        component.type: (component, ...) for component in components
    }
    DefaultsSchema = create_model("DefaultsSchema", **components_mapping)
    print_schema(DefaultsSchema)


def gen_config_schema() -> None:
    """Generate JSON schema from the model."""
    print_schema(KpopsConfig)<|MERGE_RESOLUTION|>--- conflicted
+++ resolved
@@ -1,7 +1,4 @@
-<<<<<<< HEAD
-=======
 # FIXME: pyright breaks here. Investigate why this is happening.
->>>>>>> ecc8f62a
 # type: ignore[reportGeneralTypeIssues]
 
 import inspect
