--- conflicted
+++ resolved
@@ -110,17 +110,8 @@
             default=component.type,
             exclude=True,
         )
-<<<<<<< HEAD
-        core_schema: DefinitionsSchema = (
-            component.__pydantic_core_schema__
-        )  # pyright:ignore[reportGeneralTypeIssues]
-        model_schema: ModelFieldsSchema = core_schema["schema"][
-            "schema"
-        ]  # pyright:ignore[reportGeneralTypeIssues,reportTypedDictNotRequiredAccess]
-=======
         core_schema: DefinitionsSchema = component.__pydantic_core_schema__  # pyright:ignore[reportGeneralTypeIssues]
         model_schema: ModelFieldsSchema = core_schema["schema"]["schema"]  # pyright:ignore[reportGeneralTypeIssues,reportTypedDictNotRequiredAccess]
->>>>>>> 03aa318a
         model_schema["fields"]["type"] = ModelField(
             type="model-field",
             schema=LiteralSchema(
