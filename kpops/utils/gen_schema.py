--- conflicted
+++ resolved
@@ -161,12 +161,5 @@
 
 def gen_config_schema() -> None:
     """Generate a json schema from the model of pipeline config."""
-<<<<<<< HEAD
-    schema = model_json_schema(PipelineConfig)
-    print(json.dumps(schema, indent=4, sort_keys=True))
-=======
-    schema = schema_json_of(
-        KpopsConfig, title="KPOps config schema", indent=4, sort_keys=True
-    )
-    print(schema)
->>>>>>> a04c98f4
+    schema = model_json_schema(KpopsConfig)
+    print(json.dumps(schema, indent=4, sort_keys=True))