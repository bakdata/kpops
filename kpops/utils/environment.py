--- conflicted
+++ resolved
@@ -1,10 +1,6 @@
 import os
 from collections import UserDict
-<<<<<<< HEAD
-from collections.abc import Callable
-=======
 from collections.abc import ItemsView, KeysView, MutableMapping, ValuesView
->>>>>>> 352cf9c1
 
 
 class Environment(UserDict[str, str]):
