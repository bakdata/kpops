from typing import Any

import humps
from pydantic import BaseConfig, BaseModel

from kpops.utils.docstring import describe_object


<<<<<<< HEAD
def to_camel(s: str) -> str:
    return humps.camelize(s)


def to_dash(s: str) -> str:
    return humps.depascalize(s).lower().replace("_", "-")
=======
def to_camel(field: str) -> str:
    """Convert snake_case to camelCase."""
    if field == "schema_type":
        return field
    return humps.camelize(field)
>>>>>>> 888b5e38


def to_dot(s: str) -> str:
    """Convert snake_case to dot.notation."""
    return s.replace("_", ".")


class CamelCaseConfig(BaseConfig):
    alias_generator = to_camel
    allow_population_by_field_name = True


class DescConfig(BaseConfig):
    @classmethod
    def schema_extra(cls, schema: dict[str, Any], model: type[BaseModel]) -> None:
        schema["description"] = describe_object(model.__doc__)<|MERGE_RESOLUTION|>--- conflicted
+++ resolved
@@ -6,20 +6,14 @@
 from kpops.utils.docstring import describe_object
 
 
-<<<<<<< HEAD
 def to_camel(s: str) -> str:
+    """Convert snake_case to camelCase."""
     return humps.camelize(s)
 
 
 def to_dash(s: str) -> str:
+    """Convert PascalCase to dash-case."""
     return humps.depascalize(s).lower().replace("_", "-")
-=======
-def to_camel(field: str) -> str:
-    """Convert snake_case to camelCase."""
-    if field == "schema_type":
-        return field
-    return humps.camelize(field)
->>>>>>> 888b5e38
 
 
 def to_dot(s: str) -> str:
