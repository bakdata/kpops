<<<<<<< HEAD
import logging
=======
import json
>>>>>>> f8274414
from collections.abc import Mapping
from pathlib import Path
from typing import Any

import yaml
from cachetools import cached
from cachetools.keys import hashkey
from rich.console import Console
from rich.syntax import Syntax

from kpops.utils.dict_ops import ImprovedTemplate

log = logging.getLogger("Yaml")


def generate_hashkey(
    file_path: Path, substitution: Mapping[str, Any] | None = None
) -> tuple:
    if substitution is None:
        substitution = {}
    return hashkey(str(file_path) + str(sorted(substitution.items())))


@cached(cache={}, key=generate_hashkey)
def load_yaml_file(
    file_path: Path, *, substitution: Mapping[str, Any] | None = None
) -> dict | list[dict]:
    with file_path.open() as yaml_file:
        log.debug(f"Picked up: {file_path.resolve().relative_to(Path.cwd())}")
        return yaml.load(substitute(yaml_file.read(), substitution), Loader=yaml.Loader)


def substitute(input: str, substitution: Mapping[str, Any] | None = None) -> str:
    """Substitute `$`-placeholders in input using template string.

    :param input: The raw input containing `$`-placeholders
    :param substitution: The key-value mapping containing substitutions
    :return: Substituted input string
    """
    if not substitution:
        return input

    def prepare_substitution(substitution: Mapping[str, Any]) -> dict[str, Any]:
        """Replace dots with underscores in the substitution keys."""
        return {k.replace(".", "__"): v for k, v in substitution.items()}

    return ImprovedTemplate(input).safe_substitute(**prepare_substitution(substitution))


def _diff_substituted_str(s1: str, s2: str):
    """Compare 2 strings, raise exception if not equal.

    :param s1: String to compare
    :param s2: String to compare
    :raises ValueError: An infinite loop condition detected. Check substitution variables.
    """
    if s1 != s2:
        msg = "An infinite loop condition detected. Check substitution variables."
        raise ValueError(msg)


def substitute_nested(input: str, **kwargs) -> str:
    """Allow for multiple substitutions to be passed.

    Will make as many passes as needed to substitute all possible placeholders.

    :Example:

    >>> substitution = {
            "a": "0",
            "b": "${a}",
            "c": "${b}",
            "d": "${a}",
        }
    >>> input = "${a}, ${b}, ${c}, ${d}"
    >>> print("Substituted string: " + substitute_nested(input, **substitution))
    "0, 0, 0, 0"

    :param input: The raw input containing $-placeholders
    :param **kwargs: Substitutions
    :raises ValueError: An infinite loop condition detected. Check substitution variables.
    :return: Substituted input string
    """
    if not kwargs:
        return input
    kwargs = substitute_in_self(kwargs)
    old_str, new_str = "", substitute(input, kwargs)
    steps = set()
    while new_str not in steps:
        steps.add(new_str)
        old_str, new_str = new_str, substitute(new_str, kwargs)
    _diff_substituted_str(new_str, old_str)
    return old_str


def substitute_in_self(input: dict[str, Any]) -> dict[str, Any]:
    """Substitute all self-references in mapping.

    Will make as many passes as needed to substitute all possible placeholders.

    :param input: Mapping containing $-placeholders
    :raises ValueError: An infinite loop condition detected. Check substitution variables.
    :return: Substituted input mapping as dict
    """
    old_str, new_str = "", substitute(json.dumps(input), input)
    steps = set()
    while new_str not in steps:
        steps.add(new_str)
        old_str, new_str = new_str, substitute(new_str, json.loads(new_str))
    _diff_substituted_str(new_str, old_str)
    return json.loads(old_str)


def print_yaml(data: Mapping | str, *, substitution: dict | None = None) -> None:
    """Print YAML object with syntax highlighting.

    :param data: YAML document
    :param substitution: Substitution dictionary, defaults to None
    """
    if not isinstance(data, str):
        data = yaml.safe_dump(dict(data))
    syntax = Syntax(
        substitute(data, substitution),
        "yaml",
        background_color="default",
        theme="ansi_dark",
    )
    Console(
        width=1000  # HACK: overwrite console width to avoid truncating output
    ).print(syntax)<|MERGE_RESOLUTION|>--- conflicted
+++ resolved
@@ -1,8 +1,6 @@
-<<<<<<< HEAD
 import logging
-=======
 import json
->>>>>>> f8274414
+
 from collections.abc import Mapping
 from pathlib import Path
 from typing import Any
