# Render the documentation locally

## Prerequisites

- [just 1.5.0+](https://github.com/casey/just)
- [Poetry (Version 1.2.2+)](https://github.com/python-poetry/poetry)

## Serve the docs

1. Clone the repository
   ```shell
<<<<<<< HEAD
   git clone git@github.com:bakdata/kops.git
   ```
2. Change directory to `kops`.
=======
   git clone git@github.com:bakdata/kpops.git
   ```
2. Change directory to `kpops`.
>>>>>>> 0c102b87
3. Install the documentation dependencies and use `just` to serve the docs:
   ```shell
   poetry install --with docs && \
   just serve-docs
   ```
   Go to your browser and open [http://localhost:8000/](http://localhost:8000/).<|MERGE_RESOLUTION|>--- conflicted
+++ resolved
@@ -9,15 +9,10 @@
 
 1. Clone the repository
    ```shell
-<<<<<<< HEAD
-   git clone git@github.com:bakdata/kops.git
-   ```
-2. Change directory to `kops`.
-=======
    git clone git@github.com:bakdata/kpops.git
    ```
 2. Change directory to `kpops`.
->>>>>>> 0c102b87
+
 3. Install the documentation dependencies and use `just` to serve the docs:
    ```shell
    poetry install --with docs && \
