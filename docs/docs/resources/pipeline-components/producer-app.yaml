# Holds configuration to use as values for the streams bootstrap producer-app Helm
# chart.
# More documentation on ProducerApp:
# https://github.com/bakdata/streams-bootstrap
- type: producer-app
  name: producer-app # required
  # Pipeline prefix that will prefix every component name. If you wish to not
  # have any prefix you can specify an empty string.
  prefix: ${pipeline.name}-
  # from: # While the producer-app does inherit from kafka-app, it does not need a
  # `from` section, hence it does not support it.
  # Topic(s) into which the component will write output
  to:
    topics:
      ${pipeline.name}-output-topic:
        type: output # Implied when role is NOT specified
      ${pipeline.name}-extra-topic:
        role: topic-role # Implies `type` to be extra; Will throw an error if `type` is defined
      ${pipeline.name}-error-topic:
        type: error
        # Currently KPOps supports Avro and JSON schemas.
        key_schema: key-schema # must implement SchemaProvider to use
        value_schema: value-schema
        partitions_count: 1
        replication_factor: 1
        configs: # https://kafka.apache.org/documentation/#topicconfigs
          cleanup.policy: compact
    models: # SchemaProvider is initiated with the values given here
      model: model
  namespace: namespace # required
  # Allowed configs:
  # https://github.com/bakdata/streams-bootstrap/tree/master/charts/producer-app
  app: # required
    streams: # required, producer-app-specific
<<<<<<< HEAD
      brokers: ${config.kafka_brokers} # required
      schemaRegistryUrl: ${schema_registry_url}
=======
      brokers: ${kafka_brokers} # required
      schemaRegistryUrl: ${schema_registry.url}
>>>>>>> 3a86e04b
      outputTopic: output_topic
      extraOutputTopics:
        output_role1: output_topic1
        output_role2: output_topic2
    nameOverride: override-with-this-name # kafka-app-specific
  # Helm repository configuration (optional)
  # If not set the helm repo add will not be called. Useful when using local Helm charts
  repo_config:
    repository_name: bakdata-streams-bootstrap # required
    url: https://bakdata.github.io/streams-bootstrap/ # required
    repo_auth_flags:
      username: user
      password: pass
      ca_file: /home/user/path/to/ca-file
      insecure_skip_tls_verify: false
  version: "2.12.0" # Helm chart version<|MERGE_RESOLUTION|>--- conflicted
+++ resolved
@@ -32,13 +32,8 @@
   # https://github.com/bakdata/streams-bootstrap/tree/master/charts/producer-app
   app: # required
     streams: # required, producer-app-specific
-<<<<<<< HEAD
       brokers: ${config.kafka_brokers} # required
-      schemaRegistryUrl: ${schema_registry_url}
-=======
-      brokers: ${kafka_brokers} # required
-      schemaRegistryUrl: ${schema_registry.url}
->>>>>>> 3a86e04b
+      schemaRegistryUrl: ${config.schema_registry.url}
       outputTopic: output_topic
       extraOutputTopics:
         output_role1: output_topic1
