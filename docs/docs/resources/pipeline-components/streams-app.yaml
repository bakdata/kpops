--- conflicted
+++ resolved
@@ -85,7 +85,6 @@
       topics: # List of auto-generated Kafka Streams topics used by the streams app.
         - topic1
         - topic2
-<<<<<<< HEAD
   # Topic(s) from which the component will read input
   from:
     topics: # required
@@ -132,12 +131,6 @@
   # Helm repository configuration, the default value is given here
   repoConfig:
     repositoryName: bakdata-streams-bootstrap # required
-=======
-  # Helm repository configuration (optional)
-  # If not set the helm repo add will not be called. Useful when using local Helm charts
-  repo_config:
-    repository_name: bakdata-streams-bootstrap # required
->>>>>>> ba086c23
     url: https://bakdata.github.io/streams-bootstrap/ # required
     repo_auth_flags:
       username: user
