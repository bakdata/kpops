# StreamsApp component that configures a streams bootstrap app.
# More documentation on StreamsApp: https://github.com/bakdata/streams-bootstrap
- type: streams-app # required
  name: streams-app # required
  # Pipeline prefix that will prefix every component name. If you wish to not
  # have any prefix you can specify an empty string.
  prefix: ${pipeline_name}-
  # Topic(s) from which the component will read input
  from: # Must not be null
    topics: # read from topic
      ${pipeline_name}-input-topic:
        type: input # required
        # role: topic-role # only used if type is `extra` or `extra-pattern`
    components: # read from specific component
      producer:
        type: input # required
  # Topic(s) into which the component will write output
  to:
    topics:
      ${pipeline_name}-output-topic:
        type: output # required
        # role: topic-role # only used if type is `extra`
        keySchema: key-schema # must implement SchemaProvider to use
        valueSchema: value-schema
        partitions_count: 1
        replication_factor: 1
        configs: # https://kafka.apache.org/documentation/#topicconfigs
          cleanup.policy: compact
    models: # SchemaProvider is initiated with the values given here
      model: model
  namespace: namespace # required
  # No arbitrary keys are allowed under `app`here
  # Allowed configs:
  # https://github.com/bakdata/streams-bootstrap/tree/master/charts/streams-app
  app: # required
    # Streams Bootstrap streams section
    streams: # required, streams-app-specific
      brokers: ${brokers} # required
      schemaRegistryUrl: ${schema_registry_url}
      inputTopics:
        - topic1
        - topic2
      outputTopic: output-topic
      inputPattern: input-pattern
      extraInputTopics:
        input_role1:
          - input_topic1
          - input_topic2
        input_role2:
          - input_topic3
          - input_topic4
      extraInputPatterns:
        pattern_role1: input_pattern1
      extraOutputTopics:
        output_role1: output_topic1
        output_role2: output_topic2
      errorTopic: error-topic
      config:
        my.streams.config: my.value
    nameOverride: override-with-this-name # streams-app-specific
    autoscaling: # streams-app-specific
      consumerGroup: consumer-group # required
      lagThreshold: 0 # Average target value to trigger scaling actions.
      enabled: false # Whether to enable auto-scaling using KEDA.
      # This is the interval to check each trigger on.
      # https://keda.sh/docs/2.9/concepts/scaling-deployments/#pollinginterval
      pollingInterval: 30
      # The period to wait after the last trigger reported active before scaling
      #  the resource back to 0. https://keda.sh/docs/2.9/concepts/scaling-deployments/#cooldownperiod
      cooldownPeriod: 300
      # The offset reset policy for the consumer if the the consumer group is
      # not yet subscribed to a partition.
      offsetResetPolicy: earliest
      # This setting is passed to the HPA definition that KEDA will create for a
      # given resource and holds the maximum number of replicas of the target resouce.
      # https://keda.sh/docs/2.9/concepts/scaling-deployments/#maxreplicacount
      maxReplicas: 1
      # Minimum number of replicas KEDA will scale the resource down to.
      # https://keda.sh/docs/2.7/concepts/scaling-deployments/#minreplicacount
      minReplicas: 0
      # If this property is set, KEDA will scale the resource down to this
      # number of replicas.
      # https://keda.sh/docs/2.9/concepts/scaling-deployments/#idlereplicacount
      idleReplicas: 0
      topics: # List of auto-generated Kafka Streams topics used by the streams app.
        - topic1
        - topic2
<<<<<<< HEAD
  # Topic(s) from which the component will read input
  from:
    topics: # required
      ${pipeline_name}-input-topic:
        type: input # required
        # role: topic-role # only used if type is `extra` or `extra-pattern`
    components: # read from specific component
      - producer
  # Topic(s) into which the component will write output
  to:
    topics:
      ${pipeline_name}-output-topic:
        type: output # required
        # role: topic-role # only used if type is `extra`
        key_schema: key-schema # must implement SchemaProvider to use
        value_schema: value-schema
        partitions_count: 1
        replication_factor: 1
        configs:
          cleanup.policy: compact
    models: # SchemaProvider is initiated with the values given here
      model: model
  # Pipeline prefix that will prefix every component name. If you wish to not
  # have any prefix you can specify an empty string.
  prefix: ${pipeline_name}-
  # Helm repository configuration, the default value is given here
  repo_config:
    repository_name: bakdata-streams-bootstrap # required
=======
  # Helm repository configuration (optional)
  # If not set the helm repo add will not be called. Useful when using local Helm charts
  repoConfig:
    repositoryName: bakdata-streams-bootstrap # required
>>>>>>> 3ce70083
    url: https://bakdata.github.io/streams-bootstrap/ # required
    repo_auth_flags:
      username: user
      password: pass
      ca_file: /home/user/path/to/ca-file
      insecure_skip_tls_verify: false
  version: "2.12.0" # Helm chart version<|MERGE_RESOLUTION|>--- conflicted
+++ resolved
@@ -20,8 +20,8 @@
       ${pipeline_name}-output-topic:
         type: output # required
         # role: topic-role # only used if type is `extra`
-        keySchema: key-schema # must implement SchemaProvider to use
-        valueSchema: value-schema
+        key_schema: key-schema # must implement SchemaProvider to use
+        value_schema: value-schema
         partitions_count: 1
         replication_factor: 1
         configs: # https://kafka.apache.org/documentation/#topicconfigs
@@ -85,41 +85,10 @@
       topics: # List of auto-generated Kafka Streams topics used by the streams app.
         - topic1
         - topic2
-<<<<<<< HEAD
-  # Topic(s) from which the component will read input
-  from:
-    topics: # required
-      ${pipeline_name}-input-topic:
-        type: input # required
-        # role: topic-role # only used if type is `extra` or `extra-pattern`
-    components: # read from specific component
-      - producer
-  # Topic(s) into which the component will write output
-  to:
-    topics:
-      ${pipeline_name}-output-topic:
-        type: output # required
-        # role: topic-role # only used if type is `extra`
-        key_schema: key-schema # must implement SchemaProvider to use
-        value_schema: value-schema
-        partitions_count: 1
-        replication_factor: 1
-        configs:
-          cleanup.policy: compact
-    models: # SchemaProvider is initiated with the values given here
-      model: model
-  # Pipeline prefix that will prefix every component name. If you wish to not
-  # have any prefix you can specify an empty string.
-  prefix: ${pipeline_name}-
-  # Helm repository configuration, the default value is given here
+  # Helm repository configuration (optional)
+  # If not set the helm repo add will not be called. Useful when using local Helm charts
   repo_config:
     repository_name: bakdata-streams-bootstrap # required
-=======
-  # Helm repository configuration (optional)
-  # If not set the helm repo add will not be called. Useful when using local Helm charts
-  repoConfig:
-    repositoryName: bakdata-streams-bootstrap # required
->>>>>>> 3ce70083
     url: https://bakdata.github.io/streams-bootstrap/ # required
     repo_auth_flags:
       username: user
