# Kafka source connector
- type: kafka-source-connector # required
  name: kafka-source-connector # required
  # Pipeline prefix that will prefix every component name. If you wish to not
  # have any prefix you can specify an empty string.
  prefix: ${pipeline_name}-
  # The source connector has no `from` section
  # from:
  # Topic(s) into which the component will write output
  to:
    topics:
      ${pipeline_name}-output-topic:
        type: output # required
        # role: topic-role # only used if type is `extra`
        key_schema: key-schema # must implement SchemaProvider to use
        value_schema: value-schema
        partitions_count: 1
        replication_factor: 1
        configs: # https://kafka.apache.org/documentation/#topicconfigs
          cleanup.policy: compact
    models: # SchemaProvider is initiated with the values given here
      model: model
<<<<<<< HEAD
  # Pipeline prefix that will prefix every component name. If you wish to not
  # have any prefix you can specify an empty string.
  prefix: ${pipeline_name}-
  # Helm repository configuration
  repo_config:
    repository_name: my-repo # required
    url: https://bakdata.github.io/kafka-connect-resetter/ # required
    repo_auth_flags:
=======
  namespace: namespace # required
  # `app` contains application-specific settings, hence it does not have a rigid
  # structure. The fields below are just an example. Extensive documentation on
  # connectors: https://kafka.apache.org/documentation/#connectconfigs
  app: # required
    tasks.max: 1
  # Helm repository configuration for resetter
  repoConfig:
    repositoryName: my-repo # required
    url: https://bakdata.github.io/kafka-connect-resetter/ # required
    repoAuthFlags:
>>>>>>> 3ce70083
      username: user
      password: pass
      ca_file: /home/user/path/to/ca-file
      insecure_skip_tls_verify: false
  version: "1.0.6" # Helm chart version
  # Overriding Kafka Connect Resetter Helm values. E.g. to override the
  # Image Tag etc.
  resetter_values:
    imageTag: "1.2.3"
  # offset.storage.topic
  # https://kafka.apache.org/documentation/#connect_running
  offset_topic: offset_topic<|MERGE_RESOLUTION|>--- conflicted
+++ resolved
@@ -20,16 +20,6 @@
           cleanup.policy: compact
     models: # SchemaProvider is initiated with the values given here
       model: model
-<<<<<<< HEAD
-  # Pipeline prefix that will prefix every component name. If you wish to not
-  # have any prefix you can specify an empty string.
-  prefix: ${pipeline_name}-
-  # Helm repository configuration
-  repo_config:
-    repository_name: my-repo # required
-    url: https://bakdata.github.io/kafka-connect-resetter/ # required
-    repo_auth_flags:
-=======
   namespace: namespace # required
   # `app` contains application-specific settings, hence it does not have a rigid
   # structure. The fields below are just an example. Extensive documentation on
@@ -40,8 +30,7 @@
   repoConfig:
     repositoryName: my-repo # required
     url: https://bakdata.github.io/kafka-connect-resetter/ # required
-    repoAuthFlags:
->>>>>>> 3ce70083
+    repo_auth_flags:
       username: user
       password: pass
       ca_file: /home/user/path/to/ca-file
