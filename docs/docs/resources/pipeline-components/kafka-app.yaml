--- conflicted
+++ resolved
@@ -18,13 +18,6 @@
       brokers: ${brokers} # required
       schemaRegistryUrl: ${schema_registry_url}
     nameOverride: override-with-this-name # kafka-app-specific
-<<<<<<< HEAD
-=======
-    imageTag: "1.0.0" # Example values that are shared between streams-app and producer-app
-  # Topic(s) from which the component will read input
-  # from: # Not advised to ever be used in `kafka-app` as it isn't supported by
-  # `producer`
->>>>>>> f4efa53b
   # Topic(s) into which the component will write output
   to:
     topics:
@@ -35,11 +28,7 @@
         valueSchema: value-schema
         partitions_count: 1
         replication_factor: 1
-<<<<<<< HEAD
         configs: # https://kafka.apache.org/documentation/#topicconfigs
-=======
-        configs:
->>>>>>> f4efa53b
           cleanup.policy: compact
     models: # SchemaProvider is initiated with the values given here
       model: model
