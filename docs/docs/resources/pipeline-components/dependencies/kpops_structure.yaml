--- conflicted
+++ resolved
@@ -85,18 +85,6 @@
   - repo_config
   - version
 kpops_components_inheritance_ref:
-<<<<<<< HEAD
-  helm-app: kubernetes-app
-  kafka-app: pipeline-component
-  kafka-connector: pipeline-component
-  kafka-sink-connector: kafka-connector
-  kafka-source-connector: kafka-connector
-  kubernetes-app: pipeline-component
-  pipeline-component: base-defaults-component
-  producer-app: kafka-app
-  streams-app: kafka-app
-  streams-bootstrap: helm-app
-=======
   helm-app:
     bases:
     - kubernetes-app
@@ -105,10 +93,8 @@
     - pipeline-component
   kafka-app:
     bases:
-    - helm-app
+    - pipeline-component
     parents:
-    - helm-app
-    - kubernetes-app
     - pipeline-component
   kafka-connector:
     bases:
@@ -138,17 +124,27 @@
   producer-app:
     bases:
     - kafka-app
+    - streams-bootstrap
     parents:
     - kafka-app
+    - streams-bootstrap
     - helm-app
     - kubernetes-app
     - pipeline-component
   streams-app:
     bases:
     - kafka-app
+    - streams-bootstrap
     parents:
     - kafka-app
+    - streams-bootstrap
     - helm-app
     - kubernetes-app
     - pipeline-component
->>>>>>> 6bd6e7c9
+  streams-bootstrap:
+    bases:
+    - helm-app
+    parents:
+    - helm-app
+    - kubernetes-app
+    - pipeline-component