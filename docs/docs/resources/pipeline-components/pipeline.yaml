--- conflicted
+++ resolved
@@ -35,11 +35,7 @@
   repo_config:
     repository_name: my-repo # required
     url: https://bakdata.github.io/ # required
-<<<<<<< HEAD
-    repoAuthFlags:
-=======
-    repo_auth_flags:
->>>>>>> d0044e52
+    repo_auth_flags:
       username: user
       password: pass
       ca_file: /home/user/path/to/ca-file
@@ -259,11 +255,7 @@
   repo_config:
     repository_name: my-repo # required
     url: https://bakdata.github.io/kafka-connect-resetter/ # required
-<<<<<<< HEAD
-    repoAuthFlags:
-=======
-    repo_auth_flags:
->>>>>>> d0044e52
+    repo_auth_flags:
       username: user
       password: pass
       ca_file: /home/user/path/to/ca-file
@@ -311,11 +303,7 @@
   repo_config:
     repository_name: my-repo # required
     url: https://bakdata.github.io/kafka-connect-resetter/ # required
-<<<<<<< HEAD
-    repoAuthFlags:
-=======
-    repo_auth_flags:
->>>>>>> d0044e52
+    repo_auth_flags:
       username: user
       password: pass
       ca_file: /home/user/path/to/ca-file
