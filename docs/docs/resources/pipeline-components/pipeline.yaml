--- conflicted
+++ resolved
@@ -9,7 +9,179 @@
   from: # Must not be null
     topics: # read from topic
       ${pipeline_name}-input-topic:
-<<<<<<< HEAD
+        type: input # required
+        # role: topic-role # only used if type is `extra` or `extra-pattern`
+    components: # read from specific component
+      producer-app:
+        type: input # required
+  # Topic(s) into which the component will write output
+  to:
+    topics:
+      ${pipeline_name}-output-topic:
+        type: output # required
+        # role: topic-role # only used if type is `extra`
+        key_schema: key-schema # must implement SchemaProvider to use
+        value_schema: value-schema
+        partitions_count: 1
+        replication_factor: 1
+        configs: # https://kafka.apache.org/documentation/#topicconfigs
+          cleanup.policy: compact
+    models: # SchemaProvider is initiated with the values given here
+      model: model
+  namespace: namespace # required
+  # `app` can contain application-specific settings, hence  the user is free to
+  # add the key-value pairs they need.
+  app: # required
+    streams: # required
+      brokers: ${brokers} # required
+      schemaRegistryUrl: ${schema_registry_url}
+    nameOverride: override-with-this-name # kafka-app-specific
+    imageTag: "1.0.0" # Example values that are shared between streams-app and producer-app
+  # Helm repository configuration (optional)
+  # If not set the helm repo add will not be called. Useful when using local Helm charts
+  repo_config:
+    repository_name: bakdata-streams-bootstrap # required
+    url: https://bakdata.github.io/streams-bootstrap/ # required
+    repo_auth_flags:
+      username: user
+      password: pass
+      ca_file: /home/user/path/to/ca-file
+      insecure_skip_tls_verify: false
+  version: "2.12.0" # Helm chart version
+# Kafka sink connector
+- type: kafka-sink-connector
+  name: kafka-sink-connector # required
+  # Pipeline prefix that will prefix every component name. If you wish to not
+  # have any prefix you can specify an empty string.
+  prefix: ${pipeline_name}-
+  # Topic(s) from which the component will read input
+  from: # Must not be null
+    topics: # read from topic
+      ${pipeline_name}-input-topic:
+        type: input # required
+        # role: topic-role # only used if type is `extra` or `extra-pattern`
+    components: # read from specific component
+      producer-app:
+        type: input # required
+  # Topic(s) into which the component will write output
+  to:
+    topics:
+      ${pipeline_name}-output-topic:
+        type: output # required
+        # role: topic-role # only used if type is `extra`
+        key_schema: key-schema # must implement SchemaProvider to use
+        value_schema: value-schema
+        partitions_count: 1
+        replication_factor: 1
+        configs: # https://kafka.apache.org/documentation/#topicconfigs
+          cleanup.policy: compact
+    models: # SchemaProvider is initiated with the values given here
+      model: model
+  namespace: namespace # required
+  # `app` contains application-specific settings, hence it does not have a rigid
+  # structure. The fields below are just an example. Extensive documentation on
+  # connectors: https://kafka.apache.org/documentation/#connectconfigs
+  app: # required
+    tasks.max: 1
+  # Helm repository configuration for resetter
+  repo_config:
+    repository_name: my-repo # required
+    url: https://bakdata.github.io/kafka-connect-resetter/ # required
+    repo_auth_flags:
+      username: user
+      password: pass
+      ca_file: /home/user/path/to/ca-file
+      insecure_skip_tls_verify: false
+  version: "1.0.6" # Helm chart version
+  # Overriding Kafka Connect Resetter Helm values. E.g. to override the
+  # Image Tag etc.
+  resetter_values:
+    imageTag: "1.2.3"
+# Kafka source connector
+- type: kafka-source-connector # required
+  name: kafka-source-connector # required
+  # Pipeline prefix that will prefix every component name. If you wish to not
+  # have any prefix you can specify an empty string.
+  prefix: ${pipeline_name}-
+  # The source connector has no `from` section
+  # from:
+  # Topic(s) into which the component will write output
+  to:
+    topics:
+      ${pipeline_name}-output-topic:
+        type: output # required
+        # role: topic-role # only used if type is `extra`
+        key_schema: key-schema # must implement SchemaProvider to use
+        value_schema: value-schema
+        partitions_count: 1
+        replication_factor: 1
+        configs: # https://kafka.apache.org/documentation/#topicconfigs
+          cleanup.policy: compact
+    models: # SchemaProvider is initiated with the values given here
+      model: model
+  namespace: namespace # required
+  # `app` contains application-specific settings, hence it does not have a rigid
+  # structure. The fields below are just an example. Extensive documentation on
+  # connectors: https://kafka.apache.org/documentation/#connectconfigs
+  app: # required
+    tasks.max: 1
+  # Helm repository configuration for resetter
+  repo_config:
+    repository_name: my-repo # required
+    url: https://bakdata.github.io/kafka-connect-resetter/ # required
+    repo_auth_flags:
+      username: user
+      password: pass
+      ca_file: /home/user/path/to/ca-file
+      insecure_skip_tls_verify: false
+  version: "1.0.6" # Helm chart version
+  # Overriding Kafka Connect Resetter Helm values. E.g. to override the
+  # Image Tag etc.
+  resetter_values:
+    imageTag: "1.2.3"
+  # offset.storage.topic
+  # https://kafka.apache.org/documentation/#connect_running
+  offset_topic: offset_topic
+# Base Kubernetes App
+- type: kubernetes-app
+  name: kubernetes-app # required
+  # Pipeline prefix that will prefix every component name. If you wish to not
+  # have any prefix you can specify an empty string.
+  prefix: ${pipeline_name}-
+  # Topic(s) from which the component will read input
+  from: # Must not be null
+    topics: # read from topic
+      ${pipeline_name}-input-topic:
+        type: input # required
+        # role: topic-role # only used if type is `extra` or `extra-pattern`
+    components: # read from specific component
+      producer-app:
+        type: input # required
+  # Topic(s) into which the component will write output
+  to:
+    topics:
+      ${pipeline_name}-output-topic:
+        type: output # required
+        # role: topic-role # only used if type is `extra`
+        key_schema: key-schema # must implement SchemaProvider to use
+        value_schema: value-schema
+        partitions_count: 1
+        replication_factor: 1
+        configs: # https://kafka.apache.org/documentation/#topicconfigs
+          cleanup.policy: compact
+    models: # SchemaProvider is initiated with the values given here
+      model: model
+  namespace: namespace # required
+  # `app` contains application-specific settings, hence it does not have a rigid
+  # structure. The fields below are just an example.
+  app: # required
+    image: exampleImage # Example
+    debug: false # Example
+    commandLine: {} # Example
+  # Topic(s) from which the component will read input
+  from:
+    topics: # required
+      ${pipeline_name}-input-topic:
         type: input # Implied when role is NOT specified, alternatives of `type: null` or `role: null` also work
       ${pipeline_name}-extra-topic:
         role: topic-role # Implies `type` to be extra
@@ -28,18 +200,10 @@
       component-as-extra-pattern:
         type: pattern # Implied to be an extra pattern if `role` undefined
         role: some-role
-=======
-        type: input # required
-        # role: topic-role # only used if type is `extra` or `extra-pattern`
-    components: # read from specific component
-      producer-app:
-        type: input # required
->>>>>>> ba086c23
-  # Topic(s) into which the component will write output
-  to:
-    topics:
-      ${pipeline_name}-output-topic:
-<<<<<<< HEAD
+  # Topic(s) into which the component will write output
+  to:
+    topics: # required
+      ${pipeline_name}-output-topic:
         type: output # Implied when role is NOT specified
       ${pipeline_name}-extra-topic:
         role: topic-role # Implies `type` to be extra; Will throw an error if `type` is defined
@@ -48,58 +212,45 @@
         # Currently KPOps supports Avro and JSON schemas.
         keySchema: key-schema # must implement SchemaProvider to use
         valueSchema: value-schema
-=======
-        type: output # required
-        # role: topic-role # only used if type is `extra`
-        key_schema: key-schema # must implement SchemaProvider to use
-        value_schema: value-schema
->>>>>>> ba086c23
-        partitions_count: 1
-        replication_factor: 1
-        configs: # https://kafka.apache.org/documentation/#topicconfigs
-          cleanup.policy: compact
-    models: # SchemaProvider is initiated with the values given here
-      model: model
+        partitions_count: 1
+        replication_factor: 1
+        configs: # https://kafka.apache.org/documentation/#topicconfigs
+          cleanup.policy: compact
+    models: # SchemaProvider is initiated with the values given here
+      model: model
+  # Pipeline prefix that will prefix every component name. If you wish to not 
+  # have any prefix you can specify an empty string.
+  prefix: ${pipeline_name}-
+  # Helm repository configuration
+  repoConfig:
+    repositoryName: my-repo # required
+    url: https://bakdata.github.io/ # required
+    repoAuthFlags: 
+      username: user
+      password: pass
+      ca_file: /home/user/path/to/ca-file
+      insecure_skip_tls_verify: false
+  version: "1.0.0" # Helm chart version
+# Base component for Kafka-based components.
+# Producer or streaming apps should inherit from this class.
+- type: kafka-app # required
+  name: kafka-app # required
   namespace: namespace # required
   # `app` can contain application-specific settings, hence  the user is free to
   # add the key-value pairs they need.
   app: # required
     streams: # required
-      brokers: ${brokers} # required
+      brokers: ${broker} # required
       schemaRegistryUrl: ${schema_registry_url}
     nameOverride: override-with-this-name # kafka-app-specific
     imageTag: "1.0.0" # Example values that are shared between streams-app and producer-app
-  # Helm repository configuration (optional)
-  # If not set the helm repo add will not be called. Useful when using local Helm charts
-  repo_config:
-    repository_name: bakdata-streams-bootstrap # required
-    url: https://bakdata.github.io/streams-bootstrap/ # required
-    repo_auth_flags:
-      username: user
-      password: pass
-      ca_file: /home/user/path/to/ca-file
-      insecure_skip_tls_verify: false
-  version: "2.12.0" # Helm chart version
-# Kafka sink connector
-- type: kafka-sink-connector
-  name: kafka-sink-connector # required
-  # Pipeline prefix that will prefix every component name. If you wish to not
-  # have any prefix you can specify an empty string.
-  prefix: ${pipeline_name}-
-  # Topic(s) from which the component will read input
-  from: # Must not be null
-    topics: # read from topic
-      ${pipeline_name}-input-topic:
-        type: input # required
-        # role: topic-role # only used if type is `extra` or `extra-pattern`
-    components: # read from specific component
-      producer-app:
-        type: input # required
-  # Topic(s) into which the component will write output
-  to:
-    topics:
-      ${pipeline_name}-output-topic:
-<<<<<<< HEAD
+  # Topic(s) from which the component will read input
+  # from: # Not advised to ever be used in `kafka-app` as it isn't supported by
+  # `producer`
+  # Topic(s) into which the component will write output
+  to:
+    topics: # required
+      ${pipeline_name}-output-topic:
         type: output # Implied when role is NOT specified
       ${pipeline_name}-extra-topic:
         role: topic-role # Implies `type` to be extra; Will throw an error if `type` is defined
@@ -108,123 +259,18 @@
         # Currently KPOps supports Avro and JSON schemas.
         keySchema: key-schema # must implement SchemaProvider to use
         valueSchema: value-schema
-=======
-        type: output # required
-        # role: topic-role # only used if type is `extra`
-        key_schema: key-schema # must implement SchemaProvider to use
-        value_schema: value-schema
->>>>>>> ba086c23
-        partitions_count: 1
-        replication_factor: 1
-        configs: # https://kafka.apache.org/documentation/#topicconfigs
-          cleanup.policy: compact
-    models: # SchemaProvider is initiated with the values given here
-      model: model
-  namespace: namespace # required
-  # `app` contains application-specific settings, hence it does not have a rigid
-  # structure. The fields below are just an example. Extensive documentation on
-  # connectors: https://kafka.apache.org/documentation/#connectconfigs
-  app: # required
-    tasks.max: 1
-  # Helm repository configuration for resetter
-  repo_config:
-    repository_name: my-repo # required
-    url: https://bakdata.github.io/kafka-connect-resetter/ # required
-    repo_auth_flags:
-      username: user
-      password: pass
-      ca_file: /home/user/path/to/ca-file
-      insecure_skip_tls_verify: false
-  version: "1.0.6" # Helm chart version
-  # Overriding Kafka Connect Resetter Helm values. E.g. to override the
-  # Image Tag etc.
-  resetter_values:
-    imageTag: "1.2.3"
-# Kafka source connector
-- type: kafka-source-connector # required
-  name: kafka-source-connector # required
-  # Pipeline prefix that will prefix every component name. If you wish to not
-  # have any prefix you can specify an empty string.
-  prefix: ${pipeline_name}-
-  # The source connector has no `from` section
-  # from:
-  # Topic(s) into which the component will write output
-  to:
-    topics:
-      ${pipeline_name}-output-topic:
-        type: output # required
-        # role: topic-role # only used if type is `extra`
-        key_schema: key-schema # must implement SchemaProvider to use
-        value_schema: value-schema
-        partitions_count: 1
-        replication_factor: 1
-        configs: # https://kafka.apache.org/documentation/#topicconfigs
-          cleanup.policy: compact
-    models: # SchemaProvider is initiated with the values given here
-      model: model
-  namespace: namespace # required
-  # `app` contains application-specific settings, hence it does not have a rigid
-  # structure. The fields below are just an example. Extensive documentation on
-  # connectors: https://kafka.apache.org/documentation/#connectconfigs
-  app: # required
-    tasks.max: 1
-  # Helm repository configuration for resetter
-  repo_config:
-    repository_name: my-repo # required
-    url: https://bakdata.github.io/kafka-connect-resetter/ # required
-    repo_auth_flags:
-      username: user
-      password: pass
-      ca_file: /home/user/path/to/ca-file
-      insecure_skip_tls_verify: false
-  version: "1.0.6" # Helm chart version
-  # Overriding Kafka Connect Resetter Helm values. E.g. to override the
-  # Image Tag etc.
-  resetter_values:
-    imageTag: "1.2.3"
-  # offset.storage.topic
-  # https://kafka.apache.org/documentation/#connect_running
-  offset_topic: offset_topic
-# Base Kubernetes App
-- type: kubernetes-app
-  name: kubernetes-app # required
-  # Pipeline prefix that will prefix every component name. If you wish to not
-  # have any prefix you can specify an empty string.
-  prefix: ${pipeline_name}-
-  # Topic(s) from which the component will read input
-  from: # Must not be null
-    topics: # read from topic
-      ${pipeline_name}-input-topic:
-        type: input # required
-        # role: topic-role # only used if type is `extra` or `extra-pattern`
-    components: # read from specific component
-      producer-app:
-        type: input # required
-  # Topic(s) into which the component will write output
-  to:
-    topics:
-      ${pipeline_name}-output-topic:
-        type: output # required
-        # role: topic-role # only used if type is `extra`
-        key_schema: key-schema # must implement SchemaProvider to use
-        value_schema: value-schema
-        partitions_count: 1
-        replication_factor: 1
-        configs: # https://kafka.apache.org/documentation/#topicconfigs
-          cleanup.policy: compact
-    models: # SchemaProvider is initiated with the values given here
-      model: model
-  namespace: namespace # required
-  # `app` contains application-specific settings, hence it does not have a rigid
-  # structure. The fields below are just an example.
-  app: # required
-    image: exampleImage # Example
-    debug: false # Example
-    commandLine: {} # Example
-  # Helm repository configuration (optional)
-  # If not set the helm repo add will not be called. Useful when using local Helm charts
-  repo_config:
-    repository_name: bakdata-streams-bootstrap # required
+        partitions_count: 1
+        replication_factor: 1
+        configs: # https://kafka.apache.org/documentation/#topicconfigs
+          cleanup.policy: compact
+    models: # SchemaProvider is initiated with the values given here
+      model: model
+  # Pipeline prefix that will prefix every component name. If you wish to not 
+  # have any prefix you can specify an empty string.
+  prefix: ${pipeline_name}-
+  # Helm repository configuration, the default value is given here
+  repoConfig:
+    repositoryName: bakdata-streams-bootstrap # required
     url: https://bakdata.github.io/streams-bootstrap/ # required
     repo_auth_flags:
       username: user
@@ -367,7 +413,6 @@
       topics: # List of auto-generated Kafka Streams topics used by the streams app.
         - topic1
         - topic2
-<<<<<<< HEAD
   # Topic(s) from which the component will read input
   from:
     topics: # required
@@ -463,19 +508,12 @@
   # Helm repository configuration, the default value is given here
   repoConfig:
     repositoryName: bakdata-streams-bootstrap # required
-=======
-  # Helm repository configuration (optional)
-  # If not set the helm repo add will not be called. Useful when using local Helm charts
-  repo_config:
-    repository_name: bakdata-streams-bootstrap # required
->>>>>>> ba086c23
     url: https://bakdata.github.io/streams-bootstrap/ # required
     repo_auth_flags:
       username: user
       password: pass
       ca_file: /home/user/path/to/ca-file
       insecure_skip_tls_verify: false
-<<<<<<< HEAD
   version: "2.7.0" # Helm chart version
 # Kafka source connector
 - type: kafka-source-connector
@@ -590,7 +628,4 @@
   # Overriding Kafka Connect Resetter Helm values. E.g. to override the
   # Image Tag etc.
   resetterValues:
-    imageTag: "1.2.3"
-=======
-  version: "2.12.0" # Helm chart version
->>>>>>> ba086c23
+    imageTag: "1.2.3"