--- conflicted
+++ resolved
@@ -3,7 +3,6 @@
 - type: kafka-app # required
   name: kafka-app # required
   # Topic(s) from which the component will read input
-<<<<<<< HEAD
   from: # Must not be null
     topics: # read from topic
       ${pipeline_name}-input-topic:
@@ -54,10 +53,6 @@
   # Topic(s) from which the component will read input
   from: # Must not be null
     topics: # read from topic
-=======
-  from:
-    topics:
->>>>>>> f4efa53b
       ${pipeline_name}-input-topic:
         type: input # required
         # role: topic-role # only used if type is `extra` or `extra-pattern`
@@ -71,7 +66,7 @@
     tasks.max: 1
   # Topic(s) into which the component will write output
   to:
-    topics:
+    topics: # required
       ${pipeline_name}-output-topic:
         type: output # required
         # role: topic-role # only used if type is `extra`
@@ -89,13 +84,8 @@
   # Helm repository configuration for resetter
   repoConfig:
     repositoryName: my-repo # required
-<<<<<<< HEAD
     url: https://bakdata.github.io/kafka-connect-resetter/ # required
     repoAuthFlags: 
-=======
-    url: https://bakdata.github.io/ # required
-    repoAuthFlags:
->>>>>>> f4efa53b
       username: user
       password: pass
       ca_file: /home/user/path/to/ca-file
@@ -118,19 +108,15 @@
     tasks.max: 1
   # Topic(s) into which the component will write output
   to:
-    topics:
-      ${pipeline_name}-output-topic:
-        type: output # required
-        # role: topic-role # only used if type is `extra`
-        keySchema: key-schema # must implement SchemaProvider to use
-        valueSchema: value-schema
-        partitions_count: 1
-        replication_factor: 1
-<<<<<<< HEAD
-        configs: # https://kafka.apache.org/documentation/#topicconfigs
-=======
-        configs:
->>>>>>> f4efa53b
+    topics: # required
+      ${pipeline_name}-output-topic:
+        type: output # required
+        # role: topic-role # only used if type is `extra`
+        keySchema: key-schema # must implement SchemaProvider to use
+        valueSchema: value-schema
+        partitions_count: 1
+        replication_factor: 1
+        configs: # https://kafka.apache.org/documentation/#topicconfigs
           cleanup.policy: compact
     models: # SchemaProvider is initiated with the values given here
       model: model
@@ -147,7 +133,6 @@
       ca_file: /home/user/path/to/ca-file
       insecure_skip_tls_verify: false
   namespace: namespace # required
-<<<<<<< HEAD
   version: "1.0.6" # Helm chart version
   # Overriding Kafka Connect Resetter Helm values. E.g. to override the
   # Image Tag etc.
@@ -162,7 +147,110 @@
   # Topic(s) from which the component will read input
   from: # Must not be null
     topics: # read from topic
-=======
+      ${pipeline_name}-input-topic:
+        type: input # required
+        # role: topic-role # only used if type is `extra` or `extra-pattern`
+    components: # read from specific component
+      producer:
+        type: input # required
+  # `app` contains application-specific settings, hence it does not have a rigid
+  # structure. The fields below are just an example.
+  app: # required
+    image: exampleImage # Example
+    debug: false # Example
+    commandLine: {} # Example
+  # Topic(s) into which the component will write output
+  to:
+    topics:
+      ${pipeline_name}-output-topic:
+        type: output # required
+        # role: topic-role # only used if type is `extra`
+        keySchema: key-schema # must implement SchemaProvider to use
+        valueSchema: value-schema
+        partitions_count: 1
+        replication_factor: 1
+        configs: # https://kafka.apache.org/documentation/#topicconfigs
+          cleanup.policy: compact
+    models: # SchemaProvider is initiated with the values given here
+      model: model
+  # Pipeline prefix that will prefix every component name. If you wish to not
+  # Pipeline prefix that will prefix every component name. If you wish to not
+  # have any prefix you can specify an empty string.
+  prefix: ${pipeline_name}-
+  # Helm repository configuration (optional)
+  # If not set the helm repo add will not be called. Useful when using local Helm charts
+  repoConfig:
+    repositoryName: bakdata-streams-bootstrap # required
+    url: https://bakdata.github.io/streams-bootstrap/ # required
+    repo_auth_flags:
+      username: user
+      password: pass
+      ca_file: /home/user/path/to/ca-file
+      insecure_skip_tls_verify: false
+  namespace: namespace # required
+  version: "1.0.0" # Helm chart version
+# Holds configuration to use as values for the streams bootstrap producer Helm
+# chart.
+# More documentation on ProducersApp:
+# https://github.com/bakdata/streams-bootstrap
+- type: producer
+  name: producer # required
+  # from: # While the producer does inherit from kafka-app, it does not need a
+  # `from` section, hence it does not support it.
+  # Allowed configs:
+  # https://github.com/bakdata/streams-bootstrap/tree/master/charts/producer-app
+  app: # required
+    streams: # required, producer-specific
+      brokers: ${brokers} # required
+      schemaRegistryUrl: ${schema_registry_url}
+      outputTopic: output_topic
+      extraOutputTopics: 
+        output_role1: output_topic1
+        output_role2: output_topic2
+    nameOverride: override-with-this-name # kafka-app-specific
+  # Topic(s) into which the component will write output
+  to:
+    topics:
+      ${pipeline_name}-output-topic:
+        type: output # required
+        # role: topic-role # only used if type is `extra`
+        keySchema: key-schema # must implement SchemaProvider to use
+        valueSchema: value-schema
+        partitions_count: 1
+        replication_factor: 1
+        configs: # https://kafka.apache.org/documentation/#topicconfigs
+          cleanup.policy: compact
+    models: # SchemaProvider is initiated with the values given here
+      model: model
+  # Pipeline prefix that will prefix every component name. If you wish to not
+  # Pipeline prefix that will prefix every component name. If you wish to not
+  # have any prefix you can specify an empty string.
+  prefix: ${pipeline_name}-
+  # Helm repository configuration (optional)
+  # If not set the helm repo add will not be called. Useful when using local Helm charts
+  repoConfig:
+    repositoryName: bakdata-streams-bootstrap # required
+    url: https://bakdata.github.io/streams-bootstrap/ # required
+    repo_auth_flags:
+      username: user
+      password: pass
+      ca_file: /home/user/path/to/ca-file
+      insecure_skip_tls_verify: false
+  namespace: namespace # required
+  version: "2.12.0" # Helm chart version
+# StreamsApp component that configures a streams bootstrap app.
+# More documentation on StreamsApp: https://github.com/bakdata/streams-bootstrap
+- type: streams-app # required
+  name: streams-app # required
+  # Topic(s) from which the component will read input
+  from: # Must not be null
+    topics: # read from topic
+      ${pipeline_name}-input-topic:
+        type: input # required
+        # role: topic-role # only used if type is `extra` or `extra-pattern`
+    components: # read from specific component
+      producer:
+        type: input # required
   # No arbitrary keys are allowed under `app`here
   # Allowed configs:
   # https://github.com/bakdata/streams-bootstrap/tree/master/charts/streams-app
@@ -186,9 +274,11 @@
       extraInputPatterns:
         pattern_role1: input_pattern1
       extraOutputTopics:
+      extraOutputTopics:
         output_role1: output_topic1
         output_role2: output_topic2
       errorTopic: error-topic
+      config:
       config:
         my.streams.config: my.value
     nameOverride: override-with-this-name # streams-app-specific
@@ -219,40 +309,21 @@
       topics: # List of auto-generated Kafka Streams topics used by the streams app.
         - topic1
         - topic2
-  # Topic(s) from which the component will read input
-  from:
+  # Topic(s) into which the component will write output
+  to:
     topics:
->>>>>>> f4efa53b
-      ${pipeline_name}-input-topic:
-        type: input # required
-        # role: topic-role # only used if type is `extra` or `extra-pattern`
-    components: # read from specific component
-      producer:
-        type: input # required
-  # `app` contains application-specific settings, hence it does not have a rigid
-  # structure. The fields below are just an example.
-  app: # required
-    image: exampleImage # Example
-    debug: false # Example
-    commandLine: {} # Example
-  # Topic(s) into which the component will write output
-  to:
-    topics:
-      ${pipeline_name}-output-topic:
-        type: output # required
-        # role: topic-role # only used if type is `extra`
-        keySchema: key-schema # must implement SchemaProvider to use
-        valueSchema: value-schema
-        partitions_count: 1
-        replication_factor: 1
-<<<<<<< HEAD
-        configs: # https://kafka.apache.org/documentation/#topicconfigs
-=======
-        configs:
->>>>>>> f4efa53b
-          cleanup.policy: compact
-    models: # SchemaProvider is initiated with the values given here
-      model: model
+      ${pipeline_name}-output-topic:
+        type: output # required
+        # role: topic-role # only used if type is `extra`
+        keySchema: key-schema # must implement SchemaProvider to use
+        valueSchema: value-schema
+        partitions_count: 1
+        replication_factor: 1
+        configs: # https://kafka.apache.org/documentation/#topicconfigs
+          cleanup.policy: compact
+    models: # SchemaProvider is initiated with the values given here
+      model: model
+  # Pipeline prefix that will prefix every component name. If you wish to not
   # Pipeline prefix that will prefix every component name. If you wish to not
   # have any prefix you can specify an empty string.
   prefix: ${pipeline_name}-
@@ -267,216 +338,4 @@
       ca_file: /home/user/path/to/ca-file
       insecure_skip_tls_verify: false
   namespace: namespace # required
-  version: "1.0.0" # Helm chart version
-# Holds configuration to use as values for the streams bootstrap producer Helm
-# chart.
-# More documentation on ProducersApp:
-# https://github.com/bakdata/streams-bootstrap
-- type: producer
-  name: producer # required
-  # from: # While the producer does inherit from kafka-app, it does not need a
-  # `from` section, hence it does not support it.
-  # Allowed configs:
-  # https://github.com/bakdata/streams-bootstrap/tree/master/charts/producer-app
-  app: # required
-    streams: # required, producer-specific
-      brokers: ${brokers} # required
-      schemaRegistryUrl: ${schema_registry_url}
-      outputTopic: output_topic
-      extraOutputTopics:
-        output_role1: output_topic1
-        output_role2: output_topic2
-    nameOverride: override-with-this-name # kafka-app-specific
-  # Topic(s) into which the component will write output
-  to:
-    topics:
-      ${pipeline_name}-output-topic:
-        type: output # required
-        # role: topic-role # only used if type is `extra`
-        keySchema: key-schema # must implement SchemaProvider to use
-        valueSchema: value-schema
-        partitions_count: 1
-        replication_factor: 1
-        configs: # https://kafka.apache.org/documentation/#topicconfigs
-          cleanup.policy: compact
-    models: # SchemaProvider is initiated with the values given here
-      model: model
-  # Pipeline prefix that will prefix every component name. If you wish to not
-  # have any prefix you can specify an empty string.
-  prefix: ${pipeline_name}-
-  # Helm repository configuration (optional)
-  # If not set the helm repo add will not be called. Useful when using local Helm charts
-  repoConfig:
-    repositoryName: bakdata-streams-bootstrap # required
-    url: https://bakdata.github.io/streams-bootstrap/ # required
-    repo_auth_flags:
-      username: user
-      password: pass
-      ca_file: /home/user/path/to/ca-file
-      insecure_skip_tls_verify: false
-<<<<<<< HEAD
-  namespace: namespace # required
-  version: "2.12.0" # Helm chart version
-# StreamsApp component that configures a streams bootstrap app.
-# More documentation on StreamsApp: https://github.com/bakdata/streams-bootstrap
-- type: streams-app # required
-  name: streams-app # required
-  # Topic(s) from which the component will read input
-  from: # Must not be null
-    topics: # read from topic
-=======
-  version: "2.7.0" # Helm chart version
-# Kafka source connector
-- type: kafka-source-connector
-  name: kafka-source-connector # required
-  namespace: namespace # required, clean up jobs for the connector will run here
-  # `app` contains application-specific settings, hence it does not have a rigid
-  # structure. The fields below are just an example. Extensive documentation on
-  # source connectors: https://kafka.apache.org/documentation/#sourceconnectconfigs
-  app: # required
-    tasks.max: 1
-    errors.tolerance: none
-  # Topic(s) into which the component will write output
-  to:
-    topics:
-      ${pipeline_name}-output-topic:
-        type: output # required
-        # role: topic-role # only used if type is `extra`
-        keySchema: key-schema # must implement SchemaProvider to use
-        valueSchema: value-schema
-        partitions_count: 1
-        replication_factor: 1
-        configs: # https://kafka.apache.org/documentation/#topicconfigs
-          cleanup.policy: compact
-    models: # SchemaProvider is initiated with the values given here
-      model: model
-  # Pipeline prefix that will prefix every component name. If you wish to not
-  # have any prefix you can specify an empty string.
-  prefix: ${pipeline_name}-
-  # Helm repository configuration
-  repoConfig:
-    repositoryName: my-repo # required
-    url: https://bakdata.github.io/kafka-connect-resetter/ # required
-    repoAuthFlags:
-      username: user
-      password: pass
-      ca_file: /home/user/path/to/ca-file
-      insecure_skip_tls_verify: false
-  version: "1.0.4" # Helm chart version
-  # Overriding Kafka Connect Resetter Helm values. E.g. to override the
-  # Image Tag etc.
-  resetterValues:
-    imageTag: "1.2.3"
-  # offset.storage.topic
-  # https://kafka.apache.org/documentation/#connect_running
-  offsetTopic: offset_topic
-# Kafka sink connector
-- type: kafka-sink-connector
-  name: kafka-sink-connector # required,
-  namespace: namespace # required, clean up jobs for the connector will run here
-  # `app` contains application-specific settings, hence it does not have a rigid
-  # structure. The fields below are just an example. Extensive documentation on
-  # sink connectors: https://kafka.apache.org/documentation/#sinkconnectconfigs
-  app: # required
-    tasks.max: 1
-  # Topic(s) from which the component will read input
-  from:
-    topics:
->>>>>>> f4efa53b
-      ${pipeline_name}-input-topic:
-        type: input # required
-        # role: topic-role # only used if type is `extra` or `extra-pattern`
-    components: # read from specific component
-      producer:
-        type: input # required
-  # No arbitrary keys are allowed under `app`here
-  # Allowed configs:
-  # https://github.com/bakdata/streams-bootstrap/tree/master/charts/streams-app
-  app: # required
-    # Streams Bootstrap streams section
-    streams: # required, streams-app-specific
-      brokers: ${brokers} # required
-      schemaRegistryUrl: ${schema_registry_url}
-      inputTopics:
-        - topic1
-        - topic2
-      outputTopic: output-topic
-      inputPattern: input-pattern
-      extraInputTopics:
-        input_role1:
-          - input_topic1
-          - input_topic2
-        input_role2:
-          - input_topic3
-          - input_topic4
-      extraInputPatterns:
-        pattern_role1: input_pattern1
-      extraOutputTopics:
-        output_role1: output_topic1
-        output_role2: output_topic2
-      errorTopic: error-topic
-      config:
-        my.streams.config: my.value
-    nameOverride: override-with-this-name # streams-app-specific
-    autoscaling: # streams-app-specific
-      consumerGroup: consumer-group # required
-      lagThreshold: 0 # Average target value to trigger scaling actions.
-      enabled: false # Whether to enable auto-scaling using KEDA.
-      # This is the interval to check each trigger on.
-      # https://keda.sh/docs/2.9/concepts/scaling-deployments/#pollinginterval
-      pollingInterval: 30
-      # The period to wait after the last trigger reported active before scaling
-      #  the resource back to 0. https://keda.sh/docs/2.9/concepts/scaling-deployments/#cooldownperiod
-      cooldownPeriod: 300
-      # The offset reset policy for the consumer if the the consumer group is
-      # not yet subscribed to a partition.
-      offsetResetPolicy: earliest
-      # This setting is passed to the HPA definition that KEDA will create for a
-      # given resource and holds the maximum number of replicas of the target resouce.
-      # https://keda.sh/docs/2.9/concepts/scaling-deployments/#maxreplicacount
-      maxReplicas: 1
-      # Minimum number of replicas KEDA will scale the resource down to.
-      # https://keda.sh/docs/2.7/concepts/scaling-deployments/#minreplicacount
-      minReplicas: 0
-      # If this property is set, KEDA will scale the resource down to this
-      # number of replicas.
-      # https://keda.sh/docs/2.9/concepts/scaling-deployments/#idlereplicacount
-      idleReplicas: 0
-      topics: # List of auto-generated Kafka Streams topics used by the streams app.
-        - topic1
-        - topic2
-  # Topic(s) into which the component will write output
-  to:
-    topics:
-      ${pipeline_name}-output-topic:
-        type: output # required
-        # role: topic-role # only used if type is `extra`
-        keySchema: key-schema # must implement SchemaProvider to use
-        valueSchema: value-schema
-        partitions_count: 1
-        replication_factor: 1
-        configs: # https://kafka.apache.org/documentation/#topicconfigs
-          cleanup.policy: compact
-    models: # SchemaProvider is initiated with the values given here
-      model: model
-  # Pipeline prefix that will prefix every component name. If you wish to not
-  # have any prefix you can specify an empty string.
-  prefix: ${pipeline_name}-
-  # Helm repository configuration (optional)
-  # If not set the helm repo add will not be called. Useful when using local Helm charts
-  repoConfig:
-<<<<<<< HEAD
-    repositoryName: bakdata-streams-bootstrap # required
-    url: https://bakdata.github.io/streams-bootstrap/ # required
-    repo_auth_flags:
-=======
-    repositoryName: my-repo # required
-    url: https://bakdata.github.io/kafka-connect-resetter/ # required
-    repoAuthFlags:
->>>>>>> f4efa53b
-      username: user
-      password: pass
-      ca_file: /home/user/path/to/ca-file
-      insecure_skip_tls_verify: false
-  namespace: namespace # required
   version: "2.12.0" # Helm chart version