--- conflicted
+++ resolved
@@ -17,16 +17,10 @@
   to:
     topics:
       ${pipeline_name}-output-topic:
-<<<<<<< HEAD
-        type: error # required
+        type: output # required
+        # role: topic-role # only used if type is `extra`
         key_schema: key-schema # must implement SchemaProvider to use
         value_schema: value-schema
-=======
-        type: output # required
-        # role: topic-role # only used if type is `extra`
-        keySchema: key-schema # must implement SchemaProvider to use
-        valueSchema: value-schema
->>>>>>> 3ce70083
         partitions_count: 1
         replication_factor: 1
         configs: # https://kafka.apache.org/documentation/#topicconfigs
