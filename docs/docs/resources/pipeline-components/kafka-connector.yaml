--- conflicted
+++ resolved
@@ -7,7 +7,6 @@
   from: # Must not be null
     topics: # read from topic
       ${pipeline_name}-input-topic:
-<<<<<<< HEAD
         type: input # Implied when role is NOT specified, alternatives of `type: null` or `role: null` also work
       ${pipeline_name}-extra-topic:
         role: topic-role # Implies `type` to be extra
@@ -26,32 +25,14 @@
       component-as-extra-pattern:
         type: pattern # Implied to be an extra pattern if `role` undefined
         role: some-role
-=======
-        type: input # required
-        # role: topic-role # only used if type is `extra` or `extra-pattern`
-    components: # read from specific component
-      producer-app:
-        type: input # required
->>>>>>> ba086c23
   # Topic(s) into which the component will write output
   to:
     topics:
       ${pipeline_name}-output-topic:
-<<<<<<< HEAD
-        type: output # Implied when role is NOT specified
-      ${pipeline_name}-extra-topic:
-        role: topic-role # Implies `type` to be extra; Will throw an error if `type` is defined
-      ${pipeline_name}-error-topic:
-        type: error
-        # Currently KPOps supports Avro and JSON schemas.
-        keySchema: key-schema # must implement SchemaProvider to use
-        valueSchema: value-schema
-=======
         type: output # required
         # role: topic-role # only used if type is `extra`
         key_schema: key-schema # must implement SchemaProvider to use
         value_schema: value-schema
->>>>>>> ba086c23
         partitions_count: 1
         replication_factor: 1
         configs: # https://kafka.apache.org/documentation/#topicconfigs
