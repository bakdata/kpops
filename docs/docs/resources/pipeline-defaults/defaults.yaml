--- conflicted
+++ resolved
@@ -38,11 +38,7 @@
   repo_config:
     repository_name: my-repo
     url: https://bakdata.github.io/
-<<<<<<< HEAD
-    repoAuthFlags:
-=======
     repo_auth_flags:
->>>>>>> d0044e52
       username: user
       password: pass
       ca_file: /home/user/path/to/ca-file
@@ -156,13 +152,8 @@
     topics:
       ${pipeline_name}-output-topic:
         type: error
-<<<<<<< HEAD
-        keySchema: key-schema # must implement SchemaProvider to use
-        valueSchema: value-schema
-=======
         key_schema: key-schema # must implement SchemaProvider to use
         value_schema: value-schema
->>>>>>> d0044e52
         partitions_count: 1
         replication_factor: 1
         configs: # https://kafka.apache.org/documentation/#topicconfigs
@@ -176,11 +167,7 @@
   repo_config:
     repository_name: my-repo
     url: https://bakdata.github.io/kafka-connect-resetter/
-<<<<<<< HEAD
-    repoAuthFlags:
-=======
     repo_auth_flags:
->>>>>>> d0044e52
       username: user
       password: pass
       ca_file: /home/user/path/to/ca-file
