--- conflicted
+++ resolved
@@ -17,6 +17,72 @@
 # Parent of: KafkaSinkConnector, KafkaSourceConnector
 # Child of: PipelineComponent
 kafka-connector:
+  # Pipeline prefix that will prefix every component name. If you wish to not
+  # have any prefix you can specify an empty string.
+  prefix: ${pipeline_name}-
+  # Topic(s) from which the component will read input
+  from: # Must not be null
+    topics: # read from topic
+      ${pipeline_name}-input-topic:
+        type: input
+        # role: topic-role `extra-pattern`
+  # Topic(s) into which the component will write output
+  to:
+    topics: # required
+      ${pipeline_name}-output-topic:
+        type: output # Implied when role is NOT specified
+      ${pipeline_name}-extra-topic:
+        role: topic-role # Implies `type` to be extra; Will throw an error if `type` is defined
+      ${pipeline_name}-error-topic:
+        type: error
+        # Currently KPOps supports Avro and JSON schemas.
+        keySchema: key-schema # must implement SchemaProvider to use
+        valueSchema: value-schema
+        partitions_count: 1
+        replication_factor: 1
+        configs: # https://kafka.apache.org/documentation/#topicconfigs
+          cleanup.policy: compact
+    models: # SchemaProvider is initiated with the values given here
+      model: model
+  namespace: namespace # required
+  # `app` contains application-specific settings, hence it does not have a rigid
+  # structure. The fields below are just an example. Extensive documentation on
+  # connectors: https://kafka.apache.org/documentation/#connectconfigs
+  app: # required
+    tasks.max: 1
+  # Helm repository configuration for resetter
+  repo_config:
+    repository_name: my-repo # required
+    url: https://bakdata.github.io/kafka-connect-resetter/ # required
+    repo_auth_flags:
+      username: user
+      password: pass
+      ca_file: /home/user/path/to/ca-file
+      insecure_skip_tls_verify: false
+  version: "1.0.6" # Helm chart version
+  # Overriding Kafka Connect Resetter Helm values. E.g. to override the
+  # Image Tag etc.
+  resetter_values:
+    imageTag: "1.2.3"
+# Kafka sink connector
+#
+# Child of: KafkaConnector
+kafka-sink-connector:
+  # No settings differ from `kafka-connector`
+# Kafka source connector
+#
+# Child of: KafkaConnector
+kafka-source-connector:
+  # The source connector has no `from` section
+  # from:
+  # offset.storage.topic
+  # https://kafka.apache.org/documentation/#connect_running
+  offset_topic: offset_topic
+# Base Kubernetes App
+#
+# Parent of: KafkaApp
+# Child of: PipelineComponent
+kubernetes-app:
   # Pipeline prefix that will prefix every component name. If you wish to not
   # have any prefix you can specify an empty string.
   prefix: ${pipeline_name}-
@@ -37,87 +103,6 @@
         # role: topic-role # only used if type is `extra`
         key_schema: key-schema # must implement SchemaProvider to use
         value_schema: value-schema
-        partitions_count: 1
-        replication_factor: 1
-        configs: # https://kafka.apache.org/documentation/#topicconfigs
-          cleanup.policy: compact
-    models: # SchemaProvider is initiated with the values given here
-      model: model
-  namespace: namespace # required
-  # `app` contains application-specific settings, hence it does not have a rigid
-  # structure. The fields below are just an example. Extensive documentation on
-  # connectors: https://kafka.apache.org/documentation/#connectconfigs
-  app: # required
-    tasks.max: 1
-  # Helm repository configuration for resetter
-  repo_config:
-    repository_name: my-repo # required
-    url: https://bakdata.github.io/kafka-connect-resetter/ # required
-    repo_auth_flags:
-      username: user
-      password: pass
-      ca_file: /home/user/path/to/ca-file
-      insecure_skip_tls_verify: false
-  version: "1.0.6" # Helm chart version
-  # Overriding Kafka Connect Resetter Helm values. E.g. to override the
-  # Image Tag etc.
-  resetter_values:
-    imageTag: "1.2.3"
-# Kafka sink connector
-#
-# Child of: KafkaConnector
-kafka-sink-connector:
-  # No settings differ from `kafka-connector`
-# Kafka source connector
-#
-# Child of: KafkaConnector
-kafka-source-connector:
-  # The source connector has no `from` section
-  # from:
-  # offset.storage.topic
-  # https://kafka.apache.org/documentation/#connect_running
-  offset_topic: offset_topic
-# Base Kubernetes App
-#
-# Parent of: KafkaApp
-# Child of: PipelineComponent
-kubernetes-app:
-  # Pipeline prefix that will prefix every component name. If you wish to not
-  # have any prefix you can specify an empty string.
-  prefix: ${pipeline_name}-
-  # Topic(s) from which the component will read input
-  from: # Must not be null
-    topics: # read from topic
-      ${pipeline_name}-input-topic:
-<<<<<<< HEAD
-        type: input
-        # role: topic-role `extra-pattern`
-=======
-        type: input # required
-        # role: topic-role # only used if type is `extra` or `extra-pattern`
-    components: # read from specific component
-      producer-app:
-        type: input # required
->>>>>>> ba086c23
-  # Topic(s) into which the component will write output
-  to:
-    topics: # required
-      ${pipeline_name}-output-topic:
-<<<<<<< HEAD
-        type: output # Implied when role is NOT specified
-      ${pipeline_name}-extra-topic:
-        role: topic-role # Implies `type` to be extra; Will throw an error if `type` is defined
-      ${pipeline_name}-error-topic:
-        type: error
-        # Currently KPOps supports Avro and JSON schemas.
-        keySchema: key-schema # must implement SchemaProvider to use
-        valueSchema: value-schema
-=======
-        type: output # required
-        # role: topic-role # only used if type is `extra`
-        key_schema: key-schema # must implement SchemaProvider to use
-        value_schema: value-schema
->>>>>>> ba086c23
         partitions_count: 1
         replication_factor: 1
         configs: # https://kafka.apache.org/documentation/#topicconfigs
@@ -221,7 +206,6 @@
       idleReplicas: 0
       topics: # List of auto-generated Kafka Streams topics used by the streams app.
         - topic1
-<<<<<<< HEAD
         - topic2
 #
 # Holds configuration to use as values for the streams bootstrap producer Helm
@@ -320,7 +304,4 @@
 #
 # Child of: KafkaConnector
 kafka-sink-connector:
-  # No settings differ from `kafka-connector`
-=======
-        - topic2
->>>>>>> ba086c23
+  # No settings differ from `kafka-connector`