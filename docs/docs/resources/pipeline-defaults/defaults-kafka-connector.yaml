--- conflicted
+++ resolved
@@ -19,32 +19,16 @@
   to:
     topics:
       ${pipeline_name}-output-topic:
-<<<<<<< HEAD
-        type: error
+        type: output # required
+        # role: topic-role # only used if type is `extra`
         key_schema: key-schema # must implement SchemaProvider to use
         value_schema: value-schema
-=======
-        type: output # required
-        # role: topic-role # only used if type is `extra`
-        keySchema: key-schema # must implement SchemaProvider to use
-        valueSchema: value-schema
->>>>>>> 3ce70083
         partitions_count: 1
         replication_factor: 1
         configs: # https://kafka.apache.org/documentation/#topicconfigs
           cleanup.policy: compact
     models: # SchemaProvider is initiated with the values given here
       model: model
-<<<<<<< HEAD
-  # Pipeline prefix that will prefix every component name. If you wish to not
-  # have any prefix you can specify an empty string.
-  prefix: ${pipeline_name}-
-  # Helm repository configuration for resetter
-  repo_config:
-    repository_name: my-repo
-    url: https://bakdata.github.io/kafka-connect-resetter/
-    repo_auth_flags:
-=======
   namespace: namespace # required
   # `app` contains application-specific settings, hence it does not have a rigid
   # structure. The fields below are just an example. Extensive documentation on
@@ -52,11 +36,10 @@
   app: # required
     tasks.max: 1
   # Helm repository configuration for resetter
-  repoConfig:
-    repositoryName: my-repo # required
+  repo_config:
+    repository_name: my-repo # required
     url: https://bakdata.github.io/kafka-connect-resetter/ # required
-    repoAuthFlags:
->>>>>>> 3ce70083
+    repo_auth_flags:
       username: user
       password: pass
       ca_file: /home/user/path/to/ca-file
