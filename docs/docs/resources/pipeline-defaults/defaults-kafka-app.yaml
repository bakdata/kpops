--- conflicted
+++ resolved
@@ -3,17 +3,11 @@
 # Parent of: ProducerApp, StreamsApp
 # Child of: KubernetesApp
 kafka-app:
-<<<<<<< HEAD
   # `app` can contain application-specific settings, hence  the user is free to
   # add the key-value pairs they need.
   app: # required
     streams: # required
-      brokers: ${broker} # required
-=======
-  app:
-    streams:
-      brokers: ${brokers}
->>>>>>> 1e01f8e2
+      brokers: ${brokers} # required
       schemaRegistryUrl: ${schema_registry_url}
     nameOverride: override-with-this-name # kafka-app-specific
   version: "2.12.0" # Helm chart version