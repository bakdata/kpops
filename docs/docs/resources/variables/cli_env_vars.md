These variables are a lower priority alternative to the commands' flags. If a variable is set, the corresponding flag does not have to be specified in commands. Variables marked as required can instead be set as flags.

<<<<<<< HEAD
|         Name          |Default Value|Required|                                                            Description                                                            |
|-----------------------|-------------|--------|-----------------------------------------------------------------------------------------------------------------------------------|
|KPOPS_PIPELINE_BASE_DIR|.            |False   |Base directory to the pipelines (default is current working directory)                                                             |
|KPOPS_CONFIG_PATH      |config.yaml  |False   |Path to the config.yaml file                                                                                                       |
|KPOPS_DEFAULT_PATH     |             |False   |Path to defaults folder                                                                                                            |
|KPOPS_DOTENV_PATH      |             |False   |Path to dotenv file. Multiple files can be provided. The files will be loaded in order, with each file overriding the previous one.|
|KPOPS_PIPELINE_PATH    |             |True    |Path to YAML with pipeline definition                                                                                              |
|KPOPS_PIPELINE_STEPS   |             |False   |Comma separated list of steps to apply the command on                                                                              |
=======
|         Name          |Default Value|Required|                                                                                Description                                                                                 |
|-----------------------|-------------|--------|----------------------------------------------------------------------------------------------------------------------------------------------------------------------------|
|KPOPS_PIPELINE_BASE_DIR|.            |False   |Base directory to the pipelines (default is current working directory)                                                                                                      |
|KPOPS_CONFIG_PATH      |.            |False   |Path to the dir containing config.yaml files                                                                                                                                |
|KPOPS_DEFAULT_PATH     |             |False   |Path to defaults folder                                                                                                                                                     |
|KPOPS_DOTENV_PATH      |             |False   |Path to dotenv file. Multiple files can be provided. The files will be loaded in order, with each file overriding the previous one.                                         |
|KPOPS_ENVIRONMENT      |             |False   |The environment you want to generate and deploy the pipeline to. Suffix your environment files with this value (e.g. defaults_development.yaml for environment=development).|
|KPOPS_PIPELINE_PATH    |             |True    |Path to YAML with pipeline definition                                                                                                                                       |
|KPOPS_PIPELINE_STEPS   |             |False   |Comma separated list of steps to apply the command on                                                                                                                       |
>>>>>>> 03aa318a
<|MERGE_RESOLUTION|>--- conflicted
+++ resolved
@@ -1,15 +1,5 @@
 These variables are a lower priority alternative to the commands' flags. If a variable is set, the corresponding flag does not have to be specified in commands. Variables marked as required can instead be set as flags.
 
-<<<<<<< HEAD
-|         Name          |Default Value|Required|                                                            Description                                                            |
-|-----------------------|-------------|--------|-----------------------------------------------------------------------------------------------------------------------------------|
-|KPOPS_PIPELINE_BASE_DIR|.            |False   |Base directory to the pipelines (default is current working directory)                                                             |
-|KPOPS_CONFIG_PATH      |config.yaml  |False   |Path to the config.yaml file                                                                                                       |
-|KPOPS_DEFAULT_PATH     |             |False   |Path to defaults folder                                                                                                            |
-|KPOPS_DOTENV_PATH      |             |False   |Path to dotenv file. Multiple files can be provided. The files will be loaded in order, with each file overriding the previous one.|
-|KPOPS_PIPELINE_PATH    |             |True    |Path to YAML with pipeline definition                                                                                              |
-|KPOPS_PIPELINE_STEPS   |             |False   |Comma separated list of steps to apply the command on                                                                              |
-=======
 |         Name          |Default Value|Required|                                                                                Description                                                                                 |
 |-----------------------|-------------|--------|----------------------------------------------------------------------------------------------------------------------------------------------------------------------------|
 |KPOPS_PIPELINE_BASE_DIR|.            |False   |Base directory to the pipelines (default is current working directory)                                                                                                      |
@@ -18,5 +8,4 @@
 |KPOPS_DOTENV_PATH      |             |False   |Path to dotenv file. Multiple files can be provided. The files will be loaded in order, with each file overriding the previous one.                                         |
 |KPOPS_ENVIRONMENT      |             |False   |The environment you want to generate and deploy the pipeline to. Suffix your environment files with this value (e.g. defaults_development.yaml for environment=development).|
 |KPOPS_PIPELINE_PATH    |             |True    |Path to YAML with pipeline definition                                                                                                                                       |
-|KPOPS_PIPELINE_STEPS   |             |False   |Comma separated list of steps to apply the command on                                                                                                                       |
->>>>>>> 03aa318a
+|KPOPS_PIPELINE_STEPS   |             |False   |Comma separated list of steps to apply the command on                                                                                                                       |