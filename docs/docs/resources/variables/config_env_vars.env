# Pipeline config environment variables
#
# The default setup is shown. These variables are a lower priority
# alternative to the settings in `config.yaml`. Variables marked as
# required can instead be set in the pipeline config.
#
# defaults_path
# The path to the folder containing the defaults.yaml file and the
# environment defaults files. Paths can either be absolute or relative
# to `config.yaml`
<<<<<<< HEAD
defaults_path=.
=======
KPOPS_DEFAULTS_PATH=.
# environment
# The environment you want to generate and deploy the pipeline to.
# Suffix your environment files with this value (e.g.
# defaults_development.yaml for environment=development).
KPOPS_ENVIRONMENT # No default value, required
>>>>>>> 8ddb8d86
# kafka_brokers
# The comma separated Kafka brokers address.
KPOPS_KAFKA_BROKERS # No default value, required
# defaults_filename_prefix
# The name of the defaults file and the prefix of the defaults
# environment file.
KPOPS_DEFAULTS_FILENAME_PREFIX=defaults
# topic_name_config.default_output_topic_name
# Configures the value for the variable ${output_topic_name}
KPOPS_TOPIC_NAME_CONFIG__DEFAULT_OUTPUT_TOPIC_NAME=${pipeline_name}-${component_name}
# topic_name_config.default_error_topic_name
# Configures the value for the variable ${error_topic_name}
KPOPS_TOPIC_NAME_CONFIG__DEFAULT_ERROR_TOPIC_NAME=${pipeline_name}-${component_name}-error
# schema_registry.enabled
# Whether the Schema Registry handler should be initialized.
KPOPS_SCHEMA_REGISTRY__ENABLED=False
# schema_registry.url
# Address of the Schema Registry.
KPOPS_SCHEMA_REGISTRY__URL=http://localhost:8081/
# kafka_rest.url
# Address of the Kafka REST Proxy.
KPOPS_KAFKA_REST__URL=http://localhost:8082/
# kafka_connect.url
# Address of Kafka Connect.
KPOPS_KAFKA_CONNECT__URL=http://localhost:8083/
# timeout
# The timeout in seconds that specifies when actions like deletion or
# deploy timeout.
KPOPS_TIMEOUT=300
# create_namespace
# Flag for `helm upgrade --install`. Create the release namespace if
# not present.
KPOPS_CREATE_NAMESPACE=False
# helm_config.context
# Name of kubeconfig context (`--kube-context`)
KPOPS_HELM_CONFIG__CONTEXT # No default value, not required
# helm_config.debug
# Run Helm in Debug mode
KPOPS_HELM_CONFIG__DEBUG=False
# helm_config.api_version
# Kubernetes API version used for Capabilities.APIVersions
KPOPS_HELM_CONFIG__API_VERSION # No default value, not required
# helm_diff_config.ignore
# Set of keys that should not be checked.
KPOPS_HELM_DIFF_CONFIG__IGNORE # No default value, required
# retain_clean_jobs
# Whether to retain clean up jobs in the cluster or uninstall the,
# after completion.
KPOPS_RETAIN_CLEAN_JOBS=False<|MERGE_RESOLUTION|>--- conflicted
+++ resolved
@@ -8,16 +8,7 @@
 # The path to the folder containing the defaults.yaml file and the
 # environment defaults files. Paths can either be absolute or relative
 # to `config.yaml`
-<<<<<<< HEAD
-defaults_path=.
-=======
 KPOPS_DEFAULTS_PATH=.
-# environment
-# The environment you want to generate and deploy the pipeline to.
-# Suffix your environment files with this value (e.g.
-# defaults_development.yaml for environment=development).
-KPOPS_ENVIRONMENT # No default value, required
->>>>>>> 8ddb8d86
 # kafka_brokers
 # The comma separated Kafka brokers address.
 KPOPS_KAFKA_BROKERS # No default value, required
