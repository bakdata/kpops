# Global config environment variables
#
# The default setup is shown. These variables are a lower priority
# alternative to the settings in `config.yaml`. Variables marked as
# required can instead be set in the global config.
#
# defaults_path
# The path to the folder containing the defaults.yaml file and the
# environment defaults files. Paths can either be absolute or relative
# to `config.yaml`
<<<<<<< HEAD
defaults_path=.
=======
KPOPS_DEFAULTS_PATH=.
>>>>>>> 74ffd6e8
# environment
# The environment you want to generate and deploy the pipeline to.
# Suffix your environment files with this value (e.g.
# defaults_development.yaml for environment=development).
environment=PydanticUndefined
# components_module
# Custom Python module defining project-specific KPOps components
components_module=PydanticUndefined
# pipeline_base_dir
# Base directory to the pipelines (default is current working
# directory)
pipeline_base_dir=.
# kafka_brokers
# The comma separated Kafka brokers address.
<<<<<<< HEAD
kafka_brokers=PydanticUndefined
# defaults_filename_prefix
# The name of the defaults file and the prefix of the defaults
# environment file.
defaults_filename_prefix=defaults
# topic_name_config
# Configure the topic name variables you can use in the pipeline
# definition.
topic_name_config=default_output_topic_name='${pipeline_name}-${component_name}' default_error_topic_name='${pipeline_name}-${component_name}-error'
# schema_registry
# Configuration for Schema Registry.
schema_registry=enabled=False url=Url('http://localhost:8081/')
# kafka_rest
# Configuration for Kafka REST Proxy.
kafka_rest=url=Url('http://localhost:8082/')
# kafka_connect
# Configuration for Kafka Connect.
kafka_connect=url=Url('http://localhost:8083/')
# timeout
# The timeout in seconds that specifies when actions like deletion or
# deploy timeout.
timeout=300
# create_namespace
# Flag for `helm upgrade --install`. Create the release namespace if
# not present.
create_namespace=False
# helm_config
# Global flags for Helm.
helm_config=context=None debug=False api_version=None
# helm_diff_config
# Configure Helm Diff.
helm_diff_config=ignore=set()
=======
KPOPS_KAFKA_BROKERS # No default value, required
# defaults_filename_prefix
# The name of the defaults file and the prefix of the defaults
# environment file.
KPOPS_DEFAULTS_FILENAME_PREFIX=defaults
# topic_name_config.default_output_topic_name
# Configures the value for the variable ${output_topic_name}
KPOPS_TOPIC_NAME_CONFIG__DEFAULT_OUTPUT_TOPIC_NAME=${pipeline_name}-${component_name}
# topic_name_config.default_error_topic_name
# Configures the value for the variable ${error_topic_name}
KPOPS_TOPIC_NAME_CONFIG__DEFAULT_ERROR_TOPIC_NAME=${pipeline_name}-${component_name}-error
# schema_registry.enabled
# Whether the Schema Registry handler should be initialized.
KPOPS_SCHEMA_REGISTRY__ENABLED=False
# schema_registry.url
# Address of the Schema Registry.
KPOPS_SCHEMA_REGISTRY__URL=http://localhost:8081/
# kafka_rest.url
# Address of the Kafka REST Proxy.
KPOPS_KAFKA_REST__URL=http://localhost:8082/
# kafka_connect.url
# Address of Kafka Connect.
KPOPS_KAFKA_CONNECT__URL=http://localhost:8083/
# timeout
# The timeout in seconds that specifies when actions like deletion or
# deploy timeout.
KPOPS_TIMEOUT=300
# create_namespace
# Flag for `helm upgrade --install`. Create the release namespace if
# not present.
KPOPS_CREATE_NAMESPACE=False
# helm_config.context
# Name of kubeconfig context (`--kube-context`)
KPOPS_HELM_CONFIG__CONTEXT # No default value, not required
# helm_config.debug
# Run Helm in Debug mode
KPOPS_HELM_CONFIG__DEBUG=False
# helm_config.api_version
# Kubernetes API version used for Capabilities.APIVersions
KPOPS_HELM_CONFIG__API_VERSION # No default value, not required
# helm_diff_config.ignore
# Set of keys that should not be checked.
KPOPS_HELM_DIFF_CONFIG__IGNORE # No default value, required
>>>>>>> 74ffd6e8
# retain_clean_jobs
# Whether to retain clean up jobs in the cluster or uninstall the,
# after completion.
retain_clean_jobs=False<|MERGE_RESOLUTION|>--- conflicted
+++ resolved
@@ -8,59 +8,21 @@
 # The path to the folder containing the defaults.yaml file and the
 # environment defaults files. Paths can either be absolute or relative
 # to `config.yaml`
-<<<<<<< HEAD
-defaults_path=.
-=======
 KPOPS_DEFAULTS_PATH=.
->>>>>>> 74ffd6e8
 # environment
 # The environment you want to generate and deploy the pipeline to.
 # Suffix your environment files with this value (e.g.
 # defaults_development.yaml for environment=development).
-environment=PydanticUndefined
+KPOPS_ENVIRONMENT # No default value, required
 # components_module
 # Custom Python module defining project-specific KPOps components
-components_module=PydanticUndefined
+KPOPS_COMPONENTS_MODULE # No default value, not required
 # pipeline_base_dir
 # Base directory to the pipelines (default is current working
 # directory)
-pipeline_base_dir=.
+KPOPS_PIPELINE_BASE_DIR=.
 # kafka_brokers
 # The comma separated Kafka brokers address.
-<<<<<<< HEAD
-kafka_brokers=PydanticUndefined
-# defaults_filename_prefix
-# The name of the defaults file and the prefix of the defaults
-# environment file.
-defaults_filename_prefix=defaults
-# topic_name_config
-# Configure the topic name variables you can use in the pipeline
-# definition.
-topic_name_config=default_output_topic_name='${pipeline_name}-${component_name}' default_error_topic_name='${pipeline_name}-${component_name}-error'
-# schema_registry
-# Configuration for Schema Registry.
-schema_registry=enabled=False url=Url('http://localhost:8081/')
-# kafka_rest
-# Configuration for Kafka REST Proxy.
-kafka_rest=url=Url('http://localhost:8082/')
-# kafka_connect
-# Configuration for Kafka Connect.
-kafka_connect=url=Url('http://localhost:8083/')
-# timeout
-# The timeout in seconds that specifies when actions like deletion or
-# deploy timeout.
-timeout=300
-# create_namespace
-# Flag for `helm upgrade --install`. Create the release namespace if
-# not present.
-create_namespace=False
-# helm_config
-# Global flags for Helm.
-helm_config=context=None debug=False api_version=None
-# helm_diff_config
-# Configure Helm Diff.
-helm_diff_config=ignore=set()
-=======
 KPOPS_KAFKA_BROKERS # No default value, required
 # defaults_filename_prefix
 # The name of the defaults file and the prefix of the defaults
@@ -104,8 +66,7 @@
 # helm_diff_config.ignore
 # Set of keys that should not be checked.
 KPOPS_HELM_DIFF_CONFIG__IGNORE # No default value, required
->>>>>>> 74ffd6e8
 # retain_clean_jobs
 # Whether to retain clean up jobs in the cluster or uninstall the,
 # after completion.
-retain_clean_jobs=False+KPOPS_RETAIN_CLEAN_JOBS=False