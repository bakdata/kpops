--- conflicted
+++ resolved
@@ -15,13 +15,10 @@
 # Path to dotenv file. Multiple files can be provided. The files will
 # be loaded in order, with each file overriding the previous one.
 KPOPS_DOTENV_PATH # No default value, not required
-<<<<<<< HEAD
-=======
 # The environment you want to generate and deploy the pipeline to.
 # Suffix your environment files with this value (e.g.
 # defaults_development.yaml for environment=development).
 KPOPS_ENVIRONMENT # No default value, not required
->>>>>>> 03aa318a
 # Path to YAML with pipeline definition
 KPOPS_PIPELINE_PATH # No default value, required
 # Comma separated list of steps to apply the command on
