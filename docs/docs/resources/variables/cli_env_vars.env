# CLI Environment variables
#
# The default setup is shown. These variables are a lower priority
# alternative to the commands' flags. If a variable is set, the
# corresponding flag does not have to be specified in commands.
# Variables marked as required can instead be set as flags.
#
# Base directory to the pipelines (default is current working
# directory)
KPOPS_PIPELINE_BASE_DIR=.
# Path to the config.yaml file
KPOPS_CONFIG_PATH=config.yaml
# Path to defaults folder
KPOPS_DEFAULT_PATH # No default value, not required
<<<<<<< HEAD
# Path to dotenvfile. Multiple files can be provided. The files will
=======
# Path to dotenv file. Multiple files can be provided. The files will
>>>>>>> 74ffd6e8
# be loaded in order, with each file overriding the previous one.
KPOPS_DOTENV_PATH # No default value, not required
# Path to YAML with pipeline definition
KPOPS_PIPELINE_PATH # No default value, required
# Comma separated list of steps to apply the command on
KPOPS_PIPELINE_STEPS # No default value, not required<|MERGE_RESOLUTION|>--- conflicted
+++ resolved
@@ -12,11 +12,7 @@
 KPOPS_CONFIG_PATH=config.yaml
 # Path to defaults folder
 KPOPS_DEFAULT_PATH # No default value, not required
-<<<<<<< HEAD
-# Path to dotenvfile. Multiple files can be provided. The files will
-=======
 # Path to dotenv file. Multiple files can be provided. The files will
->>>>>>> 74ffd6e8
 # be loaded in order, with each file overriding the previous one.
 KPOPS_DOTENV_PATH # No default value, not required
 # Path to YAML with pipeline definition
