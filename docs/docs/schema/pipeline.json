{
    "$defs": {
        "Effects": {
            "enum": [
                "NoExecute",
                "NoSchedule",
                "PreferNoSchedule"
            ],
            "title": "Effects",
            "type": "string"
        },
        "FromSection": {
            "additionalProperties": false,
            "description": "Holds multiple input topics.",
            "properties": {
                "components": {
                    "additionalProperties": {
                        "$ref": "#/$defs/FromTopic"
                    },
                    "default": {},
                    "description": "Components to read from",
                    "title": "Components",
                    "type": "object"
                },
                "topics": {
                    "additionalProperties": {
                        "$ref": "#/$defs/FromTopic"
                    },
                    "default": {},
                    "description": "Input topics",
                    "title": "Topics",
                    "type": "object"
                }
            },
            "title": "FromSection",
            "type": "object"
        },
        "FromTopic": {
            "additionalProperties": false,
            "description": "Input topic.",
            "properties": {
                "label": {
                    "anyOf": [
                        {
                            "type": "string"
                        },
                        {
                            "type": "null"
                        }
                    ],
                    "default": null,
                    "description": "Custom identifier belonging to a topic; define only if `type` is `pattern` or `None`",
                    "title": "Label"
                },
                "type": {
                    "anyOf": [
                        {
                            "$ref": "#/$defs/InputTopicTypes"
                        },
                        {
                            "type": "null"
                        }
                    ],
                    "default": null,
                    "description": "Topic type"
                }
            },
            "title": "FromTopic",
            "type": "object"
        },
        "HelmApp": {
            "additionalProperties": true,
            "description": "Kubernetes app managed through Helm with an associated Helm chart.",
            "properties": {
                "from": {
                    "anyOf": [
                        {
                            "$ref": "#/$defs/FromSection"
                        },
                        {
                            "type": "null"
                        }
                    ],
                    "default": null,
                    "description": "Topic(s) and/or components from which the component will read input",
                    "title": "From"
                },
                "name": {
                    "description": "Component name",
                    "title": "Name",
                    "type": "string"
                },
                "namespace": {
                    "description": "Kubernetes namespace in which the component shall be deployed",
                    "title": "Namespace",
                    "type": "string"
                },
                "prefix": {
                    "default": "${pipeline.name}-",
                    "description": "Pipeline prefix that will prefix every component name. If you wish to not have any prefix you can specify an empty string.",
                    "title": "Prefix",
                    "type": "string"
                },
                "repo_config": {
                    "anyOf": [
                        {
                            "$ref": "#/$defs/HelmRepoConfig"
                        },
                        {
                            "type": "null"
                        }
                    ],
                    "default": null,
                    "description": "Configuration of the Helm chart repo to be used for deploying the component"
                },
                "sync_wave": {
                    "default": 0,
                    "description": "",
                    "title": "Sync Wave",
                    "type": "integer"
                },
                "to": {
                    "anyOf": [
                        {
                            "$ref": "#/$defs/ToSection"
                        },
                        {
                            "type": "null"
                        }
                    ],
                    "default": null,
                    "description": "Topic(s) into which the component will write output"
                },
                "type": {
                    "const": "helm-app",
                    "title": "Type"
                },
                "values": {
                    "allOf": [
                        {
                            "$ref": "#/$defs/HelmAppValues"
                        }
                    ],
                    "description": "Helm app values"
                },
                "version": {
                    "anyOf": [
                        {
                            "type": "string"
                        },
                        {
                            "type": "null"
                        }
                    ],
                    "default": null,
                    "description": "Helm chart version",
                    "title": "Version"
                }
            },
            "required": [
                "name",
                "namespace",
                "values",
                "type"
            ],
            "title": "HelmApp",
            "type": "object"
        },
        "HelmAppValues": {
            "additionalProperties": true,
            "description": "Helm app values.",
            "properties": {
                "metadata": {
                    "title": "Metadata",
                    "type": "object"
                },
                "nameOverride": {
                    "anyOf": [
                        {
                            "maxLength": 63,
                            "type": "string"
                        },
                        {
                            "type": "null"
                        }
                    ],
                    "default": null,
                    "description": "Helm chart name override, assigned automatically",
                    "title": "Nameoverride"
                }
            },
            "title": "HelmAppValues",
            "type": "object"
        },
        "HelmRepoConfig": {
            "description": "Helm repository configuration.",
            "properties": {
                "repo_auth_flags": {
                    "allOf": [
                        {
                            "$ref": "#/$defs/RepoAuthFlags"
                        }
                    ],
                    "default": {
                        "ca_file": null,
                        "cert_file": null,
                        "insecure_skip_tls_verify": false,
                        "password": null,
                        "username": null
                    },
                    "description": "Authorisation-related flags"
                },
                "repository_name": {
                    "description": "Name of the Helm repository",
                    "title": "Repository Name",
                    "type": "string"
                },
                "url": {
                    "description": "URL to the Helm repository",
                    "title": "Url",
                    "type": "string"
                }
            },
            "required": [
                "repository_name",
                "url"
            ],
            "title": "HelmRepoConfig",
            "type": "object"
        },
        "ImagePullPolicy": {
            "description": "Represents the different Kubernetes image pull policies.\n\nhttps://kubernetes.io/docs/concepts/containers/images/#image-pull-policy",
            "enum": [
                "Always",
                "IfNotPresent",
                "Never"
            ],
            "title": "ImagePullPolicy",
            "type": "string"
        },
        "InputTopicTypes": {
            "description": "Input topic types.\n\n- INPUT: input topic\n- PATTERN: extra-topic-pattern or input-topic-pattern",
            "enum": [
                "input",
                "pattern"
            ],
            "title": "InputTopicTypes",
            "type": "string"
        },
        "JMXConfig": {
            "description": "JMX configuration options.",
            "properties": {
                "metricRules": {
                    "default": [
                        ".*"
                    ],
                    "description": "List of JMX metric rules.",
                    "items": {
                        "type": "string"
                    },
                    "title": "Metricrules",
                    "type": "array"
                },
                "port": {
                    "default": 5555,
                    "description": "The jmx port which JMX style metrics are exposed.",
                    "title": "Port",
                    "type": "integer"
                }
            },
            "title": "JMXConfig",
            "type": "object"
        },
        "JavaOptions": {
            "description": "JVM configuration options.",
            "properties": {
                "maxRAMPercentage": {
                    "default": 75,
                    "description": "Sets the maximum amount of memory that the JVM may use for the Java heap before applying ergonomics heuristics as a percentage of the maximum amount determined as described in the -XX:MaxRAM option",
                    "title": "Maxrampercentage",
                    "type": "integer"
                },
                "others": {
                    "description": "List of Java VM options passed to the streams app.",
                    "items": {
                        "type": "string"
                    },
                    "title": "Others",
                    "type": "array"
                }
            },
            "title": "JavaOptions",
            "type": "object"
        },
        "KafkaConnectorConfig": {
            "additionalProperties": true,
            "additional_properties": {
                "type": "string"
            },
            "description": "Settings specific to Kafka Connectors.",
            "properties": {
                "connector.class": {
                    "title": "Connector.Class",
                    "type": "string"
                },
                "errors.deadletterqueue.topic.name": {
                    "anyOf": [
                        {
                            "type": "string"
                        },
                        {
                            "type": "null"
                        }
                    ],
                    "default": null
                },
                "topics": {
                    "default": [],
                    "items": {
                        "type": "string"
                    },
                    "title": "Topics",
                    "type": "array"
                },
                "topics.regex": {
                    "anyOf": [
                        {
                            "type": "string"
                        },
                        {
                            "type": "null"
                        }
                    ],
                    "default": null,
                    "title": "Topics.Regex"
                }
            },
            "required": [
                "connector.class"
            ],
            "title": "KafkaConnectorConfig",
            "type": "object"
        },
        "KafkaSinkConnector": {
            "additionalProperties": true,
            "description": "Kafka sink connector model.",
            "properties": {
                "config": {
                    "allOf": [
                        {
                            "$ref": "#/$defs/KafkaConnectorConfig"
                        }
                    ],
                    "description": "Connector config"
                },
                "from": {
                    "anyOf": [
                        {
                            "$ref": "#/$defs/FromSection"
                        },
                        {
                            "type": "null"
                        }
                    ],
                    "default": null,
                    "description": "Topic(s) and/or components from which the component will read input",
                    "title": "From"
                },
                "name": {
                    "description": "Component name",
                    "title": "Name",
                    "type": "string"
                },
                "prefix": {
                    "default": "${pipeline.name}-",
                    "description": "Pipeline prefix that will prefix every component name. If you wish to not have any prefix you can specify an empty string.",
                    "title": "Prefix",
                    "type": "string"
                },
                "resetter_namespace": {
                    "anyOf": [
                        {
                            "type": "string"
                        },
                        {
                            "type": "null"
                        }
                    ],
                    "default": null,
                    "description": "Kubernetes namespace in which the Kafka Connect resetter shall be deployed",
                    "title": "Resetter Namespace"
                },
                "resetter_values": {
                    "allOf": [
                        {
                            "$ref": "#/$defs/HelmAppValues"
                        }
                    ],
                    "description": "Overriding Kafka Connect resetter Helm values, e.g. to override the image tag etc."
                },
                "sync_wave": {
                    "default": 0,
                    "description": "",
                    "title": "Sync Wave",
                    "type": "integer"
                },
                "to": {
                    "anyOf": [
                        {
                            "$ref": "#/$defs/ToSection"
                        },
                        {
                            "type": "null"
                        }
                    ],
                    "default": null,
                    "description": "Topic(s) into which the component will write output"
                },
                "type": {
                    "const": "kafka-sink-connector",
                    "title": "Type"
                }
            },
            "required": [
                "name",
                "config",
                "type"
            ],
            "title": "KafkaSinkConnector",
            "type": "object"
        },
        "KafkaSourceConnector": {
            "additionalProperties": true,
            "description": "Kafka source connector model.",
            "properties": {
                "config": {
                    "allOf": [
                        {
                            "$ref": "#/$defs/KafkaConnectorConfig"
                        }
                    ],
                    "description": "Connector config"
                },
                "from": {
                    "anyOf": [
                        {
                            "$ref": "#/$defs/FromSection"
                        },
                        {
                            "type": "null"
                        }
                    ],
                    "default": null,
                    "description": "Topic(s) and/or components from which the component will read input",
                    "title": "From"
                },
                "name": {
                    "description": "Component name",
                    "title": "Name",
                    "type": "string"
                },
                "offset_topic": {
                    "anyOf": [
                        {
                            "type": "string"
                        },
                        {
                            "type": "null"
                        }
                    ],
                    "default": null,
                    "description": "`offset.storage.topic`, more info: https://kafka.apache.org/documentation/#connect_running",
                    "title": "Offset Topic"
                },
                "prefix": {
                    "default": "${pipeline.name}-",
                    "description": "Pipeline prefix that will prefix every component name. If you wish to not have any prefix you can specify an empty string.",
                    "title": "Prefix",
                    "type": "string"
                },
                "resetter_namespace": {
                    "anyOf": [
                        {
                            "type": "string"
                        },
                        {
                            "type": "null"
                        }
                    ],
                    "default": null,
                    "description": "Kubernetes namespace in which the Kafka Connect resetter shall be deployed",
                    "title": "Resetter Namespace"
                },
                "resetter_values": {
                    "allOf": [
                        {
                            "$ref": "#/$defs/HelmAppValues"
                        }
                    ],
                    "description": "Overriding Kafka Connect resetter Helm values, e.g. to override the image tag etc."
                },
                "sync_wave": {
                    "default": 0,
                    "description": "",
                    "title": "Sync Wave",
                    "type": "integer"
                },
                "to": {
                    "anyOf": [
                        {
                            "$ref": "#/$defs/ToSection"
                        },
                        {
                            "type": "null"
                        }
                    ],
                    "default": null,
                    "description": "Topic(s) into which the component will write output"
                },
                "type": {
                    "const": "kafka-source-connector",
                    "title": "Type"
                }
            },
            "required": [
                "name",
                "config",
                "type"
            ],
            "title": "KafkaSourceConnector",
            "type": "object"
        },
        "Operation": {
            "enum": [
                "Exists",
                "Equal"
            ],
            "title": "Operation",
            "type": "string"
        },
        "OutputTopicTypes": {
            "description": "Types of output topic.\n\n- OUTPUT: output topic\n- ERROR: error topic",
            "enum": [
                "output",
                "error"
            ],
            "title": "OutputTopicTypes",
            "type": "string"
        },
        "PersistenceConfig": {
            "description": "streams-bootstrap persistence configurations.\n\n:param enabled: Whether to use a persistent volume to store the state of the streams app.\n:param size: The size of the PersistentVolume to allocate to each streams pod in the StatefulSet.\n:param storage_class: Storage class to use for the persistent volume.",
            "properties": {
                "enabled": {
                    "default": false,
                    "description": "Whether to use a persistent volume to store the state of the streams app.\t",
                    "title": "Enabled",
                    "type": "boolean"
                },
                "size": {
                    "anyOf": [
                        {
                            "type": "string"
                        },
                        {
                            "type": "null"
                        }
                    ],
                    "default": null,
                    "description": "The size of the PersistentVolume to allocate to each streams pod in the StatefulSet.",
                    "title": "Size"
                },
                "storage_class": {
                    "anyOf": [
                        {
                            "type": "string"
                        },
                        {
                            "type": "null"
                        }
                    ],
                    "default": null,
                    "description": "Storage class to use for the persistent volume.",
                    "title": "Storage Class"
                }
            },
            "title": "PersistenceConfig",
            "type": "object"
        },
        "PortConfig": {
            "description": "Base class for the port configuration of the Kafka Streams application.",
            "properties": {
                "containerPort": {
                    "description": "",
                    "title": "Containerport",
                    "type": "integer"
                },
                "name": {
                    "anyOf": [
                        {
                            "type": "string"
                        },
                        {
                            "type": "null"
                        }
                    ],
                    "default": null,
                    "description": "Services can reference port by name (optional).",
                    "title": "Name"
                },
                "schema": {
                    "allOf": [
                        {
                            "$ref": "#/$defs/ProtocolSchema"
                        }
                    ],
                    "default": "TCP",
                    "description": "Protocol for port. Must be UDP, TCP, or SCTP."
                },
                "servicePort": {
                    "anyOf": [
                        {
                            "type": "integer"
                        },
                        {
                            "type": "null"
                        }
                    ],
                    "default": null,
                    "description": "Number of the port of the service (optional)",
                    "title": "Serviceport"
                }
            },
            "required": [
                "containerPort"
            ],
            "title": "PortConfig",
            "type": "object"
        },
        "ProducerApp": {
            "additionalProperties": true,
            "description": "Producer component.\nThis producer holds configuration to use as values for the streams-bootstrap producer Helm chart. Note that the producer does not support error topics.",
            "properties": {
                "from": {
                    "default": null,
                    "description": "Producer doesn't support FromSection",
                    "title": "From",
                    "type": "null"
                },
                "name": {
                    "description": "Component name",
                    "title": "Name",
                    "type": "string"
                },
                "namespace": {
                    "description": "Kubernetes namespace in which the component shall be deployed",
                    "title": "Namespace",
                    "type": "string"
                },
                "prefix": {
                    "default": "${pipeline.name}-",
                    "description": "Pipeline prefix that will prefix every component name. If you wish to not have any prefix you can specify an empty string.",
                    "title": "Prefix",
                    "type": "string"
                },
                "repo_config": {
                    "allOf": [
                        {
                            "$ref": "#/$defs/HelmRepoConfig"
                        }
                    ],
                    "default": {
                        "repo_auth_flags": {
                            "ca_file": null,
                            "cert_file": null,
                            "insecure_skip_tls_verify": false,
                            "password": null,
                            "username": null
                        },
                        "repository_name": "bakdata-streams-bootstrap",
                        "url": "https://bakdata.github.io/streams-bootstrap/"
                    },
                    "description": "Configuration of the Helm chart repo to be used for deploying the component"
                },
                "sync_wave": {
                    "default": 0,
                    "description": "",
                    "title": "Sync Wave",
                    "type": "integer"
                },
                "to": {
                    "anyOf": [
                        {
                            "$ref": "#/$defs/ToSection"
                        },
                        {
                            "type": "null"
                        }
                    ],
                    "default": null,
                    "description": "Topic(s) into which the component will write output"
                },
                "type": {
                    "const": "producer-app",
                    "title": "Type"
                },
                "values": {
                    "allOf": [
                        {
                            "$ref": "#/$defs/ProducerAppValues"
                        }
                    ],
                    "description": "streams-bootstrap Helm values"
                },
                "version": {
                    "default": "3.0.1",
                    "description": "Helm chart version",
                    "pattern": "^(\\d+)\\.(\\d+)\\.(\\d+)(-[a-zA-Z]+(\\.[a-zA-Z]+)?)?$",
                    "title": "Version",
                    "type": "string"
                }
            },
            "required": [
                "name",
                "namespace",
                "values",
                "type"
            ],
            "title": "ProducerApp",
            "type": "object"
        },
        "ProducerAppV2": {
            "additionalProperties": true,
            "description": "Producer component.\nThis producer holds configuration to use as values for the streams-bootstrap producer Helm chart. Note that the producer does not support error topics.",
            "properties": {
                "from": {
                    "default": null,
                    "description": "Producer doesn't support FromSection",
                    "title": "From",
                    "type": "null"
                },
                "name": {
                    "description": "Component name",
                    "title": "Name",
                    "type": "string"
                },
                "namespace": {
                    "description": "Kubernetes namespace in which the component shall be deployed",
                    "title": "Namespace",
                    "type": "string"
                },
                "prefix": {
                    "default": "${pipeline.name}-",
                    "description": "Pipeline prefix that will prefix every component name. If you wish to not have any prefix you can specify an empty string.",
                    "title": "Prefix",
                    "type": "string"
                },
                "repo_config": {
                    "allOf": [
                        {
                            "$ref": "#/$defs/HelmRepoConfig"
                        }
                    ],
                    "default": {
                        "repo_auth_flags": {
                            "ca_file": null,
                            "cert_file": null,
                            "insecure_skip_tls_verify": false,
                            "password": null,
                            "username": null
                        },
                        "repository_name": "bakdata-streams-bootstrap",
                        "url": "https://bakdata.github.io/streams-bootstrap/"
                    },
                    "description": "Configuration of the Helm chart repo to be used for deploying the component"
                },
                "sync_wave": {
                    "default": 0,
                    "description": "",
                    "title": "Sync Wave",
                    "type": "integer"
                },
                "to": {
                    "anyOf": [
                        {
                            "$ref": "#/$defs/ToSection"
                        },
                        {
                            "type": "null"
                        }
                    ],
                    "default": null,
                    "description": "Topic(s) into which the component will write output"
                },
                "type": {
                    "const": "producer-app-v2",
                    "title": "Type"
                },
                "values": {
                    "allOf": [
                        {
                            "$ref": "#/$defs/ProducerAppV2Values"
                        }
                    ],
                    "description": "streams-bootstrap Helm values"
                },
                "version": {
                    "anyOf": [
                        {
                            "type": "string"
                        },
                        {
                            "type": "null"
                        }
                    ],
                    "default": "2.9.0",
                    "description": "Helm chart version",
                    "title": "Version"
                }
            },
            "required": [
                "name",
                "namespace",
                "values",
                "type"
            ],
            "title": "ProducerAppV2",
            "type": "object"
        },
        "ProducerAppV2Values": {
            "additionalProperties": true,
            "description": "Settings specific to producers.",
            "properties": {
                "imageTag": {
                    "default": "latest",
                    "description": "Docker image tag of the streams-bootstrap-v2 app.",
                    "pattern": "^[a-zA-Z0-9_][a-zA-Z0-9._-]{0,127}$",
                    "title": "Imagetag",
                    "type": "string"
                },
                "metadata": {
                    "title": "Metadata",
                    "type": "object"
                },
                "nameOverride": {
                    "anyOf": [
                        {
                            "maxLength": 63,
                            "type": "string"
                        },
                        {
                            "type": "null"
                        }
                    ],
                    "default": null,
                    "description": "Helm chart name override, assigned automatically",
                    "title": "Nameoverride"
                },
                "streams": {
                    "allOf": [
                        {
                            "$ref": "#/$defs/ProducerStreamsConfig"
                        }
                    ],
                    "description": "Kafka Streams settings"
                }
            },
            "required": [
                "streams"
            ],
            "title": "ProducerAppV2Values",
            "type": "object"
        },
        "ProducerAppValues": {
            "additionalProperties": true,
            "description": "Settings specific to producers.",
            "properties": {
                "affinity": {
                    "description": "Map to configure pod affinities https://kubernetes.io/docs/concepts/scheduling-eviction/assign-pod-node/#affinity-and-anti-affinity.",
                    "title": "Affinity",
                    "type": "object"
                },
                "backoffLimit": {
                    "default": 6,
                    "description": "The number of times to restart an unsuccessful job.",
                    "title": "Backofflimit",
                    "type": "integer"
                },
                "commandLine": {
                    "additionalProperties": {
                        "anyOf": [
                            {
                                "type": "string"
                            },
                            {
                                "type": "boolean"
                            },
                            {
                                "type": "integer"
                            }
                        ]
                    },
                    "description": "Map of command line arguments passed to the streams app.",
                    "title": "Commandline",
                    "type": "object"
                },
                "configurationEnvPrefix": {
                    "default": "APP",
                    "description": "Prefix for environment variables to use that should be parsed as command line arguments.",
                    "title": "Configurationenvprefix",
                    "type": "string"
                },
                "deployment": {
                    "default": false,
                    "description": "Deploy the producer as a Kubernetes Deployment (thereby ignoring Job-related configurations)",
                    "title": "Deployment",
                    "type": "boolean"
                },
                "env": {
                    "additionalProperties": {
                        "type": "string"
                    },
                    "description": "Custom environment variables.",
                    "title": "Env",
                    "type": "object"
                },
                "failedJobsHistoryLimit": {
                    "default": 1,
                    "description": "The number of unsuccessful jobs to retain.",
                    "title": "Failedjobshistorylimit",
                    "type": "integer"
                },
                "files": {
                    "additionalProperties": {
                        "type": "string"
                    },
                    "description": "Map of files to mount for the app. File will be mounted as $value.mountPath/$key. $value.content denotes file content (recommended to be used with --set-file).",
                    "title": "Files",
                    "type": "object"
                },
                "image": {
                    "description": "Docker image of the Kafka producer app.",
                    "title": "Image",
                    "type": "string"
                },
                "imagePullPolicy": {
                    "allOf": [
                        {
                            "$ref": "#/$defs/ImagePullPolicy"
                        }
                    ],
                    "default": "Always",
                    "description": "Docker image pull policy."
                },
                "imagePullSecrets": {
                    "description": "",
                    "items": {
                        "additionalProperties": {
                            "type": "string"
                        },
                        "type": "object"
                    },
                    "title": "Imagepullsecrets",
                    "type": "array"
                },
                "imageTag": {
                    "default": "latest",
                    "description": "Docker image tag of the streams-bootstrap app.",
                    "pattern": "^[a-zA-Z0-9_][a-zA-Z0-9._-]{0,127}$",
                    "title": "Imagetag",
                    "type": "string"
                },
                "javaOptions": {
                    "allOf": [
                        {
                            "$ref": "#/$defs/JavaOptions"
                        }
                    ],
                    "description": ""
                },
                "kafka": {
                    "allOf": [
                        {
                            "$ref": "#/$defs/ProducerConfig"
                        }
                    ],
                    "description": "Kafka Streams settings"
                },
<<<<<<< HEAD
                "metadata": {
                    "title": "Metadata",
=======
                "livenessProbe": {
                    "description": "See https://kubernetes.io/docs/reference/generated/kubernetes-api/v1.25/#probe-v1-core",
                    "title": "Livenessprobe",
>>>>>>> 4ba3b816
                    "type": "object"
                },
                "nameOverride": {
                    "anyOf": [
                        {
                            "maxLength": 63,
                            "type": "string"
                        },
                        {
                            "type": "null"
                        }
                    ],
                    "default": null,
                    "description": "Helm chart name override, assigned automatically",
                    "title": "Nameoverride"
                },
                "podAnnotations": {
                    "additionalProperties": {
                        "type": "string"
                    },
                    "description": "Map of custom annotations to attach to the pod spec.",
                    "title": "Podannotations",
                    "type": "object"
                },
                "podLabels": {
                    "additionalProperties": {
                        "type": "string"
                    },
                    "description": "Map of custom labels to attach to the pod spec.",
                    "title": "Podlabels",
                    "type": "object"
                },
                "ports": {
                    "description": "",
                    "items": {
                        "$ref": "#/$defs/PortConfig"
                    },
                    "title": "Ports",
                    "type": "array"
                },
                "readinessProbe": {
                    "description": "See https://kubernetes.io/docs/reference/generated/kubernetes-api/v1.25/#probe-v1-core",
                    "title": "Readinessprobe",
                    "type": "object"
                },
                "resources": {
                    "allOf": [
                        {
                            "$ref": "#/$defs/Resources"
                        }
                    ],
                    "default": {
                        "limits": {
                            "cpu": "300m",
                            "memory": "2G"
                        },
                        "requests": {
                            "cpu": "100m",
                            "memory": "500Mi"
                        }
                    },
                    "description": "See https://kubernetes.io/docs/concepts/configuration/manage-resources-containers/"
                },
                "restartPolicy": {
                    "allOf": [
                        {
                            "$ref": "#/$defs/RestartPolicy"
                        }
                    ],
                    "default": "OnFailure",
                    "description": "See https://kubernetes.io/docs/concepts/workloads/pods/pod-lifecycle/#restart-policy"
                },
                "schedule": {
                    "anyOf": [
                        {
                            "type": "string"
                        },
                        {
                            "type": "null"
                        }
                    ],
                    "default": null,
                    "description": "Cron expression to denote a schedule this producer app should be run on. It will then be deployed as a CronJob instead of a Job.",
                    "title": "Schedule"
                },
                "secretFilesRefs": {
                    "description": "Mount existing secrets as volumes",
                    "items": {
                        "type": "string"
                    },
                    "title": "Secretfilesrefs",
                    "type": "array"
                },
                "secretRefs": {
                    "description": "Inject existing secrets as environment variables. Map key is used as environment variable name. Value consists of secret name and key.",
                    "title": "Secretrefs",
                    "type": "object"
                },
                "secrets": {
                    "additionalProperties": {
                        "type": "string"
                    },
                    "description": "Custom secret environment variables. Prefix with configurationEnvPrefix in order to pass secrets to command line or prefix with KAFKA_ to pass secrets to Kafka Streams configuration.",
                    "title": "Secrets",
                    "type": "object"
                },
                "service": {
                    "allOf": [
                        {
                            "$ref": "#/$defs/ServiceConfig"
                        }
                    ],
                    "description": ""
                },
                "successfulJobsHistoryLimit": {
                    "default": 1,
                    "description": "The number of successful jobs to retain.",
                    "title": "Successfuljobshistorylimit",
                    "type": "integer"
                },
                "suspend": {
                    "default": false,
                    "description": "Whether to suspend the execution of the cron job.",
                    "title": "Suspend",
                    "type": "boolean"
                },
                "tolerations": {
                    "description": "Array containing taint references. When defined, pods can run on nodes, which would otherwise deny scheduling.",
                    "items": {
                        "$ref": "#/$defs/Toleration"
                    },
                    "title": "Tolerations",
                    "type": "array"
                },
                "ttlSecondsAfterFinished": {
                    "default": 100,
                    "description": "See https://kubernetes.io/docs/concepts/workloads/controllers/ttlafterfinished/#ttl-after-finished-controller",
                    "title": "Ttlsecondsafterfinished",
                    "type": "integer"
                }
            },
            "required": [
                "image",
                "kafka"
            ],
            "title": "ProducerAppValues",
            "type": "object"
        },
        "ProducerConfig": {
            "additionalProperties": true,
            "description": "Kafka Streams settings specific to Producer.",
            "properties": {
                "bootstrapServers": {
                    "description": "Brokers",
                    "title": "Bootstrapservers",
                    "type": "string"
                },
                "labeledOutputTopics": {
                    "additionalProperties": {
                        "type": "string"
                    },
                    "default": {},
                    "description": "Extra output topics",
                    "title": "Labeledoutputtopics",
                    "type": "object"
                },
                "outputTopic": {
                    "anyOf": [
                        {
                            "type": "string"
                        },
                        {
                            "type": "null"
                        }
                    ],
                    "default": null,
                    "description": "Output topic"
                },
                "schema_registry_url": {
                    "anyOf": [
                        {
                            "type": "string"
                        },
                        {
                            "type": "null"
                        }
                    ],
                    "default": null,
                    "description": "URL of the schema registry",
                    "title": "Schema Registry Url"
                }
            },
            "required": [
                "bootstrapServers"
            ],
            "title": "ProducerConfig",
            "type": "object"
        },
        "ProducerStreamsConfig": {
            "additionalProperties": true,
            "description": "Kafka Streams settings specific to Producer.",
            "properties": {
                "brokers": {
                    "description": "Brokers",
                    "title": "Brokers",
                    "type": "string"
                },
                "extraOutputTopics": {
                    "additionalProperties": {
                        "type": "string"
                    },
                    "default": {},
                    "description": "Extra output topics",
                    "title": "Extraoutputtopics",
                    "type": "object"
                },
                "outputTopic": {
                    "anyOf": [
                        {
                            "type": "string"
                        },
                        {
                            "type": "null"
                        }
                    ],
                    "default": null,
                    "description": "Output topic"
                },
                "schema_registry_url": {
                    "anyOf": [
                        {
                            "type": "string"
                        },
                        {
                            "type": "null"
                        }
                    ],
                    "default": null,
                    "description": "URL of the schema registry",
                    "title": "Schema Registry Url"
                }
            },
            "required": [
                "brokers"
            ],
            "title": "ProducerStreamsConfig",
            "type": "object"
        },
        "PrometheusExporterConfig": {
            "description": "Prometheus JMX exporter configuration.",
            "properties": {
                "jmx": {
                    "allOf": [
                        {
                            "$ref": "#/$defs/PrometheusJMXExporterConfig"
                        }
                    ],
                    "description": "The prometheus JMX exporter configuration."
                }
            },
            "title": "PrometheusExporterConfig",
            "type": "object"
        },
        "PrometheusJMXExporterConfig": {
            "description": "Prometheus JMX exporter configuration.",
            "properties": {
                "enabled": {
                    "default": true,
                    "description": "Whether to install Prometheus JMX Exporter as a sidecar container and expose JMX metrics to Prometheus.",
                    "title": "Enabled",
                    "type": "boolean"
                },
                "image": {
                    "default": "solsson/kafka-prometheus-jmx-exporter@sha256",
                    "description": "Docker Image for Prometheus JMX Exporter container.",
                    "title": "Image",
                    "type": "string"
                },
                "imagePullPolicy": {
                    "allOf": [
                        {
                            "$ref": "#/$defs/ImagePullPolicy"
                        }
                    ],
                    "default": "IfNotPresent",
                    "description": "Docker Image Pull Policy for Prometheus JMX Exporter container."
                },
                "imageTag": {
                    "default": "6f82e2b0464f50da8104acd7363fb9b995001ddff77d248379f8788e78946143",
                    "description": "Docker Image Tag for Prometheus JMX Exporter container.",
                    "title": "Imagetag",
                    "type": "string"
                },
                "port": {
                    "default": 5556,
                    "description": "JMX Exporter Port which exposes metrics in Prometheus format for scraping.",
                    "title": "Port",
                    "type": "integer"
                },
                "resources": {
                    "allOf": [
                        {
                            "$ref": "#/$defs/Resources"
                        }
                    ],
                    "default": {
                        "limits": {
                            "cpu": "300m",
                            "memory": "2G"
                        },
                        "requests": {
                            "cpu": "100m",
                            "memory": "500Mi"
                        }
                    },
                    "description": "JMX Exporter resources configuration."
                }
            },
            "title": "PrometheusJMXExporterConfig",
            "type": "object"
        },
        "ProtocolSchema": {
            "description": "Represents the different Kubernetes protocols.\n\nhttps://kubernetes.io/docs/reference/networking/service-protocols/",
            "enum": [
                "TCP",
                "UDP",
                "SCTP"
            ],
            "title": "ProtocolSchema",
            "type": "string"
        },
        "RepoAuthFlags": {
            "description": "Authorisation-related flags for `helm repo`.",
            "properties": {
                "ca_file": {
                    "anyOf": [
                        {
                            "format": "path",
                            "type": "string"
                        },
                        {
                            "type": "null"
                        }
                    ],
                    "default": null,
                    "description": "Path to CA bundle file to verify certificates of HTTPS-enabled servers",
                    "title": "Ca File"
                },
                "cert_file": {
                    "anyOf": [
                        {
                            "format": "path",
                            "type": "string"
                        },
                        {
                            "type": "null"
                        }
                    ],
                    "default": null,
                    "description": "Path to SSL certificate file to identify HTTPS client",
                    "title": "Cert File"
                },
                "insecure_skip_tls_verify": {
                    "default": false,
                    "description": "If true, Kubernetes API server's certificate will not be checked for validity",
                    "title": "Insecure Skip Tls Verify",
                    "type": "boolean"
                },
                "password": {
                    "anyOf": [
                        {
                            "type": "string"
                        },
                        {
                            "type": "null"
                        }
                    ],
                    "default": null,
                    "description": "Password",
                    "title": "Password"
                },
                "username": {
                    "anyOf": [
                        {
                            "type": "string"
                        },
                        {
                            "type": "null"
                        }
                    ],
                    "default": null,
                    "description": "Username",
                    "title": "Username"
                }
            },
            "title": "RepoAuthFlags",
            "type": "object"
        },
        "ResourceDefinition": {
            "description": "Model representing the 'limits' or `request` section of Kubernetes resource specifications.",
            "properties": {
                "cpu": {
                    "anyOf": [
                        {
                            "type": "string"
                        },
                        {
                            "type": "integer"
                        }
                    ],
                    "description": "The maximum amount of CPU a container can use, expressed in milli CPUs (e.g., '300m').",
                    "title": "Cpu"
                },
                "memory": {
                    "description": "The maximum amount of memory a container can use, with valid units such as 'Mi' or 'Gi' (e.g., '2G').",
                    "pattern": "^\\d+([EPTGMk]|Ei|Pi|Ti|Gi|Mi|Ki)?$",
                    "title": "Memory",
                    "type": "string"
                }
            },
            "required": [
                "cpu",
                "memory"
            ],
            "title": "ResourceDefinition",
            "type": "object"
        },
        "Resources": {
            "description": "Model representing the resource specifications for a Kubernetes container.",
            "properties": {
                "limits": {
                    "allOf": [
                        {
                            "$ref": "#/$defs/ResourceDefinition"
                        }
                    ],
                    "description": "The maximum resource limits for the container."
                },
                "requests": {
                    "allOf": [
                        {
                            "$ref": "#/$defs/ResourceDefinition"
                        }
                    ],
                    "description": "The minimum resource requirements for the container."
                }
            },
            "required": [
                "requests",
                "limits"
            ],
            "title": "Resources",
            "type": "object"
        },
        "RestartPolicy": {
            "enum": [
                "Always",
                "OnFailure",
                "Never"
            ],
            "title": "RestartPolicy",
            "type": "string"
        },
        "ServiceConfig": {
            "description": "Base model for configuring a service for the Kafka Streams application.",
            "properties": {
                "enabled": {
                    "default": false,
                    "description": "Whether to create a service.",
                    "title": "Enabled",
                    "type": "boolean"
                },
                "labels": {
                    "additionalProperties": {
                        "type": "string"
                    },
                    "description": "Additional service labels.",
                    "title": "Labels",
                    "type": "object"
                },
                "type": {
                    "allOf": [
                        {
                            "$ref": "#/$defs/ServiceType"
                        }
                    ],
                    "default": "ClusterIP",
                    "description": "Service type."
                }
            },
            "title": "ServiceConfig",
            "type": "object"
        },
        "ServiceType": {
            "description": "Represents the different Kubernetes service types.\n\nhttps://kubernetes.io/docs/concepts/services-networking/service/#publishing-services-service-types",
            "enum": [
                "ClusterIP",
                "NodePort",
                "LoadBalancer",
                "ExternalName"
            ],
            "title": "ServiceType",
            "type": "string"
        },
        "StreamsApp": {
            "additionalProperties": true,
            "description": "StreamsApp component that configures a streams-bootstrap app.",
            "properties": {
                "from": {
                    "anyOf": [
                        {
                            "$ref": "#/$defs/FromSection"
                        },
                        {
                            "type": "null"
                        }
                    ],
                    "default": null,
                    "description": "Topic(s) and/or components from which the component will read input",
                    "title": "From"
                },
                "name": {
                    "description": "Component name",
                    "title": "Name",
                    "type": "string"
                },
                "namespace": {
                    "description": "Kubernetes namespace in which the component shall be deployed",
                    "title": "Namespace",
                    "type": "string"
                },
                "prefix": {
                    "default": "${pipeline.name}-",
                    "description": "Pipeline prefix that will prefix every component name. If you wish to not have any prefix you can specify an empty string.",
                    "title": "Prefix",
                    "type": "string"
                },
                "repo_config": {
                    "allOf": [
                        {
                            "$ref": "#/$defs/HelmRepoConfig"
                        }
                    ],
                    "default": {
                        "repo_auth_flags": {
                            "ca_file": null,
                            "cert_file": null,
                            "insecure_skip_tls_verify": false,
                            "password": null,
                            "username": null
                        },
                        "repository_name": "bakdata-streams-bootstrap",
                        "url": "https://bakdata.github.io/streams-bootstrap/"
                    },
                    "description": "Configuration of the Helm chart repo to be used for deploying the component"
                },
                "sync_wave": {
                    "default": 0,
                    "description": "",
                    "title": "Sync Wave",
                    "type": "integer"
                },
                "to": {
                    "anyOf": [
                        {
                            "$ref": "#/$defs/ToSection"
                        },
                        {
                            "type": "null"
                        }
                    ],
                    "default": null,
                    "description": "Topic(s) into which the component will write output"
                },
                "type": {
                    "const": "streams-app",
                    "title": "Type"
                },
                "values": {
                    "allOf": [
                        {
                            "$ref": "#/$defs/StreamsAppValues"
                        }
                    ],
                    "description": "streams-bootstrap Helm values"
                },
                "version": {
                    "default": "3.0.1",
                    "description": "Helm chart version",
                    "pattern": "^(\\d+)\\.(\\d+)\\.(\\d+)(-[a-zA-Z]+(\\.[a-zA-Z]+)?)?$",
                    "title": "Version",
                    "type": "string"
                }
            },
            "required": [
                "name",
                "namespace",
                "values",
                "type"
            ],
            "title": "StreamsApp",
            "type": "object"
        },
        "StreamsAppV2": {
            "additionalProperties": true,
            "description": "StreamsAppV2 component that configures a streams-bootstrap-v2 app.",
            "properties": {
                "from": {
                    "anyOf": [
                        {
                            "$ref": "#/$defs/FromSection"
                        },
                        {
                            "type": "null"
                        }
                    ],
                    "default": null,
                    "description": "Topic(s) and/or components from which the component will read input",
                    "title": "From"
                },
                "name": {
                    "description": "Component name",
                    "title": "Name",
                    "type": "string"
                },
                "namespace": {
                    "description": "Kubernetes namespace in which the component shall be deployed",
                    "title": "Namespace",
                    "type": "string"
                },
                "prefix": {
                    "default": "${pipeline.name}-",
                    "description": "Pipeline prefix that will prefix every component name. If you wish to not have any prefix you can specify an empty string.",
                    "title": "Prefix",
                    "type": "string"
                },
                "repo_config": {
                    "allOf": [
                        {
                            "$ref": "#/$defs/HelmRepoConfig"
                        }
                    ],
                    "default": {
                        "repo_auth_flags": {
                            "ca_file": null,
                            "cert_file": null,
                            "insecure_skip_tls_verify": false,
                            "password": null,
                            "username": null
                        },
                        "repository_name": "bakdata-streams-bootstrap",
                        "url": "https://bakdata.github.io/streams-bootstrap/"
                    },
                    "description": "Configuration of the Helm chart repo to be used for deploying the component"
                },
                "sync_wave": {
                    "default": 0,
                    "description": "",
                    "title": "Sync Wave",
                    "type": "integer"
                },
                "to": {
                    "anyOf": [
                        {
                            "$ref": "#/$defs/ToSection"
                        },
                        {
                            "type": "null"
                        }
                    ],
                    "default": null,
                    "description": "Topic(s) into which the component will write output"
                },
                "type": {
                    "const": "streams-app-v2",
                    "title": "Type"
                },
                "values": {
                    "allOf": [
                        {
                            "$ref": "#/$defs/StreamsAppV2Values"
                        }
                    ],
                    "description": "streams-bootstrap-v2 Helm values"
                },
                "version": {
                    "anyOf": [
                        {
                            "type": "string"
                        },
                        {
                            "type": "null"
                        }
                    ],
                    "default": "2.9.0",
                    "description": "Helm chart version",
                    "title": "Version"
                }
            },
            "required": [
                "name",
                "namespace",
                "values",
                "type"
            ],
            "title": "StreamsAppV2",
            "type": "object"
        },
        "StreamsAppV2Values": {
            "additionalProperties": true,
            "description": "streams-bootstrap-v2 app configurations.\nThe attributes correspond to keys and values that are used as values for the streams bootstrap helm chart.",
            "properties": {
                "autoscaling": {
                    "anyOf": [
                        {
                            "$ref": "#/$defs/kpops__components__streams_bootstrap_v2__streams__model__StreamsAppAutoScaling"
                        },
                        {
                            "type": "null"
                        }
                    ],
                    "default": null,
                    "description": "Kubernetes event-driven autoscaling config"
                },
                "imageTag": {
                    "default": "latest",
                    "description": "Docker image tag of the streams-bootstrap-v2 app.",
                    "pattern": "^[a-zA-Z0-9_][a-zA-Z0-9._-]{0,127}$",
                    "title": "Imagetag",
                    "type": "string"
                },
                "metadata": {
                    "title": "Metadata",
                    "type": "object"
                },
                "nameOverride": {
                    "anyOf": [
                        {
                            "maxLength": 63,
                            "type": "string"
                        },
                        {
                            "type": "null"
                        }
                    ],
                    "default": null,
                    "description": "Helm chart name override, assigned automatically",
                    "title": "Nameoverride"
                },
                "persistence": {
                    "allOf": [
                        {
                            "$ref": "#/$defs/PersistenceConfig"
                        }
                    ],
                    "default": {
                        "enabled": false,
                        "size": null,
                        "storage_class": null
                    },
                    "description": ""
                },
                "statefulSet": {
                    "default": false,
                    "description": "Whether to use a Statefulset instead of a Deployment to deploy the streams app.",
                    "title": "Statefulset",
                    "type": "boolean"
                },
                "streams": {
                    "allOf": [
                        {
                            "$ref": "#/$defs/kpops__components__streams_bootstrap_v2__streams__model__StreamsConfig"
                        }
                    ],
                    "description": "streams-bootstrap-v2 streams section"
                }
            },
            "required": [
                "streams"
            ],
            "title": "StreamsAppV2Values",
            "type": "object"
        },
        "StreamsAppValues": {
            "additionalProperties": true,
            "description": "streams-bootstrap app configurations.\nThe attributes correspond to keys and values that are used as values for the streams bootstrap helm chart.",
            "properties": {
                "affinity": {
                    "description": "Map to configure pod affinities https://kubernetes.io/docs/concepts/scheduling-eviction/assign-pod-node/#affinity-and-anti-affinity.",
                    "title": "Affinity",
                    "type": "object"
                },
                "autoscaling": {
                    "anyOf": [
                        {
                            "$ref": "#/$defs/kpops__components__streams_bootstrap__streams__model__StreamsAppAutoScaling"
                        },
                        {
                            "type": "null"
                        }
                    ],
                    "default": null,
                    "description": "Kubernetes event-driven autoscaling config"
                },
                "commandLine": {
                    "additionalProperties": {
                        "anyOf": [
                            {
                                "type": "string"
                            },
                            {
                                "type": "boolean"
                            },
                            {
                                "type": "integer"
                            }
                        ]
                    },
                    "description": "Map of command line arguments passed to the streams app.",
                    "title": "Commandline",
                    "type": "object"
                },
                "configurationEnvPrefix": {
                    "default": "APP",
                    "description": "Prefix for environment variables to use that should be parsed as command line arguments.",
                    "title": "Configurationenvprefix",
                    "type": "string"
                },
                "env": {
                    "additionalProperties": {
                        "type": "string"
                    },
                    "description": "Custom environment variables.",
                    "title": "Env",
                    "type": "object"
                },
                "files": {
                    "additionalProperties": {
                        "type": "string"
                    },
                    "description": "Map of files to mount for the app. File will be mounted as $value.mountPath/$key. $value.content denotes file content (recommended to be used with --set-file).",
                    "title": "Files",
                    "type": "object"
                },
                "image": {
                    "description": "Docker image of the Kafka producer app.",
                    "title": "Image",
                    "type": "string"
                },
                "imagePullPolicy": {
                    "allOf": [
                        {
                            "$ref": "#/$defs/ImagePullPolicy"
                        }
                    ],
                    "default": "Always",
                    "description": "Docker image pull policy."
                },
                "imagePullSecrets": {
                    "description": "",
                    "items": {
                        "additionalProperties": {
                            "type": "string"
                        },
                        "type": "object"
                    },
                    "title": "Imagepullsecrets",
                    "type": "array"
                },
                "imageTag": {
                    "default": "latest",
                    "description": "Docker image tag of the streams-bootstrap app.",
                    "pattern": "^[a-zA-Z0-9_][a-zA-Z0-9._-]{0,127}$",
                    "title": "Imagetag",
                    "type": "string"
                },
                "javaOptions": {
                    "allOf": [
                        {
                            "$ref": "#/$defs/JavaOptions"
                        }
                    ],
                    "description": ""
                },
                "jmx": {
                    "allOf": [
                        {
                            "$ref": "#/$defs/JMXConfig"
                        }
                    ],
                    "description": "Configuration for JMX Exporter."
                },
                "kafka": {
                    "allOf": [
                        {
                            "$ref": "#/$defs/kpops__components__streams_bootstrap__streams__model__StreamsConfig"
                        }
                    ],
                    "description": "streams-bootstrap kafka section"
                },
<<<<<<< HEAD
                "metadata": {
                    "title": "Metadata",
=======
                "livenessProbe": {
                    "description": "See https://kubernetes.io/docs/reference/generated/kubernetes-api/v1.25/#probe-v1-core",
                    "title": "Livenessprobe",
>>>>>>> 4ba3b816
                    "type": "object"
                },
                "nameOverride": {
                    "anyOf": [
                        {
                            "maxLength": 63,
                            "type": "string"
                        },
                        {
                            "type": "null"
                        }
                    ],
                    "default": null,
                    "description": "Helm chart name override, assigned automatically",
                    "title": "Nameoverride"
                },
                "persistence": {
                    "allOf": [
                        {
                            "$ref": "#/$defs/PersistenceConfig"
                        }
                    ],
                    "default": {
                        "enabled": false,
                        "size": null,
                        "storage_class": null
                    },
                    "description": "Configuration for persistent volume to store the state of the streams app."
                },
                "podAnnotations": {
                    "additionalProperties": {
                        "type": "string"
                    },
                    "description": "Map of custom annotations to attach to the pod spec.",
                    "title": "Podannotations",
                    "type": "object"
                },
                "podLabels": {
                    "additionalProperties": {
                        "type": "string"
                    },
                    "description": "Map of custom labels to attach to the pod spec.",
                    "title": "Podlabels",
                    "type": "object"
                },
                "ports": {
                    "description": "",
                    "items": {
                        "$ref": "#/$defs/PortConfig"
                    },
                    "title": "Ports",
                    "type": "array"
                },
                "prometheus": {
                    "allOf": [
                        {
                            "$ref": "#/$defs/PrometheusExporterConfig"
                        }
                    ],
                    "description": "Configuration for Prometheus JMX Exporter."
                },
                "readinessProbe": {
                    "description": "See https://kubernetes.io/docs/reference/generated/kubernetes-api/v1.25/#probe-v1-core",
                    "title": "Readinessprobe",
                    "type": "object"
                },
                "resources": {
                    "allOf": [
                        {
                            "$ref": "#/$defs/Resources"
                        }
                    ],
                    "default": {
                        "limits": {
                            "cpu": "300m",
                            "memory": "2G"
                        },
                        "requests": {
                            "cpu": "100m",
                            "memory": "500Mi"
                        }
                    },
                    "description": "See https://kubernetes.io/docs/concepts/configuration/manage-resources-containers/"
                },
                "secretFilesRefs": {
                    "description": "Mount existing secrets as volumes",
                    "items": {
                        "type": "string"
                    },
                    "title": "Secretfilesrefs",
                    "type": "array"
                },
                "secretRefs": {
                    "description": "Inject existing secrets as environment variables. Map key is used as environment variable name. Value consists of secret name and key.",
                    "title": "Secretrefs",
                    "type": "object"
                },
                "secrets": {
                    "additionalProperties": {
                        "type": "string"
                    },
                    "description": "Custom secret environment variables. Prefix with configurationEnvPrefix in order to pass secrets to command line or prefix with KAFKA_ to pass secrets to Kafka Streams configuration.",
                    "title": "Secrets",
                    "type": "object"
                },
                "service": {
                    "allOf": [
                        {
                            "$ref": "#/$defs/ServiceConfig"
                        }
                    ],
                    "description": ""
                },
                "statefulSet": {
                    "default": false,
                    "description": "Whether to use a StatefulSet instead of a Deployment to deploy the streams app.",
                    "title": "Statefulset",
                    "type": "boolean"
                },
                "terminationGracePeriodSeconds": {
                    "default": 300,
                    "description": "Delay for graceful application shutdown in seconds: https://pracucci.com/graceful-shutdown-of-kubernetes-pods.html",
                    "title": "Terminationgraceperiodseconds",
                    "type": "integer"
                },
                "tolerations": {
                    "description": "Array containing taint references. When defined, pods can run on nodes, which would otherwise deny scheduling.",
                    "items": {
                        "$ref": "#/$defs/Toleration"
                    },
                    "title": "Tolerations",
                    "type": "array"
                }
            },
            "required": [
                "image",
                "kafka"
            ],
            "title": "StreamsAppValues",
            "type": "object"
        },
        "ToSection": {
            "additionalProperties": false,
            "description": "Holds multiple output topics.",
            "properties": {
                "models": {
                    "additionalProperties": {
                        "type": "string"
                    },
                    "default": {},
                    "description": "Data models",
                    "title": "Models",
                    "type": "object"
                },
                "sync_wave": {
                    "default": 0,
                    "description": "",
                    "title": "Sync Wave",
                    "type": "integer"
                },
                "topics": {
                    "additionalProperties": {
                        "$ref": "#/$defs/TopicConfig"
                    },
                    "default": {},
                    "description": "Output topics",
                    "title": "Topics",
                    "type": "object"
                }
            },
            "title": "ToSection",
            "type": "object"
        },
        "Toleration": {
            "description": "Represents the different Kubernetes tolerations.\nhttps://kubernetes.io/docs/concepts/scheduling-eviction/taint-and-toleration/",
            "properties": {
                "effect": {
                    "allOf": [
                        {
                            "$ref": "#/$defs/Effects"
                        }
                    ],
                    "description": "The effect to tolerate."
                },
                "key": {
                    "description": "The key that the toleration applies to.",
                    "title": "Key",
                    "type": "string"
                },
                "operator": {
                    "allOf": [
                        {
                            "$ref": "#/$defs/Operation"
                        }
                    ],
                    "default": "Equal",
                    "description": "The operator ('Exists' or 'Equal')."
                },
                "toleration_seconds": {
                    "anyOf": [
                        {
                            "type": "integer"
                        },
                        {
                            "type": "null"
                        }
                    ],
                    "default": null,
                    "description": "The duration for which the toleration is valid.",
                    "title": "Toleration Seconds"
                },
                "value": {
                    "anyOf": [
                        {
                            "type": "string"
                        },
                        {
                            "type": "null"
                        }
                    ],
                    "default": null,
                    "description": "The value to match for the key.",
                    "title": "Value"
                }
            },
            "required": [
                "key",
                "effect"
            ],
            "title": "Toleration",
            "type": "object"
        },
        "TopicConfig": {
            "additionalProperties": false,
            "description": "Configure an output topic.",
            "properties": {
                "configs": {
                    "additionalProperties": {
                        "anyOf": [
                            {
                                "type": "string"
                            },
                            {
                                "type": "integer"
                            }
                        ]
                    },
                    "default": {},
                    "description": "Topic configs",
                    "title": "Configs",
                    "type": "object"
                },
                "key_schema": {
                    "anyOf": [
                        {
                            "type": "string"
                        },
                        {
                            "type": "null"
                        }
                    ],
                    "default": null,
                    "description": "Key schema class name",
                    "title": "Key schema"
                },
                "label": {
                    "anyOf": [
                        {
                            "type": "string"
                        },
                        {
                            "type": "null"
                        }
                    ],
                    "default": null,
                    "description": "Custom identifier belonging to one or multiple topics, provide only if `type` is `extra`",
                    "title": "Label"
                },
                "partitions_count": {
                    "anyOf": [
                        {
                            "type": "integer"
                        },
                        {
                            "type": "null"
                        }
                    ],
                    "default": null,
                    "description": "Number of partitions into which the topic is divided",
                    "title": "Partitions count"
                },
                "replication_factor": {
                    "anyOf": [
                        {
                            "type": "integer"
                        },
                        {
                            "type": "null"
                        }
                    ],
                    "default": null,
                    "description": "Replication factor of the topic",
                    "title": "Replication factor"
                },
                "type": {
                    "anyOf": [
                        {
                            "$ref": "#/$defs/OutputTopicTypes"
                        },
                        {
                            "type": "null"
                        }
                    ],
                    "default": null,
                    "description": "Topic type",
                    "title": "Topic type"
                },
                "value_schema": {
                    "anyOf": [
                        {
                            "type": "string"
                        },
                        {
                            "type": "null"
                        }
                    ],
                    "default": null,
                    "description": "Value schema class name",
                    "title": "Value schema"
                }
            },
            "title": "TopicConfig",
            "type": "object"
        },
        "kpops__components__streams_bootstrap__streams__model__StreamsAppAutoScaling": {
            "additionalProperties": true,
            "description": "Kubernetes Event-driven Autoscaling config.",
            "properties": {
                "additionalTriggers": {
                    "default": [],
                    "description": "List of additional KEDA triggers, see https://keda.sh/docs/latest/scalers/",
                    "items": {
                        "type": "string"
                    },
                    "title": "Additionaltriggers",
                    "type": "array"
                },
                "cooldownPeriod": {
                    "default": 300,
                    "description": "The period to wait after the last trigger reported active before scaling the resource back to 0. https://keda.sh/docs/2.9/concepts/scaling-deployments/#cooldownperiod",
                    "title": "Cooldown period",
                    "type": "integer"
                },
                "enabled": {
                    "default": false,
                    "description": "Whether to enable auto-scaling using KEDA.",
                    "title": "Enabled",
                    "type": "boolean"
                },
                "idleReplicas": {
                    "anyOf": [
                        {
                            "type": "integer"
                        },
                        {
                            "type": "null"
                        }
                    ],
                    "default": null,
                    "description": "If this property is set, KEDA will scale the resource down to this number of replicas. https://keda.sh/docs/2.9/concepts/scaling-deployments/#idlereplicacount",
                    "title": "Idle replica count"
                },
                "internalTopics": {
                    "default": [],
                    "description": "List of auto-generated Kafka Streams topics used by the streams app",
                    "items": {
                        "type": "string"
                    },
                    "title": "Internaltopics",
                    "type": "array"
                },
                "lagThreshold": {
                    "anyOf": [
                        {
                            "type": "integer"
                        },
                        {
                            "type": "null"
                        }
                    ],
                    "default": null,
                    "description": "Average target value to trigger scaling actions. Mandatory to set when auto-scaling is enabled.",
                    "title": "Lag threshold"
                },
                "maxReplicas": {
                    "default": 1,
                    "description": "This setting is passed to the HPA definition that KEDA will create for a given resource and holds the maximum number of replicas of the target resouce. https://keda.sh/docs/2.9/concepts/scaling-deployments/#maxreplicacount",
                    "title": "Max replica count",
                    "type": "integer"
                },
                "minReplicas": {
                    "default": 0,
                    "description": "Minimum number of replicas KEDA will scale the resource down to. \"https://keda.sh/docs/2.9/concepts/scaling-deployments/#minreplicacount\"",
                    "title": "Min replica count",
                    "type": "integer"
                },
                "offsetResetPolicy": {
                    "default": "earliest",
                    "description": "The offset reset policy for the consumer if the consumer group is not yet subscribed to a partition.",
                    "title": "Offset reset policy",
                    "type": "string"
                },
                "pollingInterval": {
                    "default": 30,
                    "description": "This is the interval to check each trigger on. https://keda.sh/docs/2.9/concepts/scaling-deployments/#pollinginterval",
                    "title": "Polling interval",
                    "type": "integer"
                },
                "topics": {
                    "default": [],
                    "description": "List of topics used by the streams app",
                    "items": {
                        "type": "string"
                    },
                    "title": "Topics",
                    "type": "array"
                }
            },
            "title": "StreamsAppAutoScaling",
            "type": "object"
        },
        "kpops__components__streams_bootstrap__streams__model__StreamsConfig": {
            "additionalProperties": true,
            "description": "Streams Bootstrap kafka section.",
            "properties": {
                "applicationId": {
                    "anyOf": [
                        {
                            "type": "string"
                        },
                        {
                            "type": "null"
                        }
                    ],
                    "default": null,
                    "description": "Unique application ID for Kafka Streams. Required for auto-scaling",
                    "title": "Unique application ID"
                },
                "bootstrapServers": {
                    "description": "Brokers",
                    "title": "Bootstrapservers",
                    "type": "string"
                },
                "config": {
                    "default": {},
                    "description": "Configuration",
                    "title": "Config",
                    "type": "object"
                },
                "deleteOutput": {
                    "anyOf": [
                        {
                            "type": "boolean"
                        },
                        {
                            "type": "null"
                        }
                    ],
                    "default": null,
                    "description": "Whether the output topics with their associated schemas and the consumer group should be deleted during the cleanup",
                    "title": "Deleteoutput"
                },
                "errorTopic": {
                    "anyOf": [
                        {
                            "type": "string"
                        },
                        {
                            "type": "null"
                        }
                    ],
                    "default": null,
                    "description": "Error topic"
                },
                "inputPattern": {
                    "anyOf": [
                        {
                            "type": "string"
                        },
                        {
                            "type": "null"
                        }
                    ],
                    "default": null,
                    "description": "Input pattern",
                    "title": "Inputpattern"
                },
                "inputTopics": {
                    "default": [],
                    "description": "Input topics",
                    "items": {
                        "type": "string"
                    },
                    "title": "Inputtopics",
                    "type": "array"
                },
                "labeledInputPatterns": {
                    "additionalProperties": {
                        "type": "string"
                    },
                    "default": {},
                    "description": "Extra input patterns",
                    "title": "Labeledinputpatterns",
                    "type": "object"
                },
                "labeledInputTopics": {
                    "additionalProperties": {
                        "items": {
                            "type": "string"
                        },
                        "type": "array"
                    },
                    "default": {},
                    "description": "Extra input topics",
                    "title": "Labeledinputtopics",
                    "type": "object"
                },
                "labeledOutputTopics": {
                    "additionalProperties": {
                        "type": "string"
                    },
                    "default": {},
                    "description": "Extra output topics",
                    "title": "Labeledoutputtopics",
                    "type": "object"
                },
                "outputTopic": {
                    "anyOf": [
                        {
                            "type": "string"
                        },
                        {
                            "type": "null"
                        }
                    ],
                    "default": null,
                    "description": "Output topic"
                },
                "schema_registry_url": {
                    "anyOf": [
                        {
                            "type": "string"
                        },
                        {
                            "type": "null"
                        }
                    ],
                    "default": null,
                    "description": "URL of the schema registry",
                    "title": "Schema Registry Url"
                }
            },
            "required": [
                "bootstrapServers"
            ],
            "title": "StreamsConfig",
            "type": "object"
        },
        "kpops__components__streams_bootstrap_v2__streams__model__StreamsAppAutoScaling": {
            "additionalProperties": true,
            "description": "Kubernetes Event-driven Autoscaling config.",
            "properties": {
                "consumerGroup": {
                    "anyOf": [
                        {
                            "type": "string"
                        },
                        {
                            "type": "null"
                        }
                    ],
                    "default": null,
                    "description": "Name of the consumer group used for checking the offset on the topic and processing the related lag. Mandatory to set when auto-scaling is enabled.",
                    "title": "Consumer group"
                },
                "cooldownPeriod": {
                    "default": 300,
                    "description": "The period to wait after the last trigger reported active before scaling the resource back to 0. https://keda.sh/docs/2.9/concepts/scaling-deployments/#cooldownperiod",
                    "title": "Cooldown period",
                    "type": "integer"
                },
                "enabled": {
                    "default": false,
                    "description": "",
                    "title": "Enabled",
                    "type": "boolean"
                },
                "idleReplicas": {
                    "anyOf": [
                        {
                            "type": "integer"
                        },
                        {
                            "type": "null"
                        }
                    ],
                    "default": null,
                    "description": "If this property is set, KEDA will scale the resource down to this number of replicas. https://keda.sh/docs/2.9/concepts/scaling-deployments/#idlereplicacount",
                    "title": "Idle replica count"
                },
                "lagThreshold": {
                    "anyOf": [
                        {
                            "type": "integer"
                        },
                        {
                            "type": "null"
                        }
                    ],
                    "default": null,
                    "description": "Average target value to trigger scaling actions. Mandatory to set when auto-scaling is enabled.",
                    "title": "Lag threshold"
                },
                "maxReplicas": {
                    "default": 1,
                    "description": "This setting is passed to the HPA definition that KEDA will create for a given resource and holds the maximum number of replicas of the target resouce. https://keda.sh/docs/2.9/concepts/scaling-deployments/#maxreplicacount",
                    "title": "Max replica count",
                    "type": "integer"
                },
                "minReplicas": {
                    "default": 0,
                    "description": "Minimum number of replicas KEDA will scale the resource down to. \"https://keda.sh/docs/2.9/concepts/scaling-deployments/#minreplicacount\"",
                    "title": "Min replica count",
                    "type": "integer"
                },
                "offsetResetPolicy": {
                    "default": "earliest",
                    "description": "The offset reset policy for the consumer if the consumer group is not yet subscribed to a partition.",
                    "title": "Offset reset policy",
                    "type": "string"
                },
                "pollingInterval": {
                    "default": 30,
                    "description": "This is the interval to check each trigger on. https://keda.sh/docs/2.9/concepts/scaling-deployments/#pollinginterval",
                    "title": "Polling interval",
                    "type": "integer"
                },
                "topics": {
                    "default": [],
                    "description": "List of auto-generated Kafka Streams topics used by the streams app.",
                    "items": {
                        "type": "string"
                    },
                    "title": "Topics",
                    "type": "array"
                }
            },
            "title": "StreamsAppAutoScaling",
            "type": "object"
        },
        "kpops__components__streams_bootstrap_v2__streams__model__StreamsConfig": {
            "additionalProperties": true,
            "description": "Streams Bootstrap streams section.",
            "properties": {
                "brokers": {
                    "description": "Brokers",
                    "title": "Brokers",
                    "type": "string"
                },
                "config": {
                    "default": {},
                    "description": "Configuration",
                    "title": "Config",
                    "type": "object"
                },
                "deleteOutput": {
                    "anyOf": [
                        {
                            "type": "boolean"
                        },
                        {
                            "type": "null"
                        }
                    ],
                    "default": null,
                    "description": "Whether the output topics with their associated schemas and the consumer group should be deleted during the cleanup",
                    "title": "Deleteoutput"
                },
                "errorTopic": {
                    "anyOf": [
                        {
                            "type": "string"
                        },
                        {
                            "type": "null"
                        }
                    ],
                    "default": null,
                    "description": "Error topic"
                },
                "extraInputPatterns": {
                    "additionalProperties": {
                        "type": "string"
                    },
                    "default": {},
                    "description": "Extra input patterns",
                    "title": "Extrainputpatterns",
                    "type": "object"
                },
                "extraInputTopics": {
                    "additionalProperties": {
                        "items": {
                            "type": "string"
                        },
                        "type": "array"
                    },
                    "default": {},
                    "description": "Extra input topics",
                    "title": "Extrainputtopics",
                    "type": "object"
                },
                "extraOutputTopics": {
                    "additionalProperties": {
                        "type": "string"
                    },
                    "default": {},
                    "description": "Extra output topics",
                    "title": "Extraoutputtopics",
                    "type": "object"
                },
                "inputPattern": {
                    "anyOf": [
                        {
                            "type": "string"
                        },
                        {
                            "type": "null"
                        }
                    ],
                    "default": null,
                    "description": "Input pattern",
                    "title": "Inputpattern"
                },
                "inputTopics": {
                    "default": [],
                    "description": "Input topics",
                    "items": {
                        "type": "string"
                    },
                    "title": "Inputtopics",
                    "type": "array"
                },
                "outputTopic": {
                    "anyOf": [
                        {
                            "type": "string"
                        },
                        {
                            "type": "null"
                        }
                    ],
                    "default": null,
                    "description": "Output topic"
                },
                "schema_registry_url": {
                    "anyOf": [
                        {
                            "type": "string"
                        },
                        {
                            "type": "null"
                        }
                    ],
                    "default": null,
                    "description": "URL of the schema registry",
                    "title": "Schema Registry Url"
                }
            },
            "required": [
                "brokers"
            ],
            "title": "StreamsConfig",
            "type": "object"
        }
    },
    "items": {
        "discriminator": {
            "mapping": {
                "helm-app": "#/$defs/HelmApp",
                "kafka-sink-connector": "#/$defs/KafkaSinkConnector",
                "kafka-source-connector": "#/$defs/KafkaSourceConnector",
                "producer-app": "#/$defs/ProducerApp",
                "producer-app-v2": "#/$defs/ProducerAppV2",
                "streams-app": "#/$defs/StreamsApp",
                "streams-app-v2": "#/$defs/StreamsAppV2"
            },
            "propertyName": "type"
        },
        "oneOf": [
            {
                "$ref": "#/$defs/HelmApp"
            },
            {
                "$ref": "#/$defs/KafkaSinkConnector"
            },
            {
                "$ref": "#/$defs/KafkaSourceConnector"
            },
            {
                "$ref": "#/$defs/ProducerApp"
            },
            {
                "$ref": "#/$defs/StreamsApp"
            },
            {
                "$ref": "#/$defs/ProducerAppV2"
            },
            {
                "$ref": "#/$defs/StreamsAppV2"
            }
        ]
    },
    "title": "PipelineSchema",
    "type": "array"
}<|MERGE_RESOLUTION|>--- conflicted
+++ resolved
@@ -985,14 +985,13 @@
                     ],
                     "description": "Kafka Streams settings"
                 },
-<<<<<<< HEAD
-                "metadata": {
-                    "title": "Metadata",
-=======
                 "livenessProbe": {
                     "description": "See https://kubernetes.io/docs/reference/generated/kubernetes-api/v1.25/#probe-v1-core",
                     "title": "Livenessprobe",
->>>>>>> 4ba3b816
+                    "type": "object"
+                },
+                "metadata": {
+                    "title": "Metadata",
                     "type": "object"
                 },
                 "nameOverride": {
@@ -1893,14 +1892,13 @@
                     ],
                     "description": "streams-bootstrap kafka section"
                 },
-<<<<<<< HEAD
-                "metadata": {
-                    "title": "Metadata",
-=======
                 "livenessProbe": {
                     "description": "See https://kubernetes.io/docs/reference/generated/kubernetes-api/v1.25/#probe-v1-core",
                     "title": "Livenessprobe",
->>>>>>> 4ba3b816
+                    "type": "object"
+                },
+                "metadata": {
+                    "title": "Metadata",
                     "type": "object"
                 },
                 "nameOverride": {
