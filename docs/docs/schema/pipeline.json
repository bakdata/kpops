{
    "$defs": {
        "FromSection": {
            "additionalProperties": false,
            "description": "Holds multiple input topics.",
            "properties": {
                "components": {
                    "additionalProperties": {
                        "$ref": "#/definitions/FromTopic"
                    },
                    "default": {},
                    "description": "Components to read from",
                    "title": "Components",
                    "type": "object"
                },
                "topics": {
                    "additionalProperties": {
                        "$ref": "#/definitions/FromTopic"
                    },
                    "default": {},
                    "description": "Input topics",
                    "title": "Topics",
                    "type": "object"
                }
            },
            "title": "FromSection",
            "type": "object"
        },
        "FromTopic": {
            "additionalProperties": false,
            "description": "Input topic.",
            "properties": {
                "role": {
                    "anyOf": [
                        {
                            "type": "string"
                        },
                        {
                            "type": "null"
                        }
                    ],
                    "default": null,
                    "description": "Custom identifier belonging to a topic; define only if `type` is `pattern` or `None`",
                    "title": "Role"
                },
                "type": {
                    "anyOf": [
                        {
                            "$ref": "#/definitions/InputTopicTypes"
                        },
                        {
                            "type": "null"
                        }
                    ],
                    "default": null,
                    "description": "Topic type"
                }
            },
            "title": "FromTopic",
            "type": "object"
        },
        "HelmApp": {
            "description": "Kubernetes app managed through Helm with an associated Helm chart.",
            "properties": {
                "app": {
                    "allOf": [
                        {
                            "$ref": "#/definitions/KubernetesAppConfig"
                        }
                    ],
                    "description": "Application-specific settings",
                    "title": "App"
                },
                "from": {
                    "allOf": [
                        {
                            "$ref": "#/definitions/FromSection"
                        }
                    ],
                    "description": "Topic(s) and/or components from which the component will read input",
                    "title": "From"
                },
                "name": {
                    "description": "Component name",
                    "title": "Name",
                    "type": "string"
                },
                "namespace": {
                    "description": "Namespace in which the component shall be deployed",
                    "title": "Namespace",
                    "type": "string"
                },
                "prefix": {
                    "default": "${pipeline_name}-",
                    "description": "Pipeline prefix that will prefix every component name. If you wish to not have any prefix you can specify an empty string.",
                    "title": "Prefix",
                    "type": "string"
                },
                "repo_config": {
                    "allOf": [
                        {
                            "$ref": "#/definitions/HelmRepoConfig"
                        }
                    ],
                    "description": "Configuration of the Helm chart repo to be used for deploying the component",
                    "title": "Repo Config"
                },
                "to": {
                    "allOf": [
                        {
                            "$ref": "#/definitions/ToSection"
                        }
                    ],
                    "description": "Topic(s) into which the component will write output",
                    "title": "To"
                },
                "type": {
                    "default": "helm-app",
                    "description": "Kubernetes app managed through Helm with an associated Helm chart.",
                    "enum": [
                        "helm-app"
                    ],
                    "title": "Component type",
                    "type": "string"
                },
                "version": {
                    "description": "Helm chart version",
                    "title": "Version",
                    "type": "string"
                }
            },
            "required": [
                "name",
                "namespace",
                "app"
            ],
            "title": "HelmApp",
            "type": "object"
        },
        "HelmRepoConfig": {
            "description": "Helm repository configuration.",
            "properties": {
                "repo_auth_flags": {
                    "allOf": [
                        {
                            "$ref": "#/definitions/RepoAuthFlags"
                        }
                    ],
                    "default": {
                        "ca_file": null,
                        "cert_file": null,
                        "insecure_skip_tls_verify": false,
                        "password": null,
                        "username": null
                    },
                    "description": "Authorisation-related flags"
                },
                "repository_name": {
                    "description": "Name of the Helm repository",
                    "title": "Repository Name",
                    "type": "string"
                },
                "url": {
                    "description": "URL to the Helm repository",
                    "title": "Url",
                    "type": "string"
                }
            },
            "required": [
                "repository_name",
                "url"
            ],
            "title": "HelmRepoConfig",
            "type": "object"
        },
        "InputTopicTypes": {
            "description": "Input topic types.\n\nINPUT (input topic), PATTERN (extra-topic-pattern or input-topic-pattern)",
            "enum": [
                "input",
                "pattern"
            ],
            "title": "InputTopicTypes",
            "type": "string"
        },
        "KafkaConnectorConfig": {
            "additionalProperties": true,
            "additional_properties": {
                "type": "string"
            },
            "description": "Settings specific to Kafka Connectors.",
            "properties": {
                "connector.class": {
                    "title": "Connector.Class",
                    "type": "string"
                },
                "name": {
                    "anyOf": [
                        {
                            "type": "string"
                        },
                        {
                            "type": "null"
                        }
                    ],
                    "default": null,
                    "title": "Name"
                }
            },
            "required": [
                "connector.class"
            ],
            "title": "KafkaConnectorConfig",
            "type": "object"
        },
        "KafkaSinkConnector": {
            "additionalProperties": true,
            "description": "Kafka sink connector model.",
            "properties": {
                "app": {
                    "allOf": [
                        {
                            "$ref": "#/definitions/KafkaConnectorConfig"
                        }
                    ],
                    "description": "Application-specific settings"
                },
                "from": {
                    "anyOf": [
                        {
                            "$ref": "#/definitions/FromSection"
                        },
                        {
                            "type": "null"
                        }
                    ],
                    "default": null,
                    "description": "Topic(s) and/or components from which the component will read input",
                    "title": "From"
                },
                "name": {
                    "description": "Component name",
                    "title": "Name",
                    "type": "string"
                },
                "namespace": {
                    "description": "Namespace in which the component shall be deployed",
                    "title": "Namespace",
                    "type": "string"
                },
                "prefix": {
                    "default": "${pipeline_name}-",
                    "description": "Pipeline prefix that will prefix every component name. If you wish to not have any prefix you can specify an empty string.",
                    "title": "Prefix",
                    "type": "string"
                },
                "repo_config": {
                    "allOf": [
                        {
                            "$ref": "#/definitions/HelmRepoConfig"
                        }
                    ],
                    "default": {
                        "repo_auth_flags": {
                            "ca_file": null,
                            "cert_file": null,
                            "insecure_skip_tls_verify": false,
                            "password": null,
                            "username": null
                        },
                        "repository_name": "bakdata-kafka-connect-resetter",
                        "url": "https://bakdata.github.io/kafka-connect-resetter/"
                    },
                    "description": "Configuration of the Helm chart repo to be used for deploying the component"
                },
                "resetter_values": {
                    "description": "Overriding Kafka Connect Resetter Helm values. E.g. to override the Image Tag etc.",
                    "title": "Resetter Values",
                    "type": "object"
                },
                "to": {
                    "anyOf": [
                        {
                            "$ref": "#/definitions/ToSection"
                        },
                        {
                            "type": "null"
                        }
                    ],
                    "default": null,
                    "description": "Topic(s) into which the component will write output"
                },
                "version": {
                    "anyOf": [
                        {
                            "type": "string"
                        },
                        {
                            "type": "null"
                        }
                    ],
                    "default": "1.0.4",
                    "description": "Helm chart version",
                    "title": "Version"
                }
            },
            "required": [
                "name",
                "namespace",
                "app"
            ],
            "title": "KafkaSinkConnector",
            "type": "object"
        },
        "KafkaSourceConnector": {
            "additionalProperties": true,
            "description": "Kafka source connector model.",
            "properties": {
                "app": {
                    "allOf": [
                        {
                            "$ref": "#/definitions/KafkaConnectorConfig"
                        }
                    ],
                    "description": "Application-specific settings"
                },
                "from": {
                    "anyOf": [
                        {
                            "$ref": "#/definitions/FromSection"
                        },
                        {
                            "type": "null"
                        }
                    ],
                    "default": null,
                    "description": "Topic(s) and/or components from which the component will read input",
                    "title": "From"
                },
                "name": {
                    "description": "Component name",
                    "title": "Name",
                    "type": "string"
                },
                "namespace": {
                    "description": "Namespace in which the component shall be deployed",
                    "title": "Namespace",
                    "type": "string"
                },
                "offset_topic": {
                    "anyOf": [
                        {
                            "type": "string"
                        },
                        {
                            "type": "null"
                        }
                    ],
                    "default": null,
                    "description": "offset.storage.topic, more info: https://kafka.apache.org/documentation/#connect_running",
                    "title": "Offset Topic"
                },
                "prefix": {
                    "default": "${pipeline_name}-",
                    "description": "Pipeline prefix that will prefix every component name. If you wish to not have any prefix you can specify an empty string.",
                    "title": "Prefix",
                    "type": "string"
                },
                "repo_config": {
                    "allOf": [
                        {
                            "$ref": "#/definitions/HelmRepoConfig"
                        }
                    ],
                    "default": {
                        "repo_auth_flags": {
                            "ca_file": null,
                            "cert_file": null,
                            "insecure_skip_tls_verify": false,
                            "password": null,
                            "username": null
                        },
                        "repository_name": "bakdata-kafka-connect-resetter",
                        "url": "https://bakdata.github.io/kafka-connect-resetter/"
                    },
                    "description": "Configuration of the Helm chart repo to be used for deploying the component"
                },
                "resetter_values": {
                    "description": "Overriding Kafka Connect Resetter Helm values. E.g. to override the Image Tag etc.",
                    "title": "Resetter Values",
                    "type": "object"
                },
                "to": {
                    "anyOf": [
                        {
                            "$ref": "#/definitions/ToSection"
                        },
                        {
                            "type": "null"
                        }
                    ],
                    "default": null,
                    "description": "Topic(s) into which the component will write output"
                },
                "version": {
                    "anyOf": [
                        {
                            "type": "string"
                        },
                        {
                            "type": "null"
                        }
                    ],
                    "default": "1.0.4",
                    "description": "Helm chart version",
                    "title": "Version"
                }
            },
            "required": [
                "name",
                "namespace",
                "app"
            ],
            "title": "KafkaSourceConnector",
            "type": "object"
        },
<<<<<<< HEAD
        "KubernetesApp": {
            "additionalProperties": true,
            "description": "Base class for all Kubernetes apps.\nAll built-in components are Kubernetes apps, except for the Kafka connectors.",
            "properties": {
                "app": {
                    "allOf": [
                        {
                            "$ref": "#/definitions/KubernetesAppConfig"
                        }
                    ],
                    "description": "Application-specific settings"
                },
                "from": {
                    "anyOf": [
                        {
                            "$ref": "#/definitions/FromSection"
                        },
                        {
                            "type": "null"
                        }
                    ],
                    "default": null,
                    "description": "Topic(s) and/or components from which the component will read input",
                    "title": "From"
                },
                "name": {
                    "description": "Component name",
                    "title": "Name",
                    "type": "string"
                },
                "namespace": {
                    "description": "Namespace in which the component shall be deployed",
                    "title": "Namespace",
                    "type": "string"
                },
                "prefix": {
                    "default": "${pipeline_name}-",
                    "description": "Pipeline prefix that will prefix every component name. If you wish to not have any prefix you can specify an empty string.",
                    "title": "Prefix",
                    "type": "string"
                },
                "repo_config": {
                    "anyOf": [
                        {
                            "$ref": "#/definitions/HelmRepoConfig"
                        },
                        {
                            "type": "null"
                        }
                    ],
                    "default": null,
                    "description": "Configuration of the Helm chart repo to be used for deploying the component"
                },
                "to": {
                    "anyOf": [
                        {
                            "$ref": "#/definitions/ToSection"
                        },
                        {
                            "type": "null"
                        }
                    ],
                    "default": null,
                    "description": "Topic(s) into which the component will write output"
                },
                "version": {
                    "anyOf": [
                        {
                            "type": "string"
                        },
                        {
                            "type": "null"
                        }
                    ],
                    "default": null,
                    "description": "Helm chart version",
                    "title": "Version"
                }
            },
            "required": [
                "name",
                "namespace",
                "app"
            ],
            "title": "KubernetesApp",
            "type": "object"
        },
        "KubernetesAppConfig": {
            "additionalProperties": true,
            "description": "Settings specific to Kubernetes Apps.",
=======
        "KubernetesAppConfig": {
            "description": "Settings specific to Kubernetes apps.",
>>>>>>> a04c98f4
            "properties": {},
            "title": "KubernetesAppConfig",
            "type": "object"
        },
        "OutputTopicTypes": {
            "description": "Types of output topic.\n\nOUTPUT (output topic), ERROR (error topic)",
            "enum": [
                "output",
                "error"
            ],
            "title": "OutputTopicTypes",
            "type": "string"
        },
        "ProducerApp": {
            "additionalProperties": true,
            "description": "Producer component.\nThis producer holds configuration to use as values for the streams bootstrap producer helm chart. Note that the producer does not support error topics.",
            "properties": {
                "app": {
                    "allOf": [
                        {
                            "$ref": "#/definitions/ProducerValues"
                        }
                    ],
                    "description": "Application-specific settings"
                },
                "from": {
                    "default": null,
                    "description": "Producer doesn't support FromSection",
                    "title": "From",
                    "type": "null"
                },
                "name": {
                    "description": "Component name",
                    "title": "Name",
                    "type": "string"
                },
                "namespace": {
                    "description": "Namespace in which the component shall be deployed",
                    "title": "Namespace",
                    "type": "string"
                },
                "prefix": {
                    "default": "${pipeline_name}-",
                    "description": "Pipeline prefix that will prefix every component name. If you wish to not have any prefix you can specify an empty string.",
                    "title": "Prefix",
                    "type": "string"
                },
                "repo_config": {
                    "allOf": [
                        {
                            "$ref": "#/definitions/HelmRepoConfig"
                        }
                    ],
                    "default": {
                        "repo_auth_flags": {
                            "ca_file": null,
                            "cert_file": null,
                            "insecure_skip_tls_verify": false,
                            "password": null,
                            "username": null
                        },
                        "repository_name": "bakdata-streams-bootstrap",
                        "url": "https://bakdata.github.io/streams-bootstrap/"
                    },
                    "description": "Configuration of the Helm chart repo to be used for deploying the component"
                },
                "to": {
                    "anyOf": [
                        {
                            "$ref": "#/definitions/ToSection"
                        },
                        {
                            "type": "null"
                        }
                    ],
                    "default": null,
                    "description": "Topic(s) into which the component will write output"
                },
                "version": {
                    "anyOf": [
                        {
                            "type": "string"
                        },
                        {
                            "type": "null"
                        }
                    ],
                    "default": "2.9.0",
                    "description": "Helm chart version",
                    "title": "Version"
                }
            },
            "required": [
                "name",
                "namespace",
                "app"
            ],
            "title": "ProducerApp",
            "type": "object"
        },
        "ProducerStreamsConfig": {
            "additionalProperties": true,
            "description": "Kafka Streams settings specific to Producer.",
            "properties": {
                "brokers": {
                    "description": "Brokers",
                    "title": "Brokers",
                    "type": "string"
                },
                "extraOutputTopics": {
                    "additionalProperties": {
                        "type": "string"
                    },
                    "default": {},
                    "description": "Extra output topics",
                    "title": "Extraoutputtopics",
                    "type": "object"
                },
                "outputTopic": {
                    "anyOf": [
                        {
                            "type": "string"
                        },
                        {
                            "type": "null"
                        }
                    ],
                    "default": null,
                    "description": "Output topic",
                    "title": "Outputtopic"
                },
                "schemaRegistryUrl": {
                    "anyOf": [
                        {
                            "type": "string"
                        },
                        {
                            "type": "null"
                        }
                    ],
                    "default": null,
                    "description": "URL of the schema registry",
                    "title": "Schemaregistryurl"
                }
            },
            "required": [
                "brokers"
            ],
            "title": "ProducerStreamsConfig",
            "type": "object"
        },
        "ProducerValues": {
            "additionalProperties": true,
            "description": "Settings specific to producers.",
            "properties": {
                "nameOverride": {
                    "anyOf": [
                        {
                            "type": "string"
                        },
                        {
                            "type": "null"
                        }
                    ],
                    "default": null,
                    "description": "Override name with this value",
                    "title": "Nameoverride"
                },
                "streams": {
                    "allOf": [
                        {
                            "$ref": "#/definitions/ProducerStreamsConfig"
                        }
                    ],
                    "description": "Kafka Streams settings"
                }
            },
            "required": [
                "streams"
            ],
            "title": "ProducerValues",
            "type": "object"
        },
        "RepoAuthFlags": {
            "description": "Authorisation-related flags for `helm repo`.",
            "properties": {
                "ca_file": {
                    "anyOf": [
                        {
                            "format": "path",
                            "type": "string"
                        },
                        {
                            "type": "null"
                        }
                    ],
                    "default": null,
                    "description": "Path to CA bundle file to verify certificates of HTTPS-enabled servers",
                    "title": "Ca File"
                },
                "cert_file": {
                    "anyOf": [
                        {
                            "format": "path",
                            "type": "string"
                        },
                        {
                            "type": "null"
                        }
                    ],
                    "default": null,
                    "description": "Path to SSL certificate file to identify HTTPS client",
                    "title": "Cert File"
                },
                "insecure_skip_tls_verify": {
                    "default": false,
                    "description": "If true, Kubernetes API server's certificate will not be checked for validity",
                    "title": "Insecure Skip Tls Verify",
                    "type": "boolean"
                },
                "password": {
                    "anyOf": [
                        {
                            "type": "string"
                        },
                        {
                            "type": "null"
                        }
                    ],
                    "default": null,
                    "description": "Password",
                    "title": "Password"
                },
                "username": {
                    "anyOf": [
                        {
                            "type": "string"
                        },
                        {
                            "type": "null"
                        }
                    ],
                    "default": null,
                    "description": "Username",
                    "title": "Username"
                }
            },
            "title": "RepoAuthFlags",
            "type": "object"
        },
        "StreamsApp": {
            "additionalProperties": true,
            "description": "StreamsApp component that configures a streams bootstrap app.",
            "properties": {
                "app": {
                    "allOf": [
                        {
                            "$ref": "#/definitions/StreamsAppConfig"
                        }
                    ],
                    "description": "Application-specific settings"
                },
                "from": {
                    "anyOf": [
                        {
                            "$ref": "#/definitions/FromSection"
                        },
                        {
                            "type": "null"
                        }
                    ],
                    "default": null,
                    "description": "Topic(s) and/or components from which the component will read input",
                    "title": "From"
                },
                "name": {
                    "description": "Component name",
                    "title": "Name",
                    "type": "string"
                },
                "namespace": {
                    "description": "Namespace in which the component shall be deployed",
                    "title": "Namespace",
                    "type": "string"
                },
                "prefix": {
                    "default": "${pipeline_name}-",
                    "description": "Pipeline prefix that will prefix every component name. If you wish to not have any prefix you can specify an empty string.",
                    "title": "Prefix",
                    "type": "string"
                },
                "repo_config": {
                    "allOf": [
                        {
                            "$ref": "#/definitions/HelmRepoConfig"
                        }
                    ],
                    "default": {
                        "repo_auth_flags": {
                            "ca_file": null,
                            "cert_file": null,
                            "insecure_skip_tls_verify": false,
                            "password": null,
                            "username": null
                        },
                        "repository_name": "bakdata-streams-bootstrap",
                        "url": "https://bakdata.github.io/streams-bootstrap/"
                    },
                    "description": "Configuration of the Helm chart repo to be used for deploying the component"
                },
                "to": {
                    "anyOf": [
                        {
                            "$ref": "#/definitions/ToSection"
                        },
                        {
                            "type": "null"
                        }
                    ],
                    "default": null,
                    "description": "Topic(s) into which the component will write output"
                },
                "version": {
                    "anyOf": [
                        {
                            "type": "string"
                        },
                        {
                            "type": "null"
                        }
                    ],
                    "default": "2.9.0",
                    "description": "Helm chart version",
                    "title": "Version"
                }
            },
            "required": [
                "name",
                "namespace",
                "app"
            ],
            "title": "StreamsApp",
            "type": "object"
        },
        "StreamsAppAutoScaling": {
            "additionalProperties": true,
            "description": "Kubernetes Event-driven Autoscaling config.",
            "properties": {
                "consumerGroup": {
                    "description": "Name of the consumer group used for checking the offset on the topic and processing the related lag.",
                    "title": "Consumer group",
                    "type": "string"
                },
                "cooldownPeriod": {
                    "default": 300,
                    "description": "The period to wait after the last trigger reported active before scaling the resource back to 0. https://keda.sh/docs/2.9/concepts/scaling-deployments/#cooldownperiod",
                    "title": "Cooldown period",
                    "type": "integer"
                },
                "enabled": {
                    "default": false,
                    "description": "",
                    "title": "Enabled",
                    "type": "boolean"
                },
                "idleReplicas": {
                    "anyOf": [
                        {
                            "type": "integer"
                        },
                        {
                            "type": "null"
                        }
                    ],
                    "default": null,
                    "description": "If this property is set, KEDA will scale the resource down to this number of replicas. https://keda.sh/docs/2.9/concepts/scaling-deployments/#idlereplicacount",
                    "title": "Idle replica count"
                },
                "lagThreshold": {
                    "description": "Average target value to trigger scaling actions.",
                    "title": "Lag threshold",
                    "type": "integer"
                },
                "maxReplicas": {
                    "default": 1,
                    "description": "This setting is passed to the HPA definition that KEDA will create for a given resource and holds the maximum number of replicas of the target resouce. https://keda.sh/docs/2.9/concepts/scaling-deployments/#maxreplicacount",
                    "title": "Max replica count",
                    "type": "integer"
                },
                "minReplicas": {
                    "default": 0,
                    "description": "Minimum number of replicas KEDA will scale the resource down to. \"https://keda.sh/docs/2.9/concepts/scaling-deployments/#minreplicacount\"",
                    "title": "Min replica count",
                    "type": "integer"
                },
                "offsetResetPolicy": {
                    "default": "earliest",
                    "description": "The offset reset policy for the consumer if the consumer group is not yet subscribed to a partition.",
                    "title": "Offset reset policy",
                    "type": "string"
                },
                "pollingInterval": {
                    "default": 30,
                    "description": "This is the interval to check each trigger on. https://keda.sh/docs/2.9/concepts/scaling-deployments/#pollinginterval",
                    "title": "Polling interval",
                    "type": "integer"
                },
                "topics": {
                    "default": [],
                    "description": "List of auto-generated Kafka Streams topics used by the streams app.",
                    "items": {
                        "type": "string"
                    },
                    "title": "Topics",
                    "type": "array"
                }
            },
            "required": [
                "consumerGroup",
                "lagThreshold"
            ],
            "title": "StreamsAppAutoScaling",
            "type": "object"
        },
        "StreamsAppConfig": {
            "additionalProperties": true,
            "description": "StreamsBoostrap app configurations.\nThe attributes correspond to keys and values that are used as values for the streams bootstrap helm chart.",
            "properties": {
                "autoscaling": {
                    "anyOf": [
                        {
                            "$ref": "#/definitions/StreamsAppAutoScaling"
                        },
                        {
                            "type": "null"
                        }
                    ],
                    "default": null,
                    "description": "Kubernetes Event-driven Autoscaling config"
                },
                "nameOverride": {
                    "anyOf": [
                        {
                            "type": "string"
                        },
                        {
                            "type": "null"
                        }
                    ],
                    "default": null,
                    "description": "Override name with this value",
                    "title": "Nameoverride"
                },
                "streams": {
                    "allOf": [
                        {
                            "$ref": "#/definitions/StreamsConfig"
                        }
                    ],
                    "description": "Streams Bootstrap streams section"
                }
            },
            "required": [
                "streams"
            ],
            "title": "StreamsAppConfig",
            "type": "object"
        },
        "StreamsConfig": {
            "description": "Streams Bootstrap streams section.\n\n:param input_topics: Input topics, defaults to []\n:param input_pattern: Input pattern, defaults to None\n:param extra_input_topics: Extra input topics, defaults to {}\n:param extra_input_patterns: Extra input patterns, defaults to {}\n:param extra_output_topics: Extra output topics, defaults to {}\n:param output_topic: Output topic, defaults to None\n:param error_topic: Error topic, defaults to None\n:param config: Configuration, defaults to {}",
            "title": "StreamsConfig",
            "type": "object"
        },
        "ToSection": {
            "additionalProperties": false,
            "description": "Holds multiple output topics.",
            "properties": {
                "models": {
                    "additionalProperties": {
                        "type": "string"
                    },
                    "default": {},
                    "description": "Data models",
                    "title": "Models",
                    "type": "object"
                },
                "topics": {
                    "additionalProperties": {
                        "$ref": "#/definitions/TopicConfig"
                    },
                    "default": {},
                    "description": "Output topics",
                    "title": "Topics",
                    "type": "object"
                }
            },
            "title": "ToSection",
            "type": "object"
        },
        "TopicConfig": {
            "additionalProperties": false,
            "description": "Configure an output topic.",
            "properties": {
                "configs": {
                    "additionalProperties": {
                        "anyOf": [
                            {
                                "type": "string"
                            },
                            {
                                "type": "integer"
                            }
                        ]
                    },
                    "default": {},
                    "description": "Topic configs",
                    "title": "Configs",
                    "type": "object"
                },
                "key_schema": {
                    "anyOf": [
                        {
                            "type": "string"
                        },
                        {
                            "type": "null"
                        }
                    ],
                    "default": null,
                    "description": "Key schema class name",
                    "title": "Key schema"
                },
                "partitions_count": {
                    "anyOf": [
                        {
                            "type": "integer"
                        },
                        {
                            "type": "null"
                        }
                    ],
                    "default": null,
                    "description": "Number of partitions into which the topic is divided",
                    "title": "Partitions count"
                },
                "replication_factor": {
                    "anyOf": [
                        {
                            "type": "integer"
                        },
                        {
                            "type": "null"
                        }
                    ],
                    "default": null,
                    "description": "Replication factor of the topic",
                    "title": "Replication factor"
                },
                "role": {
                    "anyOf": [
                        {
                            "type": "string"
                        },
                        {
                            "type": "null"
                        }
                    ],
                    "default": null,
                    "description": "Custom identifier belonging to one or multiple topics, provide only if `type` is `extra`",
                    "title": "Role"
                },
                "type": {
                    "anyOf": [
                        {
                            "$ref": "#/definitions/OutputTopicTypes"
                        },
                        {
                            "type": "null"
                        }
                    ],
                    "default": null,
                    "description": "Topic type",
                    "title": "Topic type"
                },
                "value_schema": {
                    "anyOf": [
                        {
                            "type": "string"
                        },
                        {
                            "type": "null"
                        }
                    ],
                    "default": null,
                    "description": "Value schema class name",
                    "title": "Value schema"
                }
            },
            "title": "TopicConfig",
            "type": "object"
        }
    },
    "items": {
        "discriminator": {
            "mapping": {
                "helm-app": "#/definitions/HelmApp",
                "kafka-sink-connector": "#/definitions/KafkaSinkConnector",
                "kafka-source-connector": "#/definitions/KafkaSourceConnector",
                "producer-app": "#/definitions/ProducerApp",
                "streams-app": "#/definitions/StreamsApp"
            },
            "propertyName": "type"
        },
        "oneOf": [
            {
                "$ref": "#/definitions/HelmApp"
            },
            {
                "$ref": "#/definitions/KafkaSinkConnector"
            },
            {
                "$ref": "#/definitions/KafkaSourceConnector"
            },
            {
                "$ref": "#/definitions/ProducerApp"
            },
            {
                "$ref": "#/definitions/StreamsApp"
            }
        ]
    },
    "title": "KPOps pipeline schema",
    "type": "array"
}<|MERGE_RESOLUTION|>--- conflicted
+++ resolved
@@ -423,101 +423,8 @@
             "title": "KafkaSourceConnector",
             "type": "object"
         },
-<<<<<<< HEAD
-        "KubernetesApp": {
-            "additionalProperties": true,
-            "description": "Base class for all Kubernetes apps.\nAll built-in components are Kubernetes apps, except for the Kafka connectors.",
-            "properties": {
-                "app": {
-                    "allOf": [
-                        {
-                            "$ref": "#/definitions/KubernetesAppConfig"
-                        }
-                    ],
-                    "description": "Application-specific settings"
-                },
-                "from": {
-                    "anyOf": [
-                        {
-                            "$ref": "#/definitions/FromSection"
-                        },
-                        {
-                            "type": "null"
-                        }
-                    ],
-                    "default": null,
-                    "description": "Topic(s) and/or components from which the component will read input",
-                    "title": "From"
-                },
-                "name": {
-                    "description": "Component name",
-                    "title": "Name",
-                    "type": "string"
-                },
-                "namespace": {
-                    "description": "Namespace in which the component shall be deployed",
-                    "title": "Namespace",
-                    "type": "string"
-                },
-                "prefix": {
-                    "default": "${pipeline_name}-",
-                    "description": "Pipeline prefix that will prefix every component name. If you wish to not have any prefix you can specify an empty string.",
-                    "title": "Prefix",
-                    "type": "string"
-                },
-                "repo_config": {
-                    "anyOf": [
-                        {
-                            "$ref": "#/definitions/HelmRepoConfig"
-                        },
-                        {
-                            "type": "null"
-                        }
-                    ],
-                    "default": null,
-                    "description": "Configuration of the Helm chart repo to be used for deploying the component"
-                },
-                "to": {
-                    "anyOf": [
-                        {
-                            "$ref": "#/definitions/ToSection"
-                        },
-                        {
-                            "type": "null"
-                        }
-                    ],
-                    "default": null,
-                    "description": "Topic(s) into which the component will write output"
-                },
-                "version": {
-                    "anyOf": [
-                        {
-                            "type": "string"
-                        },
-                        {
-                            "type": "null"
-                        }
-                    ],
-                    "default": null,
-                    "description": "Helm chart version",
-                    "title": "Version"
-                }
-            },
-            "required": [
-                "name",
-                "namespace",
-                "app"
-            ],
-            "title": "KubernetesApp",
-            "type": "object"
-        },
-        "KubernetesAppConfig": {
-            "additionalProperties": true,
-            "description": "Settings specific to Kubernetes Apps.",
-=======
         "KubernetesAppConfig": {
             "description": "Settings specific to Kubernetes apps.",
->>>>>>> a04c98f4
             "properties": {},
             "title": "KubernetesAppConfig",
             "type": "object"
