--- conflicted
+++ resolved
@@ -347,18 +347,6 @@
                     "default": "${pipeline_name}-",
                     "type": "string"
                 },
-<<<<<<< HEAD
-                "type": {
-                    "title": "Component type",
-                    "description": "Base component for Kafka-based components.\n\n    Producer or streaming apps should inherit from this class.",
-                    "default": "kafka-app",
-                    "enum": [
-                        "kafka-app"
-                    ],
-                    "type": "string"
-                },
-=======
->>>>>>> cab596c5
                 "repoConfig": {
                     "title": "Repoconfig",
                     "description": "Configuration of the Helm chart repo to be used for deploying the component",
@@ -462,18 +450,6 @@
                     "default": "${pipeline_name}-",
                     "type": "string"
                 },
-<<<<<<< HEAD
-                "type": {
-                    "title": "Component type",
-                    "description": "Base class for all Kafka connectors\n\n    Should only be used to set defaults",
-                    "default": "kafka-connector",
-                    "enum": [
-                        "kafka-connector"
-                    ],
-                    "type": "string"
-                },
-=======
->>>>>>> cab596c5
                 "repoConfig": {
                     "title": "Repoconfig",
                     "description": "Configuration of the Helm chart repo to be used for deploying the component",
@@ -573,18 +549,6 @@
                     "default": "${pipeline_name}-",
                     "type": "string"
                 },
-<<<<<<< HEAD
-                "type": {
-                    "title": "Component type",
-                    "description": "Kafka sink connector model",
-                    "default": "kafka-sink-connector",
-                    "enum": [
-                        "kafka-sink-connector"
-                    ],
-                    "type": "string"
-                },
-=======
->>>>>>> cab596c5
                 "repoConfig": {
                     "title": "Repoconfig",
                     "description": "Configuration of the Helm chart repo to be used for deploying the component",
@@ -684,18 +648,6 @@
                     "default": "${pipeline_name}-",
                     "type": "string"
                 },
-<<<<<<< HEAD
-                "type": {
-                    "title": "Component type",
-                    "description": "Kafka source connector model",
-                    "default": "kafka-source-connector",
-                    "enum": [
-                        "kafka-source-connector"
-                    ],
-                    "type": "string"
-                },
-=======
->>>>>>> cab596c5
                 "repoConfig": {
                     "title": "Repoconfig",
                     "description": "Configuration of the Helm chart repo to be used for deploying the component",
@@ -806,18 +758,6 @@
                     "default": "${pipeline_name}-",
                     "type": "string"
                 },
-<<<<<<< HEAD
-                "type": {
-                    "title": "Component type",
-                    "description": "Base class for all Kubernetes apps.\n\n    All built-in components are Kubernetes apps, except for the Kafka connectors.",
-                    "default": "kubernetes-app",
-                    "enum": [
-                        "kubernetes-app"
-                    ],
-                    "type": "string"
-                },
-=======
->>>>>>> cab596c5
                 "repoConfig": {
                     "title": "Repoconfig",
                     "description": "Configuration of the Helm chart repo to be used for deploying the component",
@@ -990,18 +930,6 @@
                     "default": "${pipeline_name}-",
                     "type": "string"
                 },
-<<<<<<< HEAD
-                "type": {
-                    "title": "Component type",
-                    "description": "Producer component\n\n    This producer holds configuration to use as values for the streams bootstrap\n    producer helm chart.",
-                    "default": "producer",
-                    "enum": [
-                        "producer"
-                    ],
-                    "type": "string"
-                },
-=======
->>>>>>> cab596c5
                 "repoConfig": {
                     "title": "Repoconfig",
                     "description": "Configuration of the Helm chart repo to be used for deploying the component",
@@ -1260,18 +1188,6 @@
                     "default": "${pipeline_name}-",
                     "type": "string"
                 },
-<<<<<<< HEAD
-                "type": {
-                    "title": "Component type",
-                    "description": "StreamsApp component that configures a streams bootstrap app",
-                    "default": "streams-app",
-                    "enum": [
-                        "streams-app"
-                    ],
-                    "type": "string"
-                },
-=======
->>>>>>> cab596c5
                 "repoConfig": {
                     "title": "Repoconfig",
                     "description": "Configuration of the Helm chart repo to be used for deploying the component",
