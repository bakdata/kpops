{
    "title": "kpops pipeline schema",
    "type": "array",
    "items": {
        "discriminator": {
            "propertyName": "type",
            "mapping": {
                "kafka-app": "#/definitions/KafkaApp",
                "kafka-connector": "#/definitions/KafkaConnector",
                "kafka-sink-connector": "#/definitions/KafkaSinkConnector",
                "kafka-source-connector": "#/definitions/KafkaSourceConnector",
                "kubernetes-app": "#/definitions/KubernetesApp",
<<<<<<< HEAD
                "pipeline-component": "#/definitions/PipelineComponent",
=======
>>>>>>> d4327695
                "producer": "#/definitions/ProducerApp",
                "streams-app": "#/definitions/StreamsApp"
            }
        },
        "oneOf": [
            {
                "$ref": "#/definitions/KafkaApp"
            },
            {
                "$ref": "#/definitions/KafkaConnector"
            },
            {
                "$ref": "#/definitions/KafkaSinkConnector"
            },
            {
                "$ref": "#/definitions/KafkaSourceConnector"
            },
            {
                "$ref": "#/definitions/KubernetesApp"
            },
            {
<<<<<<< HEAD
                "$ref": "#/definitions/PipelineComponent"
            },
            {
                "$ref": "#/definitions/ProducerApp"
            },
            {
=======
                "$ref": "#/definitions/ProducerApp"
            },
            {
>>>>>>> d4327695
                "$ref": "#/definitions/StreamsApp"
            }
        ]
    },
    "definitions": {
        "InputTopicTypes": {
            "title": "InputTopicTypes",
            "description": "An enumeration.",
            "enum": [
                "input",
                "extra",
                "input-pattern",
                "extra-pattern"
            ],
            "type": "string"
        },
        "FromTopic": {
            "title": "FromTopic",
            "type": "object",
            "properties": {
                "type": {
                    "$ref": "#/definitions/InputTopicTypes"
                },
                "role": {
                    "title": "Role",
                    "type": "string"
                }
            },
            "required": [
                "type"
            ],
            "additionalProperties": false
        },
        "FromSection": {
            "title": "FromSection",
            "type": "object",
            "properties": {
                "topics": {
                    "title": "Topics",
                    "description": "Topics to read from.",
                    "default": {},
                    "type": "object",
                    "additionalProperties": {
                        "$ref": "#/definitions/FromTopic"
                    }
                },
                "components": {
                    "title": "Components",
                    "description": "Components to read from.",
                    "default": {},
                    "type": "object",
                    "additionalProperties": {
                        "$ref": "#/definitions/FromTopic"
                    }
                }
            },
            "additionalProperties": false
        },
        "KafkaStreamsConfig": {
            "title": "KafkaStreamsConfig",
            "type": "object",
            "properties": {
                "brokers": {
                    "title": "Brokers",
                    "type": "string"
                },
                "schemaRegistryUrl": {
                    "title": "Schemaregistryurl",
                    "type": "string"
                }
            },
            "required": [
                "brokers"
            ]
        },
        "KafkaAppConfig": {
            "title": "KafkaAppConfig",
            "type": "object",
            "properties": {
                "streams": {
                    "$ref": "#/definitions/KafkaStreamsConfig"
                },
                "nameOverride": {
                    "title": "Nameoverride",
                    "type": "string"
                }
            },
            "required": [
                "streams"
            ]
        },
        "OutputTopicTypes": {
            "title": "OutputTopicTypes",
            "description": "Types of output topic.\n    error (error topic), output (output topic), and extra topics. Every extra topic must have a role.\n    ",
            "enum": [
                "error",
                "output",
                "extra"
            ],
            "type": "string"
        },
        "TopicConfig": {
            "title": "TopicConfig",
            "description": "Configures a topic",
            "type": "object",
            "properties": {
                "type": {
                    "$ref": "#/definitions/OutputTopicTypes"
                },
                "keySchema": {
                    "title": "Keyschema",
                    "type": "string"
                },
                "valueSchema": {
                    "title": "Valueschema",
                    "type": "string"
                },
                "partitions_count": {
                    "title": "Partitions Count",
                    "type": "integer"
                },
                "replication_factor": {
                    "title": "Replication Factor",
                    "type": "integer"
                },
                "configs": {
                    "title": "Configs",
                    "default": {},
                    "type": "object",
                    "additionalProperties": {
                        "type": "string"
                    }
                },
                "role": {
                    "title": "Role",
                    "type": "string"
                }
            },
            "required": [
                "type"
            ],
            "additionalProperties": false
        },
        "ToSection": {
            "title": "ToSection",
            "type": "object",
            "properties": {
                "models": {
                    "title": "Models",
                    "default": {},
                    "type": "object"
                },
                "topics": {
                    "title": "Topics",
                    "type": "object",
                    "additionalProperties": {
                        "$ref": "#/definitions/TopicConfig"
                    }
                }
            },
            "required": [
                "topics"
            ]
        },
        "RepoAuthFlags": {
            "title": "RepoAuthFlags",
            "type": "object",
            "properties": {
                "username": {
                    "title": "Username",
                    "type": "string"
                },
                "password": {
                    "title": "Password",
                    "type": "string"
                },
                "caFile": {
                    "title": "Cafile",
                    "type": "string",
                    "format": "path"
                },
                "insecureSkipTlsVerify": {
                    "title": "Insecureskiptlsverify",
                    "default": false,
                    "type": "boolean"
                }
            }
        },
        "HelmRepoConfig": {
            "title": "HelmRepoConfig",
            "type": "object",
            "properties": {
                "repositoryName": {
                    "title": "Repositoryname",
                    "type": "string"
                },
                "url": {
                    "title": "Url",
                    "type": "string"
                },
                "repoAuthFlags": {
                    "title": "Repoauthflags",
                    "default": {
                        "username": null,
                        "password": null,
                        "ca_file": null,
                        "insecure_skip_tls_verify": false
                    },
                    "allOf": [
                        {
                            "$ref": "#/definitions/RepoAuthFlags"
                        }
                    ]
                }
            },
            "required": [
                "repositoryName",
                "url"
            ]
        },
        "KafkaApp": {
            "title": "KafkaApp",
            "description": "Base component for Kafka-based components.\nProducer or streaming apps should inherit from this class.",
            "type": "object",
            "properties": {
                "type": {
                    "title": "Type",
                    "default": "kafka-app",
                    "type": "string"
                },
                "name": {
                    "title": "Name",
                    "type": "string"
                },
                "from": {
                    "title": "From",
                    "allOf": [
                        {
                            "$ref": "#/definitions/FromSection"
                        }
                    ]
                },
                "app": {
                    "$ref": "#/definitions/KafkaAppConfig"
                },
                "to": {
                    "$ref": "#/definitions/ToSection"
                },
                "prefix": {
                    "title": "Prefix",
                    "description": "Pipeline prefix that will prefix every component name. If you wish to not have any prefix you can specify an empty string.",
                    "default": "${pipeline_name}-",
                    "type": "string"
                },
                "type": {
                    "title": "Schema Type",
                    "default": "kafka-app",
                    "enum": [
                        "kafka-app"
                    ],
                    "type": "string"
                },
                "repoConfig": {
                    "title": "Repoconfig",
                    "default": {
                        "repository_name": "bakdata-streams-bootstrap",
                        "url": "https://bakdata.github.io/streams-bootstrap/",
                        "repo_auth_flags": {
                            "username": null,
                            "password": null,
                            "ca_file": null,
                            "insecure_skip_tls_verify": false
                        }
                    },
                    "allOf": [
                        {
                            "$ref": "#/definitions/HelmRepoConfig"
                        }
                    ]
                },
                "namespace": {
                    "title": "Namespace",
                    "type": "string"
                },
                "version": {
                    "title": "Version",
                    "default": "2.9.0",
                    "type": "string"
                }
            },
            "required": [
                "name",
                "app",
                "namespace"
            ]
        },
        "KafkaConnectConfig": {
            "title": "KafkaConnectConfig",
            "type": "object",
            "properties": {},
            "additionalProperties": {
                "type": "string"
            }
        },
        "KafkaConnector": {
            "title": "KafkaConnector",
            "type": "object",
            "properties": {
                "type": {
                    "title": "Type",
                    "default": "kafka-connector",
                    "type": "string"
                },
                "name": {
                    "title": "Name",
                    "type": "string"
                },
                "from": {
                    "title": "From",
                    "allOf": [
                        {
                            "$ref": "#/definitions/FromSection"
                        }
                    ]
                },
                "app": {
                    "$ref": "#/definitions/KafkaConnectConfig"
                },
                "to": {
                    "$ref": "#/definitions/ToSection"
                },
                "prefix": {
                    "title": "Prefix",
                    "description": "Pipeline prefix that will prefix every component name. If you wish to not have any prefix you can specify an empty string.",
                    "default": "${pipeline_name}-",
                    "type": "string"
                },
                "type": {
                    "title": "Schema Type",
                    "default": "kafka-connector",
                    "enum": [
                        "kafka-connector"
                    ],
                    "type": "string"
                },
                "repoConfig": {
                    "title": "Repoconfig",
                    "default": {
                        "repository_name": "bakdata-kafka-connect-resetter",
                        "url": "https://bakdata.github.io/kafka-connect-resetter/",
                        "repo_auth_flags": {
                            "username": null,
                            "password": null,
                            "ca_file": null,
                            "insecure_skip_tls_verify": false
                        }
                    },
                    "allOf": [
                        {
                            "$ref": "#/definitions/HelmRepoConfig"
                        }
                    ]
                },
                "namespace": {
                    "title": "Namespace",
                    "type": "string"
                },
                "version": {
                    "title": "Version",
                    "default": "1.0.4",
                    "type": "string"
                },
                "resetterValues": {
                    "title": "Resettervalues",
                    "description": "Overriding Kafka Connect Resetter Helm values. E.g. to override the Image Tag etc.",
                    "type": "object"
                }
            },
            "required": [
                "name",
                "app",
                "namespace"
            ]
        },
        "KafkaSinkConnector": {
            "title": "KafkaSinkConnector",
            "type": "object",
            "properties": {
                "type": {
                    "title": "Type",
                    "default": "kafka-sink-connector",
                    "type": "string"
                },
                "name": {
                    "title": "Name",
                    "type": "string"
                },
                "from": {
                    "title": "From",
                    "allOf": [
                        {
                            "$ref": "#/definitions/FromSection"
                        }
                    ]
                },
                "app": {
                    "$ref": "#/definitions/KafkaConnectConfig"
                },
                "to": {
                    "$ref": "#/definitions/ToSection"
                },
                "prefix": {
                    "title": "Prefix",
                    "description": "Pipeline prefix that will prefix every component name. If you wish to not have any prefix you can specify an empty string.",
                    "default": "${pipeline_name}-",
                    "type": "string"
                },
                "type": {
                    "title": "Schema Type",
                    "default": "kafka-sink-connector",
                    "enum": [
                        "kafka-sink-connector"
                    ],
                    "type": "string"
                },
                "repoConfig": {
                    "title": "Repoconfig",
                    "default": {
                        "repository_name": "bakdata-kafka-connect-resetter",
                        "url": "https://bakdata.github.io/kafka-connect-resetter/",
                        "repo_auth_flags": {
                            "username": null,
                            "password": null,
                            "ca_file": null,
                            "insecure_skip_tls_verify": false
                        }
                    },
                    "allOf": [
                        {
                            "$ref": "#/definitions/HelmRepoConfig"
                        }
                    ]
                },
                "namespace": {
                    "title": "Namespace",
                    "type": "string"
                },
                "version": {
                    "title": "Version",
                    "default": "1.0.4",
                    "type": "string"
                },
                "resetterValues": {
                    "title": "Resettervalues",
                    "description": "Overriding Kafka Connect Resetter Helm values. E.g. to override the Image Tag etc.",
                    "type": "object"
                }
            },
            "required": [
                "name",
                "app",
                "namespace"
            ]
        },
        "KafkaSourceConnector": {
            "title": "KafkaSourceConnector",
            "type": "object",
            "properties": {
                "type": {
                    "title": "Type",
                    "default": "kafka-source-connector",
                    "type": "string"
                },
                "name": {
                    "title": "Name",
                    "type": "string"
                },
                "from": {
                    "title": "From",
                    "allOf": [
                        {
                            "$ref": "#/definitions/FromSection"
                        }
                    ]
                },
                "app": {
                    "$ref": "#/definitions/KafkaConnectConfig"
<<<<<<< HEAD
                },
                "to": {
                    "$ref": "#/definitions/ToSection"
                },
                "prefix": {
                    "title": "Prefix",
                    "description": "Pipeline prefix that will prefix every component name. If you wish to not have any prefix you can specify an empty string.",
                    "default": "${pipeline_name}-",
                    "type": "string"
                },
=======
                },
                "to": {
                    "$ref": "#/definitions/ToSection"
                },
                "prefix": {
                    "title": "Prefix",
                    "description": "Pipeline prefix that will prefix every component name. If you wish to not have any prefix you can specify an empty string.",
                    "default": "${pipeline_name}-",
                    "type": "string"
                },
>>>>>>> d4327695
                "type": {
                    "title": "Schema Type",
                    "default": "kafka-source-connector",
                    "enum": [
                        "kafka-source-connector"
                    ],
                    "type": "string"
                },
                "repoConfig": {
                    "title": "Repoconfig",
                    "default": {
                        "repository_name": "bakdata-kafka-connect-resetter",
                        "url": "https://bakdata.github.io/kafka-connect-resetter/",
                        "repo_auth_flags": {
                            "username": null,
                            "password": null,
                            "ca_file": null,
                            "insecure_skip_tls_verify": false
                        }
                    },
                    "allOf": [
                        {
                            "$ref": "#/definitions/HelmRepoConfig"
                        }
                    ]
                },
                "namespace": {
                    "title": "Namespace",
                    "type": "string"
                },
                "version": {
                    "title": "Version",
                    "default": "1.0.4",
                    "type": "string"
                },
                "resetterValues": {
                    "title": "Resettervalues",
                    "description": "Overriding Kafka Connect Resetter Helm values. E.g. to override the Image Tag etc.",
                    "type": "object"
                },
                "offsetTopic": {
                    "title": "Offsettopic",
                    "type": "string"
                }
            },
            "required": [
                "name",
                "app",
                "namespace"
            ]
        },
        "KubernetesAppConfig": {
            "title": "KubernetesAppConfig",
            "type": "object",
            "properties": {}
        },
        "KubernetesApp": {
            "title": "KubernetesApp",
            "description": "Base Kubernetes app",
            "type": "object",
            "properties": {
                "type": {
                    "title": "Type",
                    "default": "kubernetes-app",
                    "type": "string"
                },
                "name": {
                    "title": "Name",
                    "type": "string"
                },
                "from": {
                    "title": "From",
                    "allOf": [
                        {
                            "$ref": "#/definitions/FromSection"
                        }
                    ]
                },
                "app": {
                    "$ref": "#/definitions/KubernetesAppConfig"
                },
                "to": {
                    "$ref": "#/definitions/ToSection"
                },
                "prefix": {
                    "title": "Prefix",
                    "description": "Pipeline prefix that will prefix every component name. If you wish to not have any prefix you can specify an empty string.",
                    "default": "${pipeline_name}-",
                    "type": "string"
                },
                "type": {
                    "title": "Schema Type",
                    "default": "kubernetes-app",
                    "enum": [
                        "kubernetes-app"
                    ],
                    "type": "string"
                },
                "repoConfig": {
                    "$ref": "#/definitions/HelmRepoConfig"
                },
                "namespace": {
                    "title": "Namespace",
                    "type": "string"
                },
                "version": {
                    "title": "Version",
                    "type": "string"
                }
            },
            "required": [
                "name",
                "app",
                "namespace"
            ]
        },
        "PipelineComponent": {
            "title": "PipelineComponent",
            "type": "object",
            "properties": {
                "type": {
                    "title": "Type",
                    "default": "pipeline-component",
                    "type": "string"
                },
                "name": {
                    "title": "Name",
                    "type": "string"
                },
                "from": {
                    "title": "From",
                    "allOf": [
                        {
                            "$ref": "#/definitions/FromSection"
                        }
                    ]
                },
                "app": {
                    "title": "App"
                },
                "to": {
                    "$ref": "#/definitions/ToSection"
                },
                "prefix": {
                    "title": "Prefix",
                    "description": "Pipeline prefix that will prefix every component name. If you wish to not have any prefix you can specify an empty string.",
                    "default": "${pipeline_name}-",
                    "type": "string"
                },
                "type": {
                    "title": "Schema Type",
                    "default": "pipeline-component",
                    "enum": [
                        "pipeline-component"
                    ],
                    "type": "string"
                }
            },
            "required": [
                "name"
            ]
        },
        "ProducerStreamsConfig": {
            "title": "ProducerStreamsConfig",
            "type": "object",
            "properties": {
                "brokers": {
                    "title": "Brokers",
                    "type": "string"
                },
                "schemaRegistryUrl": {
                    "title": "Schemaregistryurl",
                    "type": "string"
                },
                "extraOutputTopics": {
                    "title": "Extraoutputtopics",
                    "default": {},
                    "type": "object",
                    "additionalProperties": {
                        "type": "string"
                    }
                },
                "outputTopic": {
                    "title": "Outputtopic",
                    "type": "string"
                }
            },
            "required": [
                "brokers"
            ]
        },
        "ProducerValues": {
            "title": "ProducerValues",
            "type": "object",
            "properties": {
                "streams": {
                    "$ref": "#/definitions/ProducerStreamsConfig"
                },
                "nameOverride": {
                    "title": "Nameoverride",
                    "type": "string"
                }
            },
            "required": [
                "streams"
            ]
        },
        "ProducerApp": {
            "title": "ProducerApp",
            "description": "Producer component\n\nThis producer holds configuration to use as values for the streams bootstrap produce helm chart.",
            "type": "object",
            "properties": {
                "type": {
                    "title": "Type",
                    "default": "producer",
                    "type": "string"
                },
                "name": {
                    "title": "Name",
                    "type": "string"
                },
                "from": {
                    "title": "From",
                    "description": "Producer doesn't support FromSection",
                    "type": "null"
                },
                "app": {
                    "$ref": "#/definitions/ProducerValues"
                },
                "to": {
                    "$ref": "#/definitions/ToSection"
                },
                "prefix": {
                    "title": "Prefix",
                    "description": "Pipeline prefix that will prefix every component name. If you wish to not have any prefix you can specify an empty string.",
                    "default": "${pipeline_name}-",
                    "type": "string"
                },
                "type": {
                    "title": "Schema Type",
                    "default": "producer",
                    "enum": [
                        "producer"
                    ],
                    "type": "string"
                },
                "repoConfig": {
                    "title": "Repoconfig",
                    "default": {
                        "repository_name": "bakdata-streams-bootstrap",
                        "url": "https://bakdata.github.io/streams-bootstrap/",
                        "repo_auth_flags": {
                            "username": null,
                            "password": null,
                            "ca_file": null,
                            "insecure_skip_tls_verify": false
                        }
                    },
                    "allOf": [
                        {
                            "$ref": "#/definitions/HelmRepoConfig"
                        }
                    ]
                },
                "namespace": {
                    "title": "Namespace",
                    "type": "string"
                },
                "version": {
                    "title": "Version",
                    "default": "2.9.0",
                    "type": "string"
                }
            },
            "required": [
                "name",
                "app",
                "namespace"
            ]
        },
        "StreamsConfig": {
            "title": "StreamsConfig",
            "description": "Streams Bootstrap streams section",
            "type": "object",
            "properties": {
                "brokers": {
                    "title": "Brokers",
                    "type": "string"
                },
                "schemaRegistryUrl": {
                    "title": "Schemaregistryurl",
                    "type": "string"
                },
                "inputTopics": {
                    "title": "Inputtopics",
                    "default": [],
                    "type": "array",
                    "items": {
                        "type": "string"
                    }
                },
                "inputPattern": {
                    "title": "Inputpattern",
                    "type": "string"
                },
                "extraInputTopics": {
                    "title": "Extrainputtopics",
                    "default": {},
                    "type": "object",
                    "additionalProperties": {
                        "type": "array",
                        "items": {
                            "type": "string"
                        }
                    }
                },
                "extraInputPatterns": {
                    "title": "Extrainputpatterns",
                    "default": {},
                    "type": "object",
                    "additionalProperties": {
                        "type": "string"
                    }
                },
                "extraOutputTopics": {
                    "title": "Extraoutputtopics",
                    "default": {},
                    "type": "object",
                    "additionalProperties": {
                        "type": "string"
                    }
                },
                "outputTopic": {
                    "title": "Outputtopic",
                    "type": "string"
                },
                "errorTopic": {
                    "title": "Errortopic",
                    "type": "string"
                },
                "config": {
                    "title": "Config",
                    "default": {},
                    "type": "object",
                    "additionalProperties": {
                        "type": "string"
                    }
                }
            },
            "required": [
                "brokers"
            ]
        },
        "StreamsAppAutoScaling": {
            "title": "StreamsAppAutoScaling",
            "type": "object",
            "properties": {
                "enabled": {
                    "title": "Enabled",
                    "description": "Whether to enable auto-scaling using KEDA.",
                    "default": false,
                    "type": "boolean"
                },
                "consumerGroup": {
                    "title": "Consumer group",
                    "description": "Name of the consumer group used for checking the offset on the topic and processing the related lag.",
                    "type": "string"
                },
                "lagThreshold": {
                    "title": "Lag threshold",
                    "description": "Average target value to trigger scaling actions.",
                    "type": "integer"
                },
                "pollingInterval": {
                    "title": "Polling interval",
                    "description": "This is the interval to check each trigger on. https://keda.sh/docs/2.9/concepts/scaling-deployments/#pollinginterval",
                    "default": 30,
                    "type": "integer"
                },
                "cooldownPeriod": {
                    "title": "Cooldown period",
                    "description": "The period to wait after the last trigger reported active before scaling the resource back to 0. https://keda.sh/docs/2.9/concepts/scaling-deployments/#cooldownperiod",
                    "default": 300,
                    "type": "integer"
                },
                "offsetResetPolicy": {
                    "title": "Offset reset policy",
                    "description": "The offset reset policy for the consumer if the the consumer group is not yet subscribed to a partition.",
                    "default": "earliest",
                    "type": "string"
                },
                "minReplicas": {
                    "title": "Min replica count",
                    "description": "Minimum number of replicas KEDA will scale the resource down to. https://keda.sh/docs/2.9/concepts/scaling-deployments/#minreplicacount",
                    "default": 0,
                    "type": "integer"
                },
                "maxReplicas": {
                    "title": "Max replica count",
                    "description": "This setting is passed to the HPA definition that KEDA will create for a given resource and holds the maximum number of replicas of the target resouce. https://keda.sh/docs/2.9/concepts/scaling-deployments/#maxreplicacount",
                    "default": 1,
                    "type": "integer"
                },
                "idleReplicas": {
                    "title": "Idle replica count",
                    "description": "If this property is set, KEDA will scale the resource down to this number of replicas. https://keda.sh/docs/2.9/concepts/scaling-deployments/#idlereplicacount",
                    "type": "integer"
                },
                "topics": {
                    "title": "Topics",
                    "description": "List of auto-generated Kafka Streams topics used by the streams app.",
                    "default": [],
                    "type": "array",
                    "items": {
                        "type": "string"
                    }
                }
            },
            "required": [
                "consumerGroup",
                "lagThreshold"
            ]
        },
        "StreamsAppConfig": {
            "title": "StreamsAppConfig",
            "description": "StreamsBoostrap app configurations.\n\nThe attributes correspond to keys and values that are used as values for the streams bootstrap helm chart.",
            "type": "object",
            "properties": {
                "streams": {
                    "$ref": "#/definitions/StreamsConfig"
                },
                "nameOverride": {
                    "title": "Nameoverride",
                    "type": "string"
                },
                "autoscaling": {
                    "$ref": "#/definitions/StreamsAppAutoScaling"
                }
            },
            "required": [
                "streams"
            ]
        },
        "StreamsApp": {
            "title": "StreamsApp",
            "description": "StreamsApp component that configures a streams bootstrap app",
            "type": "object",
            "properties": {
                "type": {
                    "title": "Type",
                    "default": "streams-app",
                    "type": "string"
                },
                "name": {
                    "title": "Name",
                    "type": "string"
                },
                "from": {
                    "title": "From",
                    "allOf": [
                        {
                            "$ref": "#/definitions/FromSection"
                        }
                    ]
                },
                "app": {
                    "$ref": "#/definitions/StreamsAppConfig"
                },
                "to": {
                    "$ref": "#/definitions/ToSection"
                },
                "prefix": {
                    "title": "Prefix",
                    "description": "Pipeline prefix that will prefix every component name. If you wish to not have any prefix you can specify an empty string.",
                    "default": "${pipeline_name}-",
                    "type": "string"
                },
                "type": {
                    "title": "Schema Type",
                    "default": "streams-app",
                    "enum": [
                        "streams-app"
                    ],
                    "type": "string"
                },
                "repoConfig": {
                    "title": "Repoconfig",
                    "default": {
                        "repository_name": "bakdata-streams-bootstrap",
                        "url": "https://bakdata.github.io/streams-bootstrap/",
                        "repo_auth_flags": {
                            "username": null,
                            "password": null,
                            "ca_file": null,
                            "insecure_skip_tls_verify": false
                        }
                    },
                    "allOf": [
                        {
                            "$ref": "#/definitions/HelmRepoConfig"
                        }
                    ]
                },
                "namespace": {
                    "title": "Namespace",
                    "type": "string"
                },
                "version": {
                    "title": "Version",
                    "default": "2.9.0",
                    "type": "string"
                }
            },
            "required": [
                "name",
                "app",
                "namespace"
            ]
        }
    }
}<|MERGE_RESOLUTION|>--- conflicted
+++ resolved
@@ -10,10 +10,7 @@
                 "kafka-sink-connector": "#/definitions/KafkaSinkConnector",
                 "kafka-source-connector": "#/definitions/KafkaSourceConnector",
                 "kubernetes-app": "#/definitions/KubernetesApp",
-<<<<<<< HEAD
                 "pipeline-component": "#/definitions/PipelineComponent",
-=======
->>>>>>> d4327695
                 "producer": "#/definitions/ProducerApp",
                 "streams-app": "#/definitions/StreamsApp"
             }
@@ -35,18 +32,12 @@
                 "$ref": "#/definitions/KubernetesApp"
             },
             {
-<<<<<<< HEAD
                 "$ref": "#/definitions/PipelineComponent"
             },
             {
                 "$ref": "#/definitions/ProducerApp"
             },
             {
-=======
-                "$ref": "#/definitions/ProducerApp"
-            },
-            {
->>>>>>> d4327695
                 "$ref": "#/definitions/StreamsApp"
             }
         ]
@@ -277,36 +268,36 @@
                     "default": "kafka-app",
                     "type": "string"
                 },
-                "name": {
-                    "title": "Name",
-                    "type": "string"
-                },
-                "from": {
-                    "title": "From",
-                    "allOf": [
-                        {
-                            "$ref": "#/definitions/FromSection"
-                        }
-                    ]
-                },
-                "app": {
-                    "$ref": "#/definitions/KafkaAppConfig"
-                },
-                "to": {
-                    "$ref": "#/definitions/ToSection"
-                },
-                "prefix": {
-                    "title": "Prefix",
-                    "description": "Pipeline prefix that will prefix every component name. If you wish to not have any prefix you can specify an empty string.",
-                    "default": "${pipeline_name}-",
-                    "type": "string"
-                },
                 "type": {
                     "title": "Schema Type",
                     "default": "kafka-app",
                     "enum": [
                         "kafka-app"
                     ],
+                    "type": "string"
+                },
+                "name": {
+                    "title": "Name",
+                    "type": "string"
+                },
+                "from": {
+                    "title": "From",
+                    "allOf": [
+                        {
+                            "$ref": "#/definitions/FromSection"
+                        }
+                    ]
+                },
+                "app": {
+                    "$ref": "#/definitions/KafkaAppConfig"
+                },
+                "to": {
+                    "$ref": "#/definitions/ToSection"
+                },
+                "prefix": {
+                    "title": "Prefix",
+                    "description": "Pipeline prefix that will prefix every component name. If you wish to not have any prefix you can specify an empty string.",
+                    "default": "${pipeline_name}-",
                     "type": "string"
                 },
                 "repoConfig": {
@@ -360,36 +351,36 @@
                     "default": "kafka-connector",
                     "type": "string"
                 },
-                "name": {
-                    "title": "Name",
-                    "type": "string"
-                },
-                "from": {
-                    "title": "From",
-                    "allOf": [
-                        {
-                            "$ref": "#/definitions/FromSection"
-                        }
-                    ]
-                },
-                "app": {
-                    "$ref": "#/definitions/KafkaConnectConfig"
-                },
-                "to": {
-                    "$ref": "#/definitions/ToSection"
-                },
-                "prefix": {
-                    "title": "Prefix",
-                    "description": "Pipeline prefix that will prefix every component name. If you wish to not have any prefix you can specify an empty string.",
-                    "default": "${pipeline_name}-",
-                    "type": "string"
-                },
                 "type": {
                     "title": "Schema Type",
                     "default": "kafka-connector",
                     "enum": [
                         "kafka-connector"
                     ],
+                    "type": "string"
+                },
+                "name": {
+                    "title": "Name",
+                    "type": "string"
+                },
+                "from": {
+                    "title": "From",
+                    "allOf": [
+                        {
+                            "$ref": "#/definitions/FromSection"
+                        }
+                    ]
+                },
+                "app": {
+                    "$ref": "#/definitions/KafkaConnectConfig"
+                },
+                "to": {
+                    "$ref": "#/definitions/ToSection"
+                },
+                "prefix": {
+                    "title": "Prefix",
+                    "description": "Pipeline prefix that will prefix every component name. If you wish to not have any prefix you can specify an empty string.",
+                    "default": "${pipeline_name}-",
                     "type": "string"
                 },
                 "repoConfig": {
@@ -440,36 +431,36 @@
                     "default": "kafka-sink-connector",
                     "type": "string"
                 },
-                "name": {
-                    "title": "Name",
-                    "type": "string"
-                },
-                "from": {
-                    "title": "From",
-                    "allOf": [
-                        {
-                            "$ref": "#/definitions/FromSection"
-                        }
-                    ]
-                },
-                "app": {
-                    "$ref": "#/definitions/KafkaConnectConfig"
-                },
-                "to": {
-                    "$ref": "#/definitions/ToSection"
-                },
-                "prefix": {
-                    "title": "Prefix",
-                    "description": "Pipeline prefix that will prefix every component name. If you wish to not have any prefix you can specify an empty string.",
-                    "default": "${pipeline_name}-",
-                    "type": "string"
-                },
                 "type": {
                     "title": "Schema Type",
                     "default": "kafka-sink-connector",
                     "enum": [
                         "kafka-sink-connector"
                     ],
+                    "type": "string"
+                },
+                "name": {
+                    "title": "Name",
+                    "type": "string"
+                },
+                "from": {
+                    "title": "From",
+                    "allOf": [
+                        {
+                            "$ref": "#/definitions/FromSection"
+                        }
+                    ]
+                },
+                "app": {
+                    "$ref": "#/definitions/KafkaConnectConfig"
+                },
+                "to": {
+                    "$ref": "#/definitions/ToSection"
+                },
+                "prefix": {
+                    "title": "Prefix",
+                    "description": "Pipeline prefix that will prefix every component name. If you wish to not have any prefix you can specify an empty string.",
+                    "default": "${pipeline_name}-",
                     "type": "string"
                 },
                 "repoConfig": {
@@ -520,49 +511,36 @@
                     "default": "kafka-source-connector",
                     "type": "string"
                 },
-                "name": {
-                    "title": "Name",
-                    "type": "string"
-                },
-                "from": {
-                    "title": "From",
-                    "allOf": [
-                        {
-                            "$ref": "#/definitions/FromSection"
-                        }
-                    ]
-                },
-                "app": {
-                    "$ref": "#/definitions/KafkaConnectConfig"
-<<<<<<< HEAD
-                },
-                "to": {
-                    "$ref": "#/definitions/ToSection"
-                },
-                "prefix": {
-                    "title": "Prefix",
-                    "description": "Pipeline prefix that will prefix every component name. If you wish to not have any prefix you can specify an empty string.",
-                    "default": "${pipeline_name}-",
-                    "type": "string"
-                },
-=======
-                },
-                "to": {
-                    "$ref": "#/definitions/ToSection"
-                },
-                "prefix": {
-                    "title": "Prefix",
-                    "description": "Pipeline prefix that will prefix every component name. If you wish to not have any prefix you can specify an empty string.",
-                    "default": "${pipeline_name}-",
-                    "type": "string"
-                },
->>>>>>> d4327695
                 "type": {
                     "title": "Schema Type",
                     "default": "kafka-source-connector",
                     "enum": [
                         "kafka-source-connector"
                     ],
+                    "type": "string"
+                },
+                "name": {
+                    "title": "Name",
+                    "type": "string"
+                },
+                "from": {
+                    "title": "From",
+                    "allOf": [
+                        {
+                            "$ref": "#/definitions/FromSection"
+                        }
+                    ]
+                },
+                "app": {
+                    "$ref": "#/definitions/KafkaConnectConfig"
+                },
+                "to": {
+                    "$ref": "#/definitions/ToSection"
+                },
+                "prefix": {
+                    "title": "Prefix",
+                    "description": "Pipeline prefix that will prefix every component name. If you wish to not have any prefix you can specify an empty string.",
+                    "default": "${pipeline_name}-",
                     "type": "string"
                 },
                 "repoConfig": {
@@ -623,30 +601,6 @@
                     "default": "kubernetes-app",
                     "type": "string"
                 },
-                "name": {
-                    "title": "Name",
-                    "type": "string"
-                },
-                "from": {
-                    "title": "From",
-                    "allOf": [
-                        {
-                            "$ref": "#/definitions/FromSection"
-                        }
-                    ]
-                },
-                "app": {
-                    "$ref": "#/definitions/KubernetesAppConfig"
-                },
-                "to": {
-                    "$ref": "#/definitions/ToSection"
-                },
-                "prefix": {
-                    "title": "Prefix",
-                    "description": "Pipeline prefix that will prefix every component name. If you wish to not have any prefix you can specify an empty string.",
-                    "default": "${pipeline_name}-",
-                    "type": "string"
-                },
                 "type": {
                     "title": "Schema Type",
                     "default": "kubernetes-app",
@@ -655,33 +609,6 @@
                     ],
                     "type": "string"
                 },
-                "repoConfig": {
-                    "$ref": "#/definitions/HelmRepoConfig"
-                },
-                "namespace": {
-                    "title": "Namespace",
-                    "type": "string"
-                },
-                "version": {
-                    "title": "Version",
-                    "type": "string"
-                }
-            },
-            "required": [
-                "name",
-                "app",
-                "namespace"
-            ]
-        },
-        "PipelineComponent": {
-            "title": "PipelineComponent",
-            "type": "object",
-            "properties": {
-                "type": {
-                    "title": "Type",
-                    "default": "pipeline-component",
-                    "type": "string"
-                },
                 "name": {
                     "title": "Name",
                     "type": "string"
@@ -695,7 +622,7 @@
                     ]
                 },
                 "app": {
-                    "title": "App"
+                    "$ref": "#/definitions/KubernetesAppConfig"
                 },
                 "to": {
                     "$ref": "#/definitions/ToSection"
@@ -704,6 +631,33 @@
                     "title": "Prefix",
                     "description": "Pipeline prefix that will prefix every component name. If you wish to not have any prefix you can specify an empty string.",
                     "default": "${pipeline_name}-",
+                    "type": "string"
+                },
+                "repoConfig": {
+                    "$ref": "#/definitions/HelmRepoConfig"
+                },
+                "namespace": {
+                    "title": "Namespace",
+                    "type": "string"
+                },
+                "version": {
+                    "title": "Version",
+                    "type": "string"
+                }
+            },
+            "required": [
+                "name",
+                "app",
+                "namespace"
+            ]
+        },
+        "PipelineComponent": {
+            "title": "PipelineComponent",
+            "type": "object",
+            "properties": {
+                "type": {
+                    "title": "Type",
+                    "default": "pipeline-component",
                     "type": "string"
                 },
                 "type": {
@@ -712,6 +666,30 @@
                     "enum": [
                         "pipeline-component"
                     ],
+                    "type": "string"
+                },
+                "name": {
+                    "title": "Name",
+                    "type": "string"
+                },
+                "from": {
+                    "title": "From",
+                    "allOf": [
+                        {
+                            "$ref": "#/definitions/FromSection"
+                        }
+                    ]
+                },
+                "app": {
+                    "title": "App"
+                },
+                "to": {
+                    "$ref": "#/definitions/ToSection"
+                },
+                "prefix": {
+                    "title": "Prefix",
+                    "description": "Pipeline prefix that will prefix every component name. If you wish to not have any prefix you can specify an empty string.",
+                    "default": "${pipeline_name}-",
                     "type": "string"
                 }
             },
@@ -774,33 +752,33 @@
                     "default": "producer",
                     "type": "string"
                 },
-                "name": {
-                    "title": "Name",
-                    "type": "string"
-                },
-                "from": {
-                    "title": "From",
-                    "description": "Producer doesn't support FromSection",
-                    "type": "null"
-                },
-                "app": {
-                    "$ref": "#/definitions/ProducerValues"
-                },
-                "to": {
-                    "$ref": "#/definitions/ToSection"
-                },
-                "prefix": {
-                    "title": "Prefix",
-                    "description": "Pipeline prefix that will prefix every component name. If you wish to not have any prefix you can specify an empty string.",
-                    "default": "${pipeline_name}-",
-                    "type": "string"
-                },
                 "type": {
                     "title": "Schema Type",
                     "default": "producer",
                     "enum": [
                         "producer"
                     ],
+                    "type": "string"
+                },
+                "name": {
+                    "title": "Name",
+                    "type": "string"
+                },
+                "from": {
+                    "title": "From",
+                    "description": "Producer doesn't support FromSection",
+                    "type": "null"
+                },
+                "app": {
+                    "$ref": "#/definitions/ProducerValues"
+                },
+                "to": {
+                    "$ref": "#/definitions/ToSection"
+                },
+                "prefix": {
+                    "title": "Prefix",
+                    "description": "Pipeline prefix that will prefix every component name. If you wish to not have any prefix you can specify an empty string.",
+                    "default": "${pipeline_name}-",
                     "type": "string"
                 },
                 "repoConfig": {
@@ -1010,36 +988,36 @@
                     "default": "streams-app",
                     "type": "string"
                 },
-                "name": {
-                    "title": "Name",
-                    "type": "string"
-                },
-                "from": {
-                    "title": "From",
-                    "allOf": [
-                        {
-                            "$ref": "#/definitions/FromSection"
-                        }
-                    ]
-                },
-                "app": {
-                    "$ref": "#/definitions/StreamsAppConfig"
-                },
-                "to": {
-                    "$ref": "#/definitions/ToSection"
-                },
-                "prefix": {
-                    "title": "Prefix",
-                    "description": "Pipeline prefix that will prefix every component name. If you wish to not have any prefix you can specify an empty string.",
-                    "default": "${pipeline_name}-",
-                    "type": "string"
-                },
                 "type": {
                     "title": "Schema Type",
                     "default": "streams-app",
                     "enum": [
                         "streams-app"
                     ],
+                    "type": "string"
+                },
+                "name": {
+                    "title": "Name",
+                    "type": "string"
+                },
+                "from": {
+                    "title": "From",
+                    "allOf": [
+                        {
+                            "$ref": "#/definitions/FromSection"
+                        }
+                    ]
+                },
+                "app": {
+                    "$ref": "#/definitions/StreamsAppConfig"
+                },
+                "to": {
+                    "$ref": "#/definitions/ToSection"
+                },
+                "prefix": {
+                    "title": "Prefix",
+                    "description": "Pipeline prefix that will prefix every component name. If you wish to not have any prefix you can specify an empty string.",
+                    "default": "${pipeline_name}-",
                     "type": "string"
                 },
                 "repoConfig": {
