--- conflicted
+++ resolved
@@ -1354,14 +1354,13 @@
                     ],
                     "description": "Kafka Streams settings"
                 },
-<<<<<<< HEAD
-                "metadata": {
-                    "title": "Metadata",
-=======
                 "livenessProbe": {
                     "description": "See https://kubernetes.io/docs/reference/generated/kubernetes-api/v1.25/#probe-v1-core",
                     "title": "Livenessprobe",
->>>>>>> 4ba3b816
+                    "type": "object"
+                },
+                "metadata": {
+                    "title": "Metadata",
                     "type": "object"
                 },
                 "nameOverride": {
@@ -2262,14 +2261,13 @@
                     ],
                     "description": "streams-bootstrap kafka section"
                 },
-<<<<<<< HEAD
-                "metadata": {
-                    "title": "Metadata",
-=======
                 "livenessProbe": {
                     "description": "See https://kubernetes.io/docs/reference/generated/kubernetes-api/v1.25/#probe-v1-core",
                     "title": "Livenessprobe",
->>>>>>> 4ba3b816
+                    "type": "object"
+                },
+                "metadata": {
+                    "title": "Metadata",
                     "type": "object"
                 },
                 "nameOverride": {
@@ -2746,14 +2744,13 @@
                     ],
                     "description": "Kafka configuration for the streams-bootstrap app."
                 },
-<<<<<<< HEAD
-                "metadata": {
-                    "title": "Metadata",
-=======
                 "livenessProbe": {
                     "description": "See https://kubernetes.io/docs/reference/generated/kubernetes-api/v1.25/#probe-v1-core",
                     "title": "Livenessprobe",
->>>>>>> 4ba3b816
+                    "type": "object"
+                },
+                "metadata": {
+                    "title": "Metadata",
                     "type": "object"
                 },
                 "nameOverride": {
