{
    "$defs": {
        "FromSection": {
            "additionalProperties": false,
            "description": "Holds multiple input topics.",
            "properties": {
                "components": {
                    "additionalProperties": {
                        "$ref": "#/$defs/FromTopic"
                    },
                    "default": {},
                    "description": "Components to read from",
                    "title": "Components",
                    "type": "object"
                },
                "topics": {
                    "additionalProperties": {
                        "$ref": "#/$defs/FromTopic"
                    },
                    "default": {},
                    "description": "Input topics",
                    "title": "Topics",
                    "type": "object"
                }
            },
            "title": "FromSection",
            "type": "object"
        },
        "FromTopic": {
            "additionalProperties": false,
            "description": "Input topic.",
            "properties": {
                "role": {
                    "anyOf": [
                        {
                            "type": "string"
                        },
                        {
                            "type": "null"
                        }
                    ],
                    "default": null,
                    "description": "Custom identifier belonging to a topic; define only if `type` is `pattern` or `None`",
                    "title": "Role"
                },
                "type": {
                    "anyOf": [
                        {
                            "$ref": "#/$defs/InputTopicTypes"
                        },
                        {
                            "type": "null"
                        }
                    ],
                    "default": null,
                    "description": "Topic type"
                }
            },
            "title": "FromTopic",
            "type": "object"
        },
        "HelmApp": {
            "additionalProperties": true,
            "description": "Kubernetes app managed through Helm with an associated Helm chart.",
            "properties": {
                "app": {
                    "allOf": [
                        {
                            "$ref": "#/$defs/HelmAppValues"
                        }
                    ],
                    "description": "Helm app values"
                },
                "from": {
                    "anyOf": [
                        {
                            "$ref": "#/$defs/FromSection"
                        },
                        {
                            "type": "null"
                        }
                    ],
                    "default": null,
                    "description": "Topic(s) and/or components from which the component will read input",
                    "title": "From"
                },
                "name": {
                    "description": "Component name",
                    "title": "Name",
                    "type": "string"
                },
                "namespace": {
                    "description": "Kubernetes namespace in which the component shall be deployed",
                    "title": "Namespace",
                    "type": "string"
                },
                "prefix": {
                    "default": "${pipeline.name}-",
                    "description": "Pipeline prefix that will prefix every component name. If you wish to not have any prefix you can specify an empty string.",
                    "title": "Prefix",
                    "type": "string"
                },
                "repo_config": {
                    "anyOf": [
                        {
                            "$ref": "#/$defs/HelmRepoConfig"
                        },
                        {
                            "type": "null"
                        }
                    ],
                    "default": null,
                    "description": "Configuration of the Helm chart repo to be used for deploying the component"
                },
                "to": {
                    "anyOf": [
                        {
                            "$ref": "#/$defs/ToSection"
                        },
                        {
                            "type": "null"
                        }
                    ],
                    "default": null,
                    "description": "Topic(s) into which the component will write output"
                },
                "type": {
                    "const": "helm-app",
                    "title": "Type"
                },
                "version": {
                    "anyOf": [
                        {
                            "type": "string"
                        },
                        {
                            "type": "null"
                        }
                    ],
                    "default": null,
                    "description": "Helm chart version",
                    "title": "Version"
                }
            },
            "required": [
                "name",
                "namespace",
                "app",
                "type"
            ],
            "title": "HelmApp",
            "type": "object"
        },
        "HelmAppValues": {
            "additionalProperties": true,
            "description": "Helm app values.",
            "properties": {
                "nameOverride": {
                    "anyOf": [
                        {
                            "maxLength": 63,
                            "type": "string"
                        },
                        {
                            "type": "null"
                        }
                    ],
                    "default": null,
                    "description": "Helm chart name override, assigned automatically",
                    "title": "Nameoverride"
                }
            },
            "title": "HelmAppValues",
            "type": "object"
        },
        "HelmRepoConfig": {
            "description": "Helm repository configuration.",
            "properties": {
                "repo_auth_flags": {
                    "allOf": [
                        {
                            "$ref": "#/$defs/RepoAuthFlags"
                        }
                    ],
                    "default": {
                        "ca_file": null,
                        "cert_file": null,
                        "insecure_skip_tls_verify": false,
                        "password": null,
                        "username": null
                    },
                    "description": "Authorisation-related flags"
                },
                "repository_name": {
                    "description": "Name of the Helm repository",
                    "title": "Repository Name",
                    "type": "string"
                },
                "url": {
                    "description": "URL to the Helm repository",
                    "title": "Url",
                    "type": "string"
                }
            },
            "required": [
                "repository_name",
                "url"
            ],
            "title": "HelmRepoConfig",
            "type": "object"
        },
        "InputTopicTypes": {
            "description": "Input topic types.\n\n- INPUT: input topic\n- PATTERN: extra-topic-pattern or input-topic-pattern",
            "enum": [
                "input",
                "pattern"
            ],
            "title": "InputTopicTypes",
            "type": "string"
        },
        "KafkaApp": {
            "additionalProperties": true,
            "description": "Base component for Kafka-based components.\nProducer or streaming apps should inherit from this class.",
            "properties": {
                "app": {
                    "allOf": [
                        {
                            "$ref": "#/$defs/KafkaAppValues"
                        }
                    ],
                    "description": "Application-specific settings"
                },
                "from": {
                    "anyOf": [
                        {
                            "$ref": "#/$defs/FromSection"
                        },
                        {
                            "type": "null"
                        }
                    ],
                    "default": null,
                    "description": "Topic(s) and/or components from which the component will read input",
                    "title": "From"
                },
                "name": {
                    "description": "Component name",
                    "title": "Name",
                    "type": "string"
                },
                "prefix": {
                    "default": "${pipeline.name}-",
                    "description": "Pipeline prefix that will prefix every component name. If you wish to not have any prefix you can specify an empty string.",
                    "title": "Prefix",
                    "type": "string"
                },
                "to": {
                    "anyOf": [
                        {
                            "$ref": "#/$defs/ToSection"
                        },
                        {
                            "type": "null"
                        }
                    ],
                    "default": null,
                    "description": "Topic(s) into which the component will write output"
                }
            },
            "required": [
                "name",
                "app"
            ],
            "title": "KafkaApp",
            "type": "object"
        },
        "KafkaAppValues": {
            "additionalProperties": true,
            "description": "Settings specific to Kafka Apps.",
            "properties": {
                "nameOverride": {
                    "anyOf": [
                        {
                            "maxLength": 63,
                            "type": "string"
                        },
                        {
                            "type": "null"
                        }
                    ],
                    "default": null,
                    "description": "Helm chart name override, assigned automatically",
                    "title": "Nameoverride"
                },
                "streams": {
                    "allOf": [
                        {
                            "$ref": "#/$defs/KafkaStreamsConfig"
                        }
                    ],
                    "description": "Kafka streams config"
                }
            },
            "required": [
                "streams"
            ],
            "title": "KafkaAppValues",
            "type": "object"
        },
        "KafkaConnector": {
            "additionalProperties": true,
            "description": "Base class for all Kafka connectors.\nShould only be used to set defaults",
            "properties": {
                "app": {
                    "allOf": [
                        {
                            "$ref": "#/$defs/KafkaConnectorConfig"
                        }
                    ],
                    "description": "Application-specific settings"
                },
                "from": {
                    "anyOf": [
                        {
                            "$ref": "#/$defs/FromSection"
                        },
                        {
                            "type": "null"
                        }
                    ],
                    "default": null,
                    "description": "Topic(s) and/or components from which the component will read input",
                    "title": "From"
                },
                "name": {
                    "description": "Component name",
                    "title": "Name",
                    "type": "string"
                },
                "prefix": {
                    "default": "${pipeline.name}-",
                    "description": "Pipeline prefix that will prefix every component name. If you wish to not have any prefix you can specify an empty string.",
                    "title": "Prefix",
                    "type": "string"
                },
                "resetter_namespace": {
                    "anyOf": [
                        {
                            "type": "string"
                        },
                        {
                            "type": "null"
                        }
                    ],
                    "default": null,
                    "description": "Kubernetes namespace in which the Kafka Connect resetter shall be deployed",
                    "title": "Resetter Namespace"
                },
                "resetter_values": {
                    "allOf": [
                        {
                            "$ref": "#/$defs/HelmAppValues"
                        }
                    ],
                    "description": "Overriding Kafka Connect resetter Helm values, e.g. to override the image tag etc."
                },
                "to": {
                    "anyOf": [
                        {
                            "$ref": "#/$defs/ToSection"
                        },
                        {
                            "type": "null"
                        }
                    ],
                    "default": null,
                    "description": "Topic(s) into which the component will write output"
                }
            },
            "required": [
                "name",
                "app"
            ],
            "title": "KafkaConnector",
            "type": "object"
        },
        "KafkaConnectorConfig": {
            "additionalProperties": true,
            "additional_properties": {
                "type": "string"
            },
            "description": "Settings specific to Kafka Connectors.",
            "properties": {
                "connector.class": {
                    "title": "Connector.Class",
                    "type": "string"
                },
                "errors.deadletterqueue.topic.name": {
                    "anyOf": [
                        {
                            "type": "string"
                        },
                        {
                            "type": "null"
                        }
                    ],
                    "default": null
                },
                "topics": {
                    "default": [],
                    "items": {
                        "type": "string"
                    },
                    "title": "Topics",
                    "type": "array"
                },
                "topics.regex": {
                    "anyOf": [
                        {
                            "type": "string"
                        },
                        {
                            "type": "null"
                        }
                    ],
                    "default": null,
                    "title": "Topics.Regex"
                }
            },
            "required": [
                "connector.class"
            ],
            "title": "KafkaConnectorConfig",
            "type": "object"
        },
        "KafkaSinkConnector": {
            "additionalProperties": true,
            "description": "Kafka sink connector model.",
            "properties": {
                "app": {
                    "allOf": [
                        {
                            "$ref": "#/$defs/KafkaConnectorConfig"
                        }
                    ],
                    "description": "Application-specific settings"
                },
                "from": {
                    "anyOf": [
                        {
                            "$ref": "#/$defs/FromSection"
                        },
                        {
                            "type": "null"
                        }
                    ],
                    "default": null,
                    "description": "Topic(s) and/or components from which the component will read input",
                    "title": "From"
                },
                "name": {
                    "description": "Component name",
                    "title": "Name",
                    "type": "string"
                },
                "prefix": {
                    "default": "${pipeline.name}-",
                    "description": "Pipeline prefix that will prefix every component name. If you wish to not have any prefix you can specify an empty string.",
                    "title": "Prefix",
                    "type": "string"
                },
                "resetter_namespace": {
                    "anyOf": [
                        {
                            "type": "string"
                        },
                        {
                            "type": "null"
                        }
                    ],
                    "default": null,
                    "description": "Kubernetes namespace in which the Kafka Connect resetter shall be deployed",
                    "title": "Resetter Namespace"
                },
                "resetter_values": {
                    "allOf": [
                        {
                            "$ref": "#/$defs/HelmAppValues"
                        }
                    ],
                    "description": "Overriding Kafka Connect resetter Helm values, e.g. to override the image tag etc."
                },
                "to": {
                    "anyOf": [
                        {
                            "$ref": "#/$defs/ToSection"
                        },
                        {
                            "type": "null"
                        }
                    ],
                    "default": null,
                    "description": "Topic(s) into which the component will write output"
                },
                "type": {
                    "const": "kafka-sink-connector",
                    "title": "Type"
                }
            },
            "required": [
                "name",
                "app",
                "type"
            ],
            "title": "KafkaSinkConnector",
            "type": "object"
        },
        "KafkaSourceConnector": {
            "additionalProperties": true,
            "description": "Kafka source connector model.",
            "properties": {
                "app": {
                    "allOf": [
                        {
                            "$ref": "#/$defs/KafkaConnectorConfig"
                        }
                    ],
                    "description": "Application-specific settings"
                },
                "from": {
                    "anyOf": [
                        {
                            "$ref": "#/$defs/FromSection"
                        },
                        {
                            "type": "null"
                        }
                    ],
                    "default": null,
                    "description": "Topic(s) and/or components from which the component will read input",
                    "title": "From"
                },
                "name": {
                    "description": "Component name",
                    "title": "Name",
                    "type": "string"
                },
                "offset_topic": {
                    "anyOf": [
                        {
                            "type": "string"
                        },
                        {
                            "type": "null"
                        }
                    ],
                    "default": null,
                    "description": "`offset.storage.topic`, more info: https://kafka.apache.org/documentation/#connect_running",
                    "title": "Offset Topic"
                },
                "prefix": {
                    "default": "${pipeline.name}-",
                    "description": "Pipeline prefix that will prefix every component name. If you wish to not have any prefix you can specify an empty string.",
                    "title": "Prefix",
                    "type": "string"
                },
                "resetter_namespace": {
                    "anyOf": [
                        {
                            "type": "string"
                        },
                        {
                            "type": "null"
                        }
                    ],
                    "default": null,
                    "description": "Kubernetes namespace in which the Kafka Connect resetter shall be deployed",
                    "title": "Resetter Namespace"
                },
                "resetter_values": {
                    "allOf": [
                        {
                            "$ref": "#/$defs/HelmAppValues"
                        }
                    ],
                    "description": "Overriding Kafka Connect resetter Helm values, e.g. to override the image tag etc."
                },
                "to": {
                    "anyOf": [
                        {
                            "$ref": "#/$defs/ToSection"
                        },
                        {
                            "type": "null"
                        }
                    ],
                    "default": null,
                    "description": "Topic(s) into which the component will write output"
                },
                "type": {
                    "const": "kafka-source-connector",
                    "title": "Type"
                }
            },
            "required": [
                "name",
                "app",
                "type"
            ],
            "title": "KafkaSourceConnector",
            "type": "object"
        },
        "KafkaStreamsConfig": {
            "additionalProperties": true,
            "description": "Kafka Streams config.",
            "properties": {
                "brokers": {
                    "description": "Brokers",
                    "title": "Brokers",
                    "type": "string"
                },
                "extraOutputTopics": {
                    "additionalProperties": {
<<<<<<< HEAD
                        "$ref": "#/$defs/KafkaTopic"
=======
                        "type": "string"
>>>>>>> 782d4d9e
                    },
                    "default": {},
                    "description": "Extra output topics",
                    "title": "Extraoutputtopics",
                    "type": "object"
                },
                "outputTopic": {
                    "anyOf": [
                        {
<<<<<<< HEAD
                            "$ref": "#/$defs/KafkaTopic"
=======
                            "type": "string"
>>>>>>> 782d4d9e
                        },
                        {
                            "type": "null"
                        }
                    ],
                    "default": null,
                    "description": "Output topic"
                },
<<<<<<< HEAD
                "schemaRegistryUrl": {
=======
                "schema_registry_url": {
>>>>>>> 782d4d9e
                    "anyOf": [
                        {
                            "type": "string"
                        },
                        {
                            "type": "null"
                        }
                    ],
                    "default": null,
                    "description": "URL of the schema registry",
                    "title": "Schema Registry Url"
                }
            },
            "required": [
                "brokers"
            ],
            "title": "KafkaStreamsConfig",
            "type": "object"
        },
        "KafkaTopic": {
            "properties": {
                "config": {
                    "allOf": [
                        {
                            "$ref": "#/$defs/TopicConfig"
                        }
                    ],
                    "default": {
                        "configs": {},
                        "key_schema": null,
                        "partitions_count": null,
                        "replication_factor": null,
                        "role": null,
                        "type": null,
                        "value_schema": null
                    }
                },
                "name": {
                    "title": "Name",
                    "type": "string"
                }
            },
            "required": [
                "name"
            ],
            "title": "KafkaTopic",
            "type": "object"
        },
        "KubernetesApp": {
            "additionalProperties": true,
            "description": "Base class for all Kubernetes apps.\nAll built-in components are Kubernetes apps, except for the Kafka connectors.",
            "properties": {
                "app": {
                    "allOf": [
                        {
                            "$ref": "#/$defs/KubernetesAppValues"
                        }
                    ],
                    "description": "Application-specific settings"
                },
                "from": {
                    "anyOf": [
                        {
                            "$ref": "#/$defs/FromSection"
                        },
                        {
                            "type": "null"
                        }
                    ],
                    "default": null,
                    "description": "Topic(s) and/or components from which the component will read input",
                    "title": "From"
                },
                "name": {
                    "description": "Component name",
                    "title": "Name",
                    "type": "string"
                },
                "namespace": {
                    "description": "Kubernetes namespace in which the component shall be deployed",
                    "title": "Namespace",
                    "type": "string"
                },
                "prefix": {
                    "default": "${pipeline.name}-",
                    "description": "Pipeline prefix that will prefix every component name. If you wish to not have any prefix you can specify an empty string.",
                    "title": "Prefix",
                    "type": "string"
                },
                "to": {
                    "anyOf": [
                        {
                            "$ref": "#/$defs/ToSection"
                        },
                        {
                            "type": "null"
                        }
                    ],
                    "default": null,
                    "description": "Topic(s) into which the component will write output"
                }
            },
            "required": [
                "name",
                "namespace",
                "app"
            ],
            "title": "KubernetesApp",
            "type": "object"
        },
        "KubernetesAppValues": {
            "additionalProperties": true,
            "description": "Settings specific to Kubernetes apps.",
            "properties": {},
            "title": "KubernetesAppValues",
            "type": "object"
        },
        "OutputTopicTypes": {
            "description": "Types of output topic.\n\n- OUTPUT: output topic\n- ERROR: error topic",
            "enum": [
                "output",
                "error"
            ],
            "title": "OutputTopicTypes",
            "type": "string"
        },
        "PipelineComponent": {
            "additionalProperties": true,
            "description": "Base class for all components.",
            "properties": {
                "from": {
                    "anyOf": [
                        {
                            "$ref": "#/$defs/FromSection"
                        },
                        {
                            "type": "null"
                        }
                    ],
                    "default": null,
                    "description": "Topic(s) and/or components from which the component will read input",
                    "title": "From"
                },
                "name": {
                    "description": "Component name",
                    "title": "Name",
                    "type": "string"
                },
                "prefix": {
                    "default": "${pipeline.name}-",
                    "description": "Pipeline prefix that will prefix every component name. If you wish to not have any prefix you can specify an empty string.",
                    "title": "Prefix",
                    "type": "string"
                },
                "to": {
                    "anyOf": [
                        {
                            "$ref": "#/$defs/ToSection"
                        },
                        {
                            "type": "null"
                        }
                    ],
                    "default": null,
                    "description": "Topic(s) into which the component will write output"
                }
            },
            "required": [
                "name"
            ],
            "title": "PipelineComponent",
            "type": "object"
        },
        "ProducerApp": {
            "additionalProperties": true,
            "description": "Producer component.\nThis producer holds configuration to use as values for the streams-bootstrap producer Helm chart. Note that the producer does not support error topics.",
            "properties": {
                "app": {
                    "allOf": [
                        {
                            "$ref": "#/$defs/ProducerAppValues"
                        }
                    ],
                    "description": "Application-specific settings"
                },
                "from": {
                    "default": null,
                    "description": "Producer doesn't support FromSection",
                    "title": "From",
                    "type": "null"
                },
                "name": {
                    "description": "Component name",
                    "title": "Name",
                    "type": "string"
                },
                "namespace": {
                    "description": "Kubernetes namespace in which the component shall be deployed",
                    "title": "Namespace",
                    "type": "string"
                },
                "prefix": {
                    "default": "${pipeline.name}-",
                    "description": "Pipeline prefix that will prefix every component name. If you wish to not have any prefix you can specify an empty string.",
                    "title": "Prefix",
                    "type": "string"
                },
                "repo_config": {
                    "allOf": [
                        {
                            "$ref": "#/$defs/HelmRepoConfig"
                        }
                    ],
                    "default": {
                        "repo_auth_flags": {
                            "ca_file": null,
                            "cert_file": null,
                            "insecure_skip_tls_verify": false,
                            "password": null,
                            "username": null
                        },
                        "repository_name": "bakdata-streams-bootstrap",
                        "url": "https://bakdata.github.io/streams-bootstrap/"
                    },
                    "description": "Configuration of the Helm chart repo to be used for deploying the component"
                },
                "to": {
                    "anyOf": [
                        {
                            "$ref": "#/$defs/ToSection"
                        },
                        {
                            "type": "null"
                        }
                    ],
                    "default": null,
                    "description": "Topic(s) into which the component will write output"
                },
                "type": {
                    "const": "producer-app",
                    "title": "Type"
                },
                "version": {
                    "anyOf": [
                        {
                            "type": "string"
                        },
                        {
                            "type": "null"
                        }
                    ],
                    "default": "2.9.0",
                    "description": "Helm chart version",
                    "title": "Version"
                }
            },
            "required": [
                "name",
                "namespace",
                "app",
                "type"
            ],
            "title": "ProducerApp",
            "type": "object"
        },
        "ProducerAppValues": {
            "additionalProperties": true,
            "description": "Settings specific to producers.",
            "properties": {
                "nameOverride": {
                    "anyOf": [
                        {
                            "maxLength": 63,
                            "type": "string"
                        },
                        {
                            "type": "null"
                        }
                    ],
                    "default": null,
                    "description": "Helm chart name override, assigned automatically",
                    "title": "Nameoverride"
                },
                "streams": {
                    "allOf": [
                        {
                            "$ref": "#/$defs/ProducerStreamsConfig"
                        }
                    ],
                    "description": "Kafka Streams settings"
                }
            },
            "required": [
                "streams"
            ],
            "title": "ProducerAppValues",
            "type": "object"
        },
        "ProducerStreamsConfig": {
            "additionalProperties": true,
            "description": "Kafka Streams settings specific to Producer.",
            "properties": {
                "brokers": {
                    "description": "Brokers",
                    "title": "Brokers",
                    "type": "string"
                },
                "extraOutputTopics": {
                    "additionalProperties": {
                        "$ref": "#/$defs/KafkaTopic"
                    },
                    "default": {},
                    "description": "Extra output topics",
                    "title": "Extraoutputtopics",
                    "type": "object"
                },
                "outputTopic": {
                    "anyOf": [
                        {
                            "$ref": "#/$defs/KafkaTopic"
                        },
                        {
                            "type": "null"
                        }
                    ],
                    "default": null,
                    "description": "Output topic"
                },
                "schema_registry_url": {
                    "anyOf": [
                        {
                            "type": "string"
                        },
                        {
                            "type": "null"
                        }
                    ],
                    "default": null,
                    "description": "URL of the schema registry",
                    "title": "Schema Registry Url"
                }
            },
            "required": [
                "brokers"
            ],
            "title": "ProducerStreamsConfig",
            "type": "object"
        },
        "RepoAuthFlags": {
            "description": "Authorisation-related flags for `helm repo`.",
            "properties": {
                "ca_file": {
                    "anyOf": [
                        {
                            "format": "path",
                            "type": "string"
                        },
                        {
                            "type": "null"
                        }
                    ],
                    "default": null,
                    "description": "Path to CA bundle file to verify certificates of HTTPS-enabled servers",
                    "title": "Ca File"
                },
                "cert_file": {
                    "anyOf": [
                        {
                            "format": "path",
                            "type": "string"
                        },
                        {
                            "type": "null"
                        }
                    ],
                    "default": null,
                    "description": "Path to SSL certificate file to identify HTTPS client",
                    "title": "Cert File"
                },
                "insecure_skip_tls_verify": {
                    "default": false,
                    "description": "If true, Kubernetes API server's certificate will not be checked for validity",
                    "title": "Insecure Skip Tls Verify",
                    "type": "boolean"
                },
                "password": {
                    "anyOf": [
                        {
                            "type": "string"
                        },
                        {
                            "type": "null"
                        }
                    ],
                    "default": null,
                    "description": "Password",
                    "title": "Password"
                },
                "username": {
                    "anyOf": [
                        {
                            "type": "string"
                        },
                        {
                            "type": "null"
                        }
                    ],
                    "default": null,
                    "description": "Username",
                    "title": "Username"
                }
            },
            "title": "RepoAuthFlags",
            "type": "object"
        },
        "StreamsApp": {
            "additionalProperties": true,
            "description": "StreamsApp component that configures a streams-bootstrap app.",
            "properties": {
                "app": {
                    "allOf": [
                        {
                            "$ref": "#/$defs/StreamsAppValues"
                        }
                    ],
                    "description": "Application-specific settings"
                },
                "from": {
                    "anyOf": [
                        {
                            "$ref": "#/$defs/FromSection"
                        },
                        {
                            "type": "null"
                        }
                    ],
                    "default": null,
                    "description": "Topic(s) and/or components from which the component will read input",
                    "title": "From"
                },
                "name": {
                    "description": "Component name",
                    "title": "Name",
                    "type": "string"
                },
                "namespace": {
                    "description": "Kubernetes namespace in which the component shall be deployed",
                    "title": "Namespace",
                    "type": "string"
                },
                "prefix": {
                    "default": "${pipeline.name}-",
                    "description": "Pipeline prefix that will prefix every component name. If you wish to not have any prefix you can specify an empty string.",
                    "title": "Prefix",
                    "type": "string"
                },
                "repo_config": {
                    "allOf": [
                        {
                            "$ref": "#/$defs/HelmRepoConfig"
                        }
                    ],
                    "default": {
                        "repo_auth_flags": {
                            "ca_file": null,
                            "cert_file": null,
                            "insecure_skip_tls_verify": false,
                            "password": null,
                            "username": null
                        },
                        "repository_name": "bakdata-streams-bootstrap",
                        "url": "https://bakdata.github.io/streams-bootstrap/"
                    },
                    "description": "Configuration of the Helm chart repo to be used for deploying the component"
                },
                "to": {
                    "anyOf": [
                        {
                            "$ref": "#/$defs/ToSection"
                        },
                        {
                            "type": "null"
                        }
                    ],
                    "default": null,
                    "description": "Topic(s) into which the component will write output"
                },
                "type": {
                    "const": "streams-app",
                    "title": "Type"
                },
                "version": {
                    "anyOf": [
                        {
                            "type": "string"
                        },
                        {
                            "type": "null"
                        }
                    ],
                    "default": "2.9.0",
                    "description": "Helm chart version",
                    "title": "Version"
                }
            },
            "required": [
                "name",
                "namespace",
                "app",
                "type"
            ],
            "title": "StreamsApp",
            "type": "object"
        },
        "StreamsAppAutoScaling": {
            "additionalProperties": true,
            "description": "Kubernetes Event-driven Autoscaling config.",
            "properties": {
                "consumerGroup": {
                    "description": "Name of the consumer group used for checking the offset on the topic and processing the related lag.",
                    "title": "Consumer group",
                    "type": "string"
                },
                "cooldownPeriod": {
                    "default": 300,
                    "description": "The period to wait after the last trigger reported active before scaling the resource back to 0. https://keda.sh/docs/2.9/concepts/scaling-deployments/#cooldownperiod",
                    "title": "Cooldown period",
                    "type": "integer"
                },
                "enabled": {
                    "default": false,
                    "description": "",
                    "title": "Enabled",
                    "type": "boolean"
                },
                "idleReplicas": {
                    "anyOf": [
                        {
                            "type": "integer"
                        },
                        {
                            "type": "null"
                        }
                    ],
                    "default": null,
                    "description": "If this property is set, KEDA will scale the resource down to this number of replicas. https://keda.sh/docs/2.9/concepts/scaling-deployments/#idlereplicacount",
                    "title": "Idle replica count"
                },
                "lagThreshold": {
                    "description": "Average target value to trigger scaling actions.",
                    "title": "Lag threshold",
                    "type": "integer"
                },
                "maxReplicas": {
                    "default": 1,
                    "description": "This setting is passed to the HPA definition that KEDA will create for a given resource and holds the maximum number of replicas of the target resouce. https://keda.sh/docs/2.9/concepts/scaling-deployments/#maxreplicacount",
                    "title": "Max replica count",
                    "type": "integer"
                },
                "minReplicas": {
                    "default": 0,
                    "description": "Minimum number of replicas KEDA will scale the resource down to. \"https://keda.sh/docs/2.9/concepts/scaling-deployments/#minreplicacount\"",
                    "title": "Min replica count",
                    "type": "integer"
                },
                "offsetResetPolicy": {
                    "default": "earliest",
                    "description": "The offset reset policy for the consumer if the consumer group is not yet subscribed to a partition.",
                    "title": "Offset reset policy",
                    "type": "string"
                },
                "pollingInterval": {
                    "default": 30,
                    "description": "This is the interval to check each trigger on. https://keda.sh/docs/2.9/concepts/scaling-deployments/#pollinginterval",
                    "title": "Polling interval",
                    "type": "integer"
                },
                "topics": {
                    "default": [],
                    "description": "List of auto-generated Kafka Streams topics used by the streams app.",
                    "items": {
                        "type": "string"
                    },
                    "title": "Topics",
                    "type": "array"
                }
            },
            "required": [
                "consumerGroup",
                "lagThreshold"
            ],
            "title": "StreamsAppAutoScaling",
            "type": "object"
        },
        "StreamsAppValues": {
            "additionalProperties": true,
            "description": "streams-bootstrap app configurations.\nThe attributes correspond to keys and values that are used as values for the streams bootstrap helm chart.",
            "properties": {
                "autoscaling": {
                    "anyOf": [
                        {
                            "$ref": "#/$defs/StreamsAppAutoScaling"
                        },
                        {
                            "type": "null"
                        }
                    ],
                    "default": null,
                    "description": "Kubernetes event-driven autoscaling config"
                },
                "nameOverride": {
                    "anyOf": [
                        {
                            "maxLength": 63,
                            "type": "string"
                        },
                        {
                            "type": "null"
                        }
                    ],
                    "default": null,
                    "description": "Helm chart name override, assigned automatically",
                    "title": "Nameoverride"
                },
                "streams": {
                    "allOf": [
                        {
                            "$ref": "#/$defs/StreamsConfig"
                        }
                    ],
                    "description": "streams-bootstrap streams section"
                }
            },
            "required": [
                "streams"
            ],
            "title": "StreamsAppValues",
            "type": "object"
        },
        "StreamsBootstrap": {
            "additionalProperties": true,
            "description": "Base for components with a streams-bootstrap Helm chart.",
            "properties": {
                "app": {
                    "allOf": [
                        {
                            "$ref": "#/$defs/HelmAppValues"
                        }
                    ],
                    "description": "Helm app values"
                },
                "from": {
                    "anyOf": [
                        {
                            "$ref": "#/$defs/FromSection"
                        },
                        {
                            "type": "null"
                        }
                    ],
                    "default": null,
                    "description": "Topic(s) and/or components from which the component will read input",
                    "title": "From"
                },
                "name": {
                    "description": "Component name",
                    "title": "Name",
                    "type": "string"
                },
                "namespace": {
                    "description": "Kubernetes namespace in which the component shall be deployed",
                    "title": "Namespace",
                    "type": "string"
                },
                "prefix": {
                    "default": "${pipeline.name}-",
                    "description": "Pipeline prefix that will prefix every component name. If you wish to not have any prefix you can specify an empty string.",
                    "title": "Prefix",
                    "type": "string"
                },
                "repo_config": {
                    "allOf": [
                        {
                            "$ref": "#/$defs/HelmRepoConfig"
                        }
                    ],
                    "default": {
                        "repo_auth_flags": {
                            "ca_file": null,
                            "cert_file": null,
                            "insecure_skip_tls_verify": false,
                            "password": null,
                            "username": null
                        },
                        "repository_name": "bakdata-streams-bootstrap",
                        "url": "https://bakdata.github.io/streams-bootstrap/"
                    },
                    "description": "Configuration of the Helm chart repo to be used for deploying the component"
                },
                "to": {
                    "anyOf": [
                        {
                            "$ref": "#/$defs/ToSection"
                        },
                        {
                            "type": "null"
                        }
                    ],
                    "default": null,
                    "description": "Topic(s) into which the component will write output"
                },
                "version": {
                    "anyOf": [
                        {
                            "type": "string"
                        },
                        {
                            "type": "null"
                        }
                    ],
                    "default": "2.9.0",
                    "description": "Helm chart version",
                    "title": "Version"
                }
            },
            "required": [
                "name",
                "namespace",
                "app"
            ],
            "title": "StreamsBootstrap",
            "type": "object"
        },
        "StreamsConfig": {
            "additionalProperties": true,
            "description": "Streams Bootstrap streams section.",
            "properties": {
                "brokers": {
                    "description": "Brokers",
                    "title": "Brokers",
                    "type": "string"
                },
                "config": {
                    "default": {},
                    "description": "Configuration",
                    "title": "Config",
                    "type": "object"
                },
                "deleteOutput": {
                    "anyOf": [
                        {
                            "type": "boolean"
                        },
                        {
                            "type": "null"
                        }
                    ],
                    "default": null,
                    "description": "Whether the output topics with their associated schemas and the consumer group should be deleted during the cleanup",
                    "title": "Deleteoutput"
                },
                "errorTopic": {
                    "anyOf": [
                        {
                            "$ref": "#/$defs/KafkaTopic"
                        },
                        {
                            "type": "null"
                        }
                    ],
                    "default": null,
                    "description": "Error topic"
                },
                "extraInputPatterns": {
                    "additionalProperties": {
                        "type": "string"
                    },
                    "default": {},
                    "description": "Extra input patterns",
                    "title": "Extrainputpatterns",
                    "type": "object"
                },
                "extraInputTopics": {
                    "additionalProperties": {
                        "items": {
                            "$ref": "#/$defs/KafkaTopic"
                        },
                        "type": "array"
                    },
                    "default": {},
                    "description": "Extra input topics",
                    "title": "Extrainputtopics",
                    "type": "object"
                },
                "extraOutputTopics": {
                    "additionalProperties": {
                        "$ref": "#/$defs/KafkaTopic"
                    },
                    "default": {},
                    "description": "Extra output topics",
                    "title": "Extraoutputtopics",
                    "type": "object"
                },
                "inputPattern": {
                    "anyOf": [
                        {
                            "type": "string"
                        },
                        {
                            "type": "null"
                        }
                    ],
                    "default": null,
                    "description": "Input pattern",
                    "title": "Inputpattern"
                },
                "inputTopics": {
                    "default": [],
                    "description": "Input topics",
                    "items": {
                        "$ref": "#/$defs/KafkaTopic"
                    },
                    "title": "Inputtopics",
                    "type": "array"
                },
                "outputTopic": {
                    "anyOf": [
                        {
                            "$ref": "#/$defs/KafkaTopic"
                        },
                        {
                            "type": "null"
                        }
                    ],
                    "default": null,
                    "description": "Output topic"
                },
                "schema_registry_url": {
                    "anyOf": [
                        {
                            "type": "string"
                        },
                        {
                            "type": "null"
                        }
                    ],
                    "default": null,
                    "description": "URL of the schema registry",
                    "title": "Schema Registry Url"
                }
            },
            "required": [
                "brokers"
            ],
            "title": "StreamsConfig",
            "type": "object"
        },
        "ToSection": {
            "additionalProperties": false,
            "description": "Holds multiple output topics.",
            "properties": {
                "models": {
                    "additionalProperties": {
                        "type": "string"
                    },
                    "default": {},
                    "description": "Data models",
                    "title": "Models",
                    "type": "object"
                },
                "topics": {
                    "additionalProperties": {
                        "$ref": "#/$defs/TopicConfig"
                    },
                    "default": {},
                    "description": "Output topics",
                    "title": "Topics",
                    "type": "object"
                }
            },
            "title": "ToSection",
            "type": "object"
        },
        "TopicConfig": {
            "additionalProperties": false,
            "description": "Configure an output topic.",
            "properties": {
                "configs": {
                    "additionalProperties": {
                        "anyOf": [
                            {
                                "type": "string"
                            },
                            {
                                "type": "integer"
                            }
                        ]
                    },
                    "default": {},
                    "description": "Topic configs",
                    "title": "Configs",
                    "type": "object"
                },
                "key_schema": {
                    "anyOf": [
                        {
                            "type": "string"
                        },
                        {
                            "type": "null"
                        }
                    ],
                    "default": null,
                    "description": "Key schema class name",
                    "title": "Key schema"
                },
                "partitions_count": {
                    "anyOf": [
                        {
                            "type": "integer"
                        },
                        {
                            "type": "null"
                        }
                    ],
                    "default": null,
                    "description": "Number of partitions into which the topic is divided",
                    "title": "Partitions count"
                },
                "replication_factor": {
                    "anyOf": [
                        {
                            "type": "integer"
                        },
                        {
                            "type": "null"
                        }
                    ],
                    "default": null,
                    "description": "Replication factor of the topic",
                    "title": "Replication factor"
                },
                "role": {
                    "anyOf": [
                        {
                            "type": "string"
                        },
                        {
                            "type": "null"
                        }
                    ],
                    "default": null,
                    "description": "Custom identifier belonging to one or multiple topics, provide only if `type` is `extra`",
                    "title": "Role"
                },
                "type": {
                    "anyOf": [
                        {
                            "$ref": "#/$defs/OutputTopicTypes"
                        },
                        {
                            "type": "null"
                        }
                    ],
                    "default": null,
                    "description": "Topic type",
                    "title": "Topic type"
                },
                "value_schema": {
                    "anyOf": [
                        {
                            "type": "string"
                        },
                        {
                            "type": "null"
                        }
                    ],
                    "default": null,
                    "description": "Value schema class name",
                    "title": "Value schema"
                }
            },
            "title": "TopicConfig",
            "type": "object"
        }
    },
    "properties": {
        "helm-app": {
            "$ref": "#/$defs/HelmApp"
        },
        "kafka-app": {
            "$ref": "#/$defs/KafkaApp"
        },
        "kafka-connector": {
            "$ref": "#/$defs/KafkaConnector"
        },
        "kafka-sink-connector": {
            "$ref": "#/$defs/KafkaSinkConnector"
        },
        "kafka-source-connector": {
            "$ref": "#/$defs/KafkaSourceConnector"
        },
        "kubernetes-app": {
            "$ref": "#/$defs/KubernetesApp"
        },
        "pipeline-component": {
            "$ref": "#/$defs/PipelineComponent"
        },
        "producer-app": {
            "$ref": "#/$defs/ProducerApp"
        },
        "streams-app": {
            "$ref": "#/$defs/StreamsApp"
        },
        "streams-bootstrap": {
            "$ref": "#/$defs/StreamsBootstrap"
        }
    },
    "required": [
        "helm-app",
        "kafka-app",
        "kafka-connector",
        "kafka-sink-connector",
        "kafka-source-connector",
        "kubernetes-app",
        "pipeline-component",
        "producer-app",
        "streams-app",
        "streams-bootstrap"
    ],
    "title": "DefaultsSchema",
    "type": "object"
}<|MERGE_RESOLUTION|>--- conflicted
+++ resolved
@@ -621,11 +621,7 @@
                 },
                 "extraOutputTopics": {
                     "additionalProperties": {
-<<<<<<< HEAD
-                        "$ref": "#/$defs/KafkaTopic"
-=======
                         "type": "string"
->>>>>>> 782d4d9e
                     },
                     "default": {},
                     "description": "Extra output topics",
@@ -635,11 +631,7 @@
                 "outputTopic": {
                     "anyOf": [
                         {
-<<<<<<< HEAD
-                            "$ref": "#/$defs/KafkaTopic"
-=======
-                            "type": "string"
->>>>>>> 782d4d9e
+                            "type": "string"
                         },
                         {
                             "type": "null"
@@ -648,11 +640,7 @@
                     "default": null,
                     "description": "Output topic"
                 },
-<<<<<<< HEAD
-                "schemaRegistryUrl": {
-=======
                 "schema_registry_url": {
->>>>>>> 782d4d9e
                     "anyOf": [
                         {
                             "type": "string"
@@ -670,35 +658,6 @@
                 "brokers"
             ],
             "title": "KafkaStreamsConfig",
-            "type": "object"
-        },
-        "KafkaTopic": {
-            "properties": {
-                "config": {
-                    "allOf": [
-                        {
-                            "$ref": "#/$defs/TopicConfig"
-                        }
-                    ],
-                    "default": {
-                        "configs": {},
-                        "key_schema": null,
-                        "partitions_count": null,
-                        "replication_factor": null,
-                        "role": null,
-                        "type": null,
-                        "value_schema": null
-                    }
-                },
-                "name": {
-                    "title": "Name",
-                    "type": "string"
-                }
-            },
-            "required": [
-                "name"
-            ],
-            "title": "KafkaTopic",
             "type": "object"
         },
         "KubernetesApp": {
@@ -962,7 +921,7 @@
                 },
                 "extraOutputTopics": {
                     "additionalProperties": {
-                        "$ref": "#/$defs/KafkaTopic"
+                        "type": "string"
                     },
                     "default": {},
                     "description": "Extra output topics",
@@ -972,7 +931,7 @@
                 "outputTopic": {
                     "anyOf": [
                         {
-                            "$ref": "#/$defs/KafkaTopic"
+                            "type": "string"
                         },
                         {
                             "type": "null"
@@ -1417,7 +1376,7 @@
                 "errorTopic": {
                     "anyOf": [
                         {
-                            "$ref": "#/$defs/KafkaTopic"
+                            "type": "string"
                         },
                         {
                             "type": "null"
@@ -1438,7 +1397,7 @@
                 "extraInputTopics": {
                     "additionalProperties": {
                         "items": {
-                            "$ref": "#/$defs/KafkaTopic"
+                            "type": "string"
                         },
                         "type": "array"
                     },
@@ -1449,7 +1408,7 @@
                 },
                 "extraOutputTopics": {
                     "additionalProperties": {
-                        "$ref": "#/$defs/KafkaTopic"
+                        "type": "string"
                     },
                     "default": {},
                     "description": "Extra output topics",
@@ -1473,7 +1432,7 @@
                     "default": [],
                     "description": "Input topics",
                     "items": {
-                        "$ref": "#/$defs/KafkaTopic"
+                        "type": "string"
                     },
                     "title": "Inputtopics",
                     "type": "array"
@@ -1481,7 +1440,7 @@
                 "outputTopic": {
                     "anyOf": [
                         {
-                            "$ref": "#/$defs/KafkaTopic"
+                            "type": "string"
                         },
                         {
                             "type": "null"
