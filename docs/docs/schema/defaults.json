{
    "$defs": {
        "FromSection": {
            "additionalProperties": false,
            "description": "Holds multiple input topics.",
            "properties": {
                "components": {
                    "additionalProperties": {
                        "$ref": "#/$defs/FromTopic"
                    },
                    "default": {},
                    "description": "Components to read from",
                    "title": "Components",
                    "type": "object"
                },
                "topics": {
                    "additionalProperties": {
                        "$ref": "#/$defs/FromTopic"
                    },
                    "default": {},
                    "description": "Input topics",
                    "title": "Topics",
                    "type": "object"
                }
            },
            "title": "FromSection",
            "type": "object"
        },
        "FromTopic": {
            "additionalProperties": false,
            "description": "Input topic.",
            "properties": {
                "role": {
                    "anyOf": [
                        {
                            "type": "string"
                        },
                        {
                            "type": "null"
                        }
                    ],
                    "default": null,
                    "description": "Custom identifier belonging to a topic; define only if `type` is `pattern` or `None`",
                    "title": "Role"
                },
                "type": {
                    "anyOf": [
                        {
                            "$ref": "#/$defs/InputTopicTypes"
                        },
                        {
                            "type": "null"
                        }
                    ],
                    "default": null,
                    "description": "Topic type"
                }
            },
            "title": "FromTopic",
            "type": "object"
        },
        "HelmApp": {
            "additionalProperties": true,
            "description": "Kubernetes app managed through Helm with an associated Helm chart.",
            "properties": {
                "app": {
                    "allOf": [
                        {
                            "$ref": "#/$defs/HelmAppValues"
                        }
                    ],
                    "description": "Helm app values"
                },
                "from": {
                    "anyOf": [
                        {
                            "$ref": "#/$defs/FromSection"
                        },
                        {
                            "type": "null"
                        }
                    ],
                    "default": null,
                    "description": "Topic(s) and/or components from which the component will read input",
                    "title": "From"
                },
                "name": {
                    "description": "Component name",
                    "title": "Name",
                    "type": "string"
                },
                "namespace": {
                    "description": "Kubernetes namespace in which the component shall be deployed",
                    "title": "Namespace",
                    "type": "string"
                },
                "prefix": {
                    "default": "${pipeline.name}-",
                    "description": "Pipeline prefix that will prefix every component name. If you wish to not have any prefix you can specify an empty string.",
                    "title": "Prefix",
                    "type": "string"
                },
                "repo_config": {
                    "anyOf": [
                        {
                            "$ref": "#/$defs/HelmRepoConfig"
                        },
                        {
                            "type": "null"
                        }
                    ],
                    "default": null,
                    "description": "Configuration of the Helm chart repo to be used for deploying the component"
                },
                "to": {
                    "anyOf": [
                        {
                            "$ref": "#/$defs/ToSection"
                        },
                        {
                            "type": "null"
                        }
                    ],
                    "default": null,
                    "description": "Topic(s) into which the component will write output"
                },
                "type": {
                    "const": "helm-app",
                    "title": "Type"
                },
                "version": {
                    "anyOf": [
                        {
                            "type": "string"
                        },
                        {
                            "type": "null"
                        }
                    ],
                    "default": null,
                    "description": "Helm chart version",
                    "title": "Version"
                }
            },
            "required": [
                "name",
                "namespace",
                "app",
                "type"
            ],
            "title": "HelmApp",
            "type": "object"
        },
        "HelmAppValues": {
            "additionalProperties": true,
            "description": "Helm app values.",
            "properties": {
                "nameOverride": {
                    "anyOf": [
                        {
                            "type": "string"
                        },
                        {
                            "type": "null"
                        }
                    ],
                    "default": null,
                    "description": "Override name with this value",
                    "title": "Nameoverride"
                }
            },
            "title": "HelmAppValues",
            "type": "object"
        },
        "HelmRepoConfig": {
            "description": "Helm repository configuration.",
            "properties": {
                "repo_auth_flags": {
                    "allOf": [
                        {
                            "$ref": "#/$defs/RepoAuthFlags"
                        }
                    ],
                    "default": {
                        "ca_file": null,
                        "cert_file": null,
                        "insecure_skip_tls_verify": false,
                        "password": null,
                        "username": null
                    },
                    "description": "Authorisation-related flags"
                },
                "repository_name": {
                    "description": "Name of the Helm repository",
                    "title": "Repository Name",
                    "type": "string"
                },
                "url": {
                    "description": "URL to the Helm repository",
                    "title": "Url",
                    "type": "string"
                }
            },
            "required": [
                "repository_name",
                "url"
            ],
            "title": "HelmRepoConfig",
            "type": "object"
        },
        "InputTopicTypes": {
            "description": "Input topic types.\n\n- INPUT: input topic\n- PATTERN: extra-topic-pattern or input-topic-pattern",
            "enum": [
                "input",
                "pattern"
            ],
            "title": "InputTopicTypes",
            "type": "string"
        },
        "KafkaApp": {
            "additionalProperties": true,
            "description": "Base component for Kafka-based components.\nProducer or streaming apps should inherit from this class.",
            "properties": {
                "app": {
                    "allOf": [
                        {
                            "$ref": "#/$defs/KafkaAppValues"
                        }
                    ],
                    "description": "Application-specific settings"
                },
                "from": {
                    "anyOf": [
                        {
                            "$ref": "#/$defs/FromSection"
                        },
                        {
                            "type": "null"
                        }
                    ],
                    "default": null,
                    "description": "Topic(s) and/or components from which the component will read input",
                    "title": "From"
                },
                "name": {
                    "description": "Component name",
                    "title": "Name",
                    "type": "string"
                },
                "prefix": {
                    "default": "${pipeline.name}-",
                    "description": "Pipeline prefix that will prefix every component name. If you wish to not have any prefix you can specify an empty string.",
                    "title": "Prefix",
                    "type": "string"
                },
                "to": {
                    "anyOf": [
                        {
                            "$ref": "#/$defs/ToSection"
                        },
                        {
                            "type": "null"
                        }
                    ],
                    "default": null,
                    "description": "Topic(s) into which the component will write output"
                }
            },
            "required": [
                "name",
                "app"
            ],
            "title": "KafkaApp",
            "type": "object"
        },
        "KafkaAppValues": {
            "additionalProperties": true,
            "description": "Settings specific to Kafka Apps.",
            "properties": {
                "nameOverride": {
                    "anyOf": [
                        {
                            "type": "string"
                        },
                        {
                            "type": "null"
                        }
                    ],
                    "default": null,
                    "description": "Override name with this value",
                    "title": "Nameoverride"
                },
                "streams": {
                    "allOf": [
                        {
                            "$ref": "#/$defs/KafkaStreamsConfig"
                        }
                    ],
                    "description": "Kafka streams config"
                }
            },
            "required": [
                "streams"
            ],
            "title": "KafkaAppValues",
            "type": "object"
        },
        "KafkaConnector": {
            "additionalProperties": true,
            "description": "Base class for all Kafka connectors.\nShould only be used to set defaults",
            "properties": {
                "app": {
                    "allOf": [
                        {
                            "$ref": "#/$defs/KafkaConnectorConfig"
                        }
                    ],
                    "description": "Application-specific settings"
                },
                "from": {
                    "anyOf": [
                        {
                            "$ref": "#/$defs/FromSection"
                        },
                        {
                            "type": "null"
                        }
                    ],
                    "default": null,
                    "description": "Topic(s) and/or components from which the component will read input",
                    "title": "From"
                },
                "name": {
                    "description": "Component name",
                    "title": "Name",
                    "type": "string"
                },
                "prefix": {
                    "default": "${pipeline.name}-",
                    "description": "Pipeline prefix that will prefix every component name. If you wish to not have any prefix you can specify an empty string.",
                    "title": "Prefix",
                    "type": "string"
                },
                "resetter_namespace": {
                    "anyOf": [
                        {
                            "type": "string"
                        },
                        {
                            "type": "null"
                        }
                    ],
                    "default": null,
                    "description": "Kubernetes namespace in which the Kafka Connect resetter shall be deployed",
                    "title": "Resetter Namespace"
                },
                "resetter_values": {
                    "allOf": [
                        {
                            "$ref": "#/$defs/HelmAppValues"
                        }
                    ],
                    "description": "Overriding Kafka Connect resetter Helm values, e.g. to override the image tag etc."
                },
                "to": {
                    "anyOf": [
                        {
                            "$ref": "#/$defs/ToSection"
                        },
                        {
                            "type": "null"
                        }
                    ],
                    "default": null,
                    "description": "Topic(s) into which the component will write output"
                }
            },
            "required": [
                "name",
                "app"
            ],
            "title": "KafkaConnector",
            "type": "object"
        },
        "KafkaConnectorConfig": {
            "additionalProperties": true,
            "additional_properties": {
                "type": "string"
            },
            "description": "Settings specific to Kafka Connectors.",
            "properties": {
                "connector.class": {
                    "title": "Connector.Class",
                    "type": "string"
                },
                "errors.deadletterqueue.topic.name": {
                    "anyOf": [
                        {
                            "$ref": "#/$defs/KafkaTopic"
                        },
                        {
                            "type": "null"
                        }
                    ],
                    "default": null
                },
                "topics": {
                    "default": [],
                    "items": {
                        "$ref": "#/$defs/KafkaTopic"
                    },
                    "title": "Topics",
                    "type": "array"
                },
                "topics.regex": {
                    "anyOf": [
                        {
                            "type": "string"
                        },
                        {
                            "type": "null"
                        }
                    ],
                    "default": null,
                    "title": "Topics.Regex"
                }
            },
            "required": [
                "connector.class"
            ],
            "title": "KafkaConnectorConfig",
            "type": "object"
        },
        "KafkaSinkConnector": {
            "additionalProperties": true,
            "description": "Kafka sink connector model.",
            "properties": {
                "app": {
                    "allOf": [
                        {
                            "$ref": "#/$defs/KafkaConnectorConfig"
                        }
                    ],
                    "description": "Application-specific settings"
                },
                "from": {
                    "anyOf": [
                        {
                            "$ref": "#/$defs/FromSection"
                        },
                        {
                            "type": "null"
                        }
                    ],
                    "default": null,
                    "description": "Topic(s) and/or components from which the component will read input",
                    "title": "From"
                },
                "name": {
                    "description": "Component name",
                    "title": "Name",
                    "type": "string"
                },
                "prefix": {
                    "default": "${pipeline.name}-",
                    "description": "Pipeline prefix that will prefix every component name. If you wish to not have any prefix you can specify an empty string.",
                    "title": "Prefix",
                    "type": "string"
                },
                "resetter_namespace": {
                    "anyOf": [
                        {
                            "type": "string"
                        },
                        {
                            "type": "null"
                        }
                    ],
                    "default": null,
                    "description": "Kubernetes namespace in which the Kafka Connect resetter shall be deployed",
                    "title": "Resetter Namespace"
                },
                "resetter_values": {
                    "allOf": [
                        {
                            "$ref": "#/$defs/HelmAppValues"
                        }
                    ],
                    "description": "Overriding Kafka Connect resetter Helm values, e.g. to override the image tag etc."
                },
                "to": {
                    "anyOf": [
                        {
                            "$ref": "#/$defs/ToSection"
                        },
                        {
                            "type": "null"
                        }
                    ],
                    "default": null,
                    "description": "Topic(s) into which the component will write output"
                },
                "type": {
                    "const": "kafka-sink-connector",
                    "title": "Type"
                }
            },
            "required": [
                "name",
                "app",
                "type"
            ],
            "title": "KafkaSinkConnector",
            "type": "object"
        },
        "KafkaSourceConnector": {
            "additionalProperties": true,
            "description": "Kafka source connector model.",
            "properties": {
                "app": {
                    "allOf": [
                        {
                            "$ref": "#/$defs/KafkaConnectorConfig"
                        }
                    ],
                    "description": "Application-specific settings"
                },
                "from": {
                    "anyOf": [
                        {
                            "$ref": "#/$defs/FromSection"
                        },
                        {
                            "type": "null"
                        }
                    ],
                    "default": null,
                    "description": "Topic(s) and/or components from which the component will read input",
                    "title": "From"
                },
                "name": {
                    "description": "Component name",
                    "title": "Name",
                    "type": "string"
                },
                "offset_topic": {
                    "anyOf": [
                        {
                            "type": "string"
                        },
                        {
                            "type": "null"
                        }
                    ],
                    "default": null,
                    "description": "`offset.storage.topic`, more info: https://kafka.apache.org/documentation/#connect_running",
                    "title": "Offset Topic"
                },
                "prefix": {
                    "default": "${pipeline.name}-",
                    "description": "Pipeline prefix that will prefix every component name. If you wish to not have any prefix you can specify an empty string.",
                    "title": "Prefix",
                    "type": "string"
                },
                "resetter_namespace": {
                    "anyOf": [
                        {
                            "type": "string"
                        },
                        {
                            "type": "null"
                        }
                    ],
                    "default": null,
                    "description": "Kubernetes namespace in which the Kafka Connect resetter shall be deployed",
                    "title": "Resetter Namespace"
                },
                "resetter_values": {
                    "allOf": [
                        {
                            "$ref": "#/$defs/HelmAppValues"
                        }
                    ],
                    "description": "Overriding Kafka Connect resetter Helm values, e.g. to override the image tag etc."
                },
                "to": {
                    "anyOf": [
                        {
                            "$ref": "#/$defs/ToSection"
                        },
                        {
                            "type": "null"
                        }
                    ],
                    "default": null,
                    "description": "Topic(s) into which the component will write output"
                },
                "type": {
                    "const": "kafka-source-connector",
                    "title": "Type"
                }
            },
            "required": [
                "name",
                "app",
                "type"
            ],
            "title": "KafkaSourceConnector",
            "type": "object"
        },
        "KafkaStreamsConfig": {
            "additionalProperties": true,
            "description": "Kafka Streams config.",
            "properties": {
                "brokers": {
                    "description": "Brokers",
                    "title": "Brokers",
                    "type": "string"
                },
<<<<<<< HEAD
                "extraOutputTopics": {
                    "additionalProperties": {
                        "$ref": "#/$defs/KafkaTopic"
                    },
                    "default": {},
                    "description": "Extra output topics",
                    "title": "Extraoutputtopics",
                    "type": "object"
                },
                "outputTopic": {
                    "anyOf": [
                        {
                            "$ref": "#/$defs/KafkaTopic"
                        },
                        {
                            "type": "null"
                        }
                    ],
                    "default": null,
                    "description": "Output topic"
                },
                "schemaRegistryUrl": {
=======
                "schema_registry_url": {
>>>>>>> 20f534c8
                    "anyOf": [
                        {
                            "type": "string"
                        },
                        {
                            "type": "null"
                        }
                    ],
                    "default": null,
                    "description": "URL of the schema registry",
                    "title": "Schema Registry Url"
                }
            },
            "required": [
                "brokers"
            ],
            "title": "KafkaStreamsConfig",
            "type": "object"
        },
        "KafkaTopic": {
            "properties": {
                "config": {
                    "allOf": [
                        {
                            "$ref": "#/$defs/TopicConfig"
                        }
                    ],
                    "default": {
                        "configs": {},
                        "key_schema": null,
                        "partitions_count": null,
                        "replication_factor": null,
                        "role": null,
                        "type": null,
                        "value_schema": null
                    }
                },
                "name": {
                    "title": "Name",
                    "type": "string"
                }
            },
            "required": [
                "name"
            ],
            "title": "KafkaTopic",
            "type": "object"
        },
        "KubernetesApp": {
            "additionalProperties": true,
            "description": "Base class for all Kubernetes apps.\nAll built-in components are Kubernetes apps, except for the Kafka connectors.",
            "properties": {
                "app": {
                    "allOf": [
                        {
                            "$ref": "#/$defs/KubernetesAppValues"
                        }
                    ],
                    "description": "Application-specific settings"
                },
                "from": {
                    "anyOf": [
                        {
                            "$ref": "#/$defs/FromSection"
                        },
                        {
                            "type": "null"
                        }
                    ],
                    "default": null,
                    "description": "Topic(s) and/or components from which the component will read input",
                    "title": "From"
                },
                "name": {
                    "description": "Component name",
                    "title": "Name",
                    "type": "string"
                },
                "namespace": {
                    "description": "Kubernetes namespace in which the component shall be deployed",
                    "title": "Namespace",
                    "type": "string"
                },
                "prefix": {
                    "default": "${pipeline.name}-",
                    "description": "Pipeline prefix that will prefix every component name. If you wish to not have any prefix you can specify an empty string.",
                    "title": "Prefix",
                    "type": "string"
                },
                "to": {
                    "anyOf": [
                        {
                            "$ref": "#/$defs/ToSection"
                        },
                        {
                            "type": "null"
                        }
                    ],
                    "default": null,
                    "description": "Topic(s) into which the component will write output"
                }
            },
            "required": [
                "name",
                "namespace",
                "app"
            ],
            "title": "KubernetesApp",
            "type": "object"
        },
        "KubernetesAppValues": {
            "additionalProperties": true,
            "description": "Settings specific to Kubernetes apps.",
            "properties": {},
            "title": "KubernetesAppValues",
            "type": "object"
        },
        "OutputTopicTypes": {
            "description": "Types of output topic.\n\n- OUTPUT: output topic\n- ERROR: error topic",
            "enum": [
                "output",
                "error"
            ],
            "title": "OutputTopicTypes",
            "type": "string"
        },
        "PipelineComponent": {
            "additionalProperties": true,
            "description": "Base class for all components.",
            "properties": {
                "from": {
                    "anyOf": [
                        {
                            "$ref": "#/$defs/FromSection"
                        },
                        {
                            "type": "null"
                        }
                    ],
                    "default": null,
                    "description": "Topic(s) and/or components from which the component will read input",
                    "title": "From"
                },
                "name": {
                    "description": "Component name",
                    "title": "Name",
                    "type": "string"
                },
                "prefix": {
                    "default": "${pipeline.name}-",
                    "description": "Pipeline prefix that will prefix every component name. If you wish to not have any prefix you can specify an empty string.",
                    "title": "Prefix",
                    "type": "string"
                },
                "to": {
                    "anyOf": [
                        {
                            "$ref": "#/$defs/ToSection"
                        },
                        {
                            "type": "null"
                        }
                    ],
                    "default": null,
                    "description": "Topic(s) into which the component will write output"
                }
            },
            "required": [
                "name"
            ],
            "title": "PipelineComponent",
            "type": "object"
        },
        "ProducerApp": {
            "additionalProperties": true,
            "description": "Producer component.\nThis producer holds configuration to use as values for the streams-bootstrap producer Helm chart. Note that the producer does not support error topics.",
            "properties": {
                "app": {
                    "allOf": [
                        {
                            "$ref": "#/$defs/ProducerAppValues"
                        }
                    ],
                    "description": "Application-specific settings"
                },
                "from": {
                    "default": null,
                    "description": "Producer doesn't support FromSection",
                    "title": "From",
                    "type": "null"
                },
                "name": {
                    "description": "Component name",
                    "title": "Name",
                    "type": "string"
                },
                "namespace": {
                    "description": "Kubernetes namespace in which the component shall be deployed",
                    "title": "Namespace",
                    "type": "string"
                },
                "prefix": {
                    "default": "${pipeline.name}-",
                    "description": "Pipeline prefix that will prefix every component name. If you wish to not have any prefix you can specify an empty string.",
                    "title": "Prefix",
                    "type": "string"
                },
                "repo_config": {
                    "allOf": [
                        {
                            "$ref": "#/$defs/HelmRepoConfig"
                        }
                    ],
                    "default": {
                        "repo_auth_flags": {
                            "ca_file": null,
                            "cert_file": null,
                            "insecure_skip_tls_verify": false,
                            "password": null,
                            "username": null
                        },
                        "repository_name": "bakdata-streams-bootstrap",
                        "url": "https://bakdata.github.io/streams-bootstrap/"
                    },
                    "description": "Configuration of the Helm chart repo to be used for deploying the component"
                },
                "to": {
                    "anyOf": [
                        {
                            "$ref": "#/$defs/ToSection"
                        },
                        {
                            "type": "null"
                        }
                    ],
                    "default": null,
                    "description": "Topic(s) into which the component will write output"
                },
                "type": {
                    "const": "producer-app",
                    "title": "Type"
                },
                "version": {
                    "anyOf": [
                        {
                            "type": "string"
                        },
                        {
                            "type": "null"
                        }
                    ],
                    "default": "2.9.0",
                    "description": "Helm chart version",
                    "title": "Version"
                }
            },
            "required": [
                "name",
                "namespace",
                "app",
                "type"
            ],
            "title": "ProducerApp",
            "type": "object"
        },
        "ProducerAppValues": {
            "additionalProperties": true,
            "description": "Settings specific to producers.",
            "properties": {
                "nameOverride": {
                    "anyOf": [
                        {
                            "type": "string"
                        },
                        {
                            "type": "null"
                        }
                    ],
                    "default": null,
                    "description": "Override name with this value",
                    "title": "Nameoverride"
                },
                "streams": {
                    "allOf": [
                        {
                            "$ref": "#/$defs/ProducerStreamsConfig"
                        }
                    ],
                    "description": "Kafka Streams settings"
                }
            },
            "required": [
                "streams"
            ],
            "title": "ProducerAppValues",
            "type": "object"
        },
        "ProducerStreamsConfig": {
            "additionalProperties": true,
            "description": "Kafka Streams settings specific to Producer.",
            "properties": {
                "brokers": {
                    "description": "Brokers",
                    "title": "Brokers",
                    "type": "string"
                },
                "extraOutputTopics": {
                    "additionalProperties": {
                        "$ref": "#/$defs/KafkaTopic"
                    },
                    "default": {},
                    "description": "Extra output topics",
                    "title": "Extraoutputtopics",
                    "type": "object"
                },
                "outputTopic": {
                    "anyOf": [
                        {
                            "$ref": "#/$defs/KafkaTopic"
                        },
                        {
                            "type": "null"
                        }
                    ],
                    "default": null,
                    "description": "Output topic"
                },
                "schema_registry_url": {
                    "anyOf": [
                        {
                            "type": "string"
                        },
                        {
                            "type": "null"
                        }
                    ],
                    "default": null,
                    "description": "URL of the schema registry",
                    "title": "Schema Registry Url"
                }
            },
            "required": [
                "brokers"
            ],
            "title": "ProducerStreamsConfig",
            "type": "object"
        },
        "RepoAuthFlags": {
            "description": "Authorisation-related flags for `helm repo`.",
            "properties": {
                "ca_file": {
                    "anyOf": [
                        {
                            "format": "path",
                            "type": "string"
                        },
                        {
                            "type": "null"
                        }
                    ],
                    "default": null,
                    "description": "Path to CA bundle file to verify certificates of HTTPS-enabled servers",
                    "title": "Ca File"
                },
                "cert_file": {
                    "anyOf": [
                        {
                            "format": "path",
                            "type": "string"
                        },
                        {
                            "type": "null"
                        }
                    ],
                    "default": null,
                    "description": "Path to SSL certificate file to identify HTTPS client",
                    "title": "Cert File"
                },
                "insecure_skip_tls_verify": {
                    "default": false,
                    "description": "If true, Kubernetes API server's certificate will not be checked for validity",
                    "title": "Insecure Skip Tls Verify",
                    "type": "boolean"
                },
                "password": {
                    "anyOf": [
                        {
                            "type": "string"
                        },
                        {
                            "type": "null"
                        }
                    ],
                    "default": null,
                    "description": "Password",
                    "title": "Password"
                },
                "username": {
                    "anyOf": [
                        {
                            "type": "string"
                        },
                        {
                            "type": "null"
                        }
                    ],
                    "default": null,
                    "description": "Username",
                    "title": "Username"
                }
            },
            "title": "RepoAuthFlags",
            "type": "object"
        },
        "StreamsApp": {
            "additionalProperties": true,
            "description": "StreamsApp component that configures a streams-bootstrap app.",
            "properties": {
                "app": {
                    "allOf": [
                        {
                            "$ref": "#/$defs/StreamsAppValues"
                        }
                    ],
                    "description": "Application-specific settings"
                },
                "from": {
                    "anyOf": [
                        {
                            "$ref": "#/$defs/FromSection"
                        },
                        {
                            "type": "null"
                        }
                    ],
                    "default": null,
                    "description": "Topic(s) and/or components from which the component will read input",
                    "title": "From"
                },
                "name": {
                    "description": "Component name",
                    "title": "Name",
                    "type": "string"
                },
                "namespace": {
                    "description": "Kubernetes namespace in which the component shall be deployed",
                    "title": "Namespace",
                    "type": "string"
                },
                "prefix": {
                    "default": "${pipeline.name}-",
                    "description": "Pipeline prefix that will prefix every component name. If you wish to not have any prefix you can specify an empty string.",
                    "title": "Prefix",
                    "type": "string"
                },
                "repo_config": {
                    "allOf": [
                        {
                            "$ref": "#/$defs/HelmRepoConfig"
                        }
                    ],
                    "default": {
                        "repo_auth_flags": {
                            "ca_file": null,
                            "cert_file": null,
                            "insecure_skip_tls_verify": false,
                            "password": null,
                            "username": null
                        },
                        "repository_name": "bakdata-streams-bootstrap",
                        "url": "https://bakdata.github.io/streams-bootstrap/"
                    },
                    "description": "Configuration of the Helm chart repo to be used for deploying the component"
                },
                "to": {
                    "anyOf": [
                        {
                            "$ref": "#/$defs/ToSection"
                        },
                        {
                            "type": "null"
                        }
                    ],
                    "default": null,
                    "description": "Topic(s) into which the component will write output"
                },
                "type": {
                    "const": "streams-app",
                    "title": "Type"
                },
                "version": {
                    "anyOf": [
                        {
                            "type": "string"
                        },
                        {
                            "type": "null"
                        }
                    ],
                    "default": "2.9.0",
                    "description": "Helm chart version",
                    "title": "Version"
                }
            },
            "required": [
                "name",
                "namespace",
                "app",
                "type"
            ],
            "title": "StreamsApp",
            "type": "object"
        },
        "StreamsAppAutoScaling": {
            "additionalProperties": true,
            "description": "Kubernetes Event-driven Autoscaling config.",
            "properties": {
                "consumerGroup": {
                    "description": "Name of the consumer group used for checking the offset on the topic and processing the related lag.",
                    "title": "Consumer group",
                    "type": "string"
                },
                "cooldownPeriod": {
                    "default": 300,
                    "description": "The period to wait after the last trigger reported active before scaling the resource back to 0. https://keda.sh/docs/2.9/concepts/scaling-deployments/#cooldownperiod",
                    "title": "Cooldown period",
                    "type": "integer"
                },
                "enabled": {
                    "default": false,
                    "description": "",
                    "title": "Enabled",
                    "type": "boolean"
                },
                "idleReplicas": {
                    "anyOf": [
                        {
                            "type": "integer"
                        },
                        {
                            "type": "null"
                        }
                    ],
                    "default": null,
                    "description": "If this property is set, KEDA will scale the resource down to this number of replicas. https://keda.sh/docs/2.9/concepts/scaling-deployments/#idlereplicacount",
                    "title": "Idle replica count"
                },
                "lagThreshold": {
                    "description": "Average target value to trigger scaling actions.",
                    "title": "Lag threshold",
                    "type": "integer"
                },
                "maxReplicas": {
                    "default": 1,
                    "description": "This setting is passed to the HPA definition that KEDA will create for a given resource and holds the maximum number of replicas of the target resouce. https://keda.sh/docs/2.9/concepts/scaling-deployments/#maxreplicacount",
                    "title": "Max replica count",
                    "type": "integer"
                },
                "minReplicas": {
                    "default": 0,
                    "description": "Minimum number of replicas KEDA will scale the resource down to. \"https://keda.sh/docs/2.9/concepts/scaling-deployments/#minreplicacount\"",
                    "title": "Min replica count",
                    "type": "integer"
                },
                "offsetResetPolicy": {
                    "default": "earliest",
                    "description": "The offset reset policy for the consumer if the consumer group is not yet subscribed to a partition.",
                    "title": "Offset reset policy",
                    "type": "string"
                },
                "pollingInterval": {
                    "default": 30,
                    "description": "This is the interval to check each trigger on. https://keda.sh/docs/2.9/concepts/scaling-deployments/#pollinginterval",
                    "title": "Polling interval",
                    "type": "integer"
                },
                "topics": {
                    "default": [],
                    "description": "List of auto-generated Kafka Streams topics used by the streams app.",
                    "items": {
                        "type": "string"
                    },
                    "title": "Topics",
                    "type": "array"
                }
            },
            "required": [
                "consumerGroup",
                "lagThreshold"
            ],
            "title": "StreamsAppAutoScaling",
            "type": "object"
        },
        "StreamsAppValues": {
            "additionalProperties": true,
            "description": "streams-bootstrap app configurations.\nThe attributes correspond to keys and values that are used as values for the streams bootstrap helm chart.",
            "properties": {
                "autoscaling": {
                    "anyOf": [
                        {
                            "$ref": "#/$defs/StreamsAppAutoScaling"
                        },
                        {
                            "type": "null"
                        }
                    ],
                    "default": null,
                    "description": "Kubernetes event-driven autoscaling config"
                },
                "nameOverride": {
                    "anyOf": [
                        {
                            "type": "string"
                        },
                        {
                            "type": "null"
                        }
                    ],
                    "default": null,
                    "description": "Override name with this value",
                    "title": "Nameoverride"
                },
                "streams": {
                    "allOf": [
                        {
                            "$ref": "#/$defs/StreamsConfig"
                        }
                    ],
                    "description": "streams-bootstrap streams section"
                }
            },
            "required": [
                "streams"
            ],
            "title": "StreamsAppValues",
            "type": "object"
        },
        "StreamsBootstrap": {
            "additionalProperties": true,
            "description": "Base for components with a streams-bootstrap Helm chart.",
            "properties": {
                "app": {
                    "allOf": [
                        {
                            "$ref": "#/$defs/HelmAppValues"
                        }
                    ],
                    "description": "Helm app values"
                },
                "from": {
                    "anyOf": [
                        {
                            "$ref": "#/$defs/FromSection"
                        },
                        {
                            "type": "null"
                        }
                    ],
                    "default": null,
                    "description": "Topic(s) and/or components from which the component will read input",
                    "title": "From"
                },
                "name": {
                    "description": "Component name",
                    "title": "Name",
                    "type": "string"
                },
                "namespace": {
                    "description": "Kubernetes namespace in which the component shall be deployed",
                    "title": "Namespace",
                    "type": "string"
                },
                "prefix": {
                    "default": "${pipeline.name}-",
                    "description": "Pipeline prefix that will prefix every component name. If you wish to not have any prefix you can specify an empty string.",
                    "title": "Prefix",
                    "type": "string"
                },
                "repo_config": {
                    "allOf": [
                        {
                            "$ref": "#/$defs/HelmRepoConfig"
                        }
                    ],
                    "default": {
                        "repo_auth_flags": {
                            "ca_file": null,
                            "cert_file": null,
                            "insecure_skip_tls_verify": false,
                            "password": null,
                            "username": null
                        },
                        "repository_name": "bakdata-streams-bootstrap",
                        "url": "https://bakdata.github.io/streams-bootstrap/"
                    },
                    "description": "Configuration of the Helm chart repo to be used for deploying the component"
                },
                "to": {
                    "anyOf": [
                        {
                            "$ref": "#/$defs/ToSection"
                        },
                        {
                            "type": "null"
                        }
                    ],
                    "default": null,
                    "description": "Topic(s) into which the component will write output"
                },
                "version": {
                    "anyOf": [
                        {
                            "type": "string"
                        },
                        {
                            "type": "null"
                        }
                    ],
                    "default": "2.9.0",
                    "description": "Helm chart version",
                    "title": "Version"
                }
            },
            "required": [
                "name",
                "namespace",
                "app"
            ],
            "title": "StreamsBootstrap",
            "type": "object"
        },
        "StreamsConfig": {
            "additionalProperties": true,
            "description": "Streams Bootstrap streams section.",
            "properties": {
                "brokers": {
                    "description": "Brokers",
                    "title": "Brokers",
                    "type": "string"
                },
                "config": {
                    "default": {},
                    "description": "Configuration",
                    "title": "Config",
                    "type": "object"
                },
                "deleteOutput": {
                    "anyOf": [
                        {
                            "type": "boolean"
                        },
                        {
                            "type": "null"
                        }
                    ],
                    "default": null,
                    "description": "Whether the output topics with their associated schemas and the consumer group should be deleted during the cleanup",
                    "title": "Deleteoutput"
                },
                "errorTopic": {
                    "anyOf": [
                        {
                            "$ref": "#/$defs/KafkaTopic"
                        },
                        {
                            "type": "null"
                        }
                    ],
                    "default": null,
                    "description": "Error topic"
                },
                "extraInputPatterns": {
                    "additionalProperties": {
                        "type": "string"
                    },
                    "default": {},
                    "description": "Extra input patterns",
                    "title": "Extrainputpatterns",
                    "type": "object"
                },
                "extraInputTopics": {
                    "additionalProperties": {
                        "items": {
                            "$ref": "#/$defs/KafkaTopic"
                        },
                        "type": "array"
                    },
                    "default": {},
                    "description": "Extra input topics",
                    "title": "Extrainputtopics",
                    "type": "object"
                },
                "extraOutputTopics": {
                    "additionalProperties": {
                        "$ref": "#/$defs/KafkaTopic"
                    },
                    "default": {},
                    "description": "Extra output topics",
                    "title": "Extraoutputtopics",
                    "type": "object"
                },
                "inputPattern": {
                    "anyOf": [
                        {
                            "type": "string"
                        },
                        {
                            "type": "null"
                        }
                    ],
                    "default": null,
                    "description": "Input pattern",
                    "title": "Inputpattern"
                },
                "inputTopics": {
                    "default": [],
                    "description": "Input topics",
                    "items": {
                        "$ref": "#/$defs/KafkaTopic"
                    },
                    "title": "Inputtopics",
                    "type": "array"
                },
                "outputTopic": {
                    "anyOf": [
                        {
                            "$ref": "#/$defs/KafkaTopic"
                        },
                        {
                            "type": "null"
                        }
                    ],
                    "default": null,
                    "description": "Output topic"
                },
                "schema_registry_url": {
                    "anyOf": [
                        {
                            "type": "string"
                        },
                        {
                            "type": "null"
                        }
                    ],
                    "default": null,
                    "description": "URL of the schema registry",
                    "title": "Schema Registry Url"
                }
            },
            "required": [
                "brokers"
            ],
            "title": "StreamsConfig",
            "type": "object"
        },
        "ToSection": {
            "additionalProperties": false,
            "description": "Holds multiple output topics.",
            "properties": {
                "models": {
                    "additionalProperties": {
                        "type": "string"
                    },
                    "default": {},
                    "description": "Data models",
                    "title": "Models",
                    "type": "object"
                },
                "topics": {
                    "additionalProperties": {
                        "$ref": "#/$defs/TopicConfig"
                    },
                    "default": {},
                    "description": "Output topics",
                    "title": "Topics",
                    "type": "object"
                }
            },
            "title": "ToSection",
            "type": "object"
        },
        "TopicConfig": {
            "additionalProperties": false,
            "description": "Configure an output topic.",
            "properties": {
                "configs": {
                    "additionalProperties": {
                        "anyOf": [
                            {
                                "type": "string"
                            },
                            {
                                "type": "integer"
                            }
                        ]
                    },
                    "default": {},
                    "description": "Topic configs",
                    "title": "Configs",
                    "type": "object"
                },
                "key_schema": {
                    "anyOf": [
                        {
                            "type": "string"
                        },
                        {
                            "type": "null"
                        }
                    ],
                    "default": null,
                    "description": "Key schema class name",
                    "title": "Key schema"
                },
                "partitions_count": {
                    "anyOf": [
                        {
                            "type": "integer"
                        },
                        {
                            "type": "null"
                        }
                    ],
                    "default": null,
                    "description": "Number of partitions into which the topic is divided",
                    "title": "Partitions count"
                },
                "replication_factor": {
                    "anyOf": [
                        {
                            "type": "integer"
                        },
                        {
                            "type": "null"
                        }
                    ],
                    "default": null,
                    "description": "Replication factor of the topic",
                    "title": "Replication factor"
                },
                "role": {
                    "anyOf": [
                        {
                            "type": "string"
                        },
                        {
                            "type": "null"
                        }
                    ],
                    "default": null,
                    "description": "Custom identifier belonging to one or multiple topics, provide only if `type` is `extra`",
                    "title": "Role"
                },
                "type": {
                    "anyOf": [
                        {
                            "$ref": "#/$defs/OutputTopicTypes"
                        },
                        {
                            "type": "null"
                        }
                    ],
                    "default": null,
                    "description": "Topic type",
                    "title": "Topic type"
                },
                "value_schema": {
                    "anyOf": [
                        {
                            "type": "string"
                        },
                        {
                            "type": "null"
                        }
                    ],
                    "default": null,
                    "description": "Value schema class name",
                    "title": "Value schema"
                }
            },
            "title": "TopicConfig",
            "type": "object"
        }
    },
    "properties": {
        "helm-app": {
            "$ref": "#/$defs/HelmApp"
        },
        "kafka-app": {
            "$ref": "#/$defs/KafkaApp"
        },
        "kafka-connector": {
            "$ref": "#/$defs/KafkaConnector"
        },
        "kafka-sink-connector": {
            "$ref": "#/$defs/KafkaSinkConnector"
        },
        "kafka-source-connector": {
            "$ref": "#/$defs/KafkaSourceConnector"
        },
        "kubernetes-app": {
            "$ref": "#/$defs/KubernetesApp"
        },
        "pipeline-component": {
            "$ref": "#/$defs/PipelineComponent"
        },
        "producer-app": {
            "$ref": "#/$defs/ProducerApp"
        },
        "streams-app": {
            "$ref": "#/$defs/StreamsApp"
        },
        "streams-bootstrap": {
            "$ref": "#/$defs/StreamsBootstrap"
        }
    },
    "required": [
        "helm-app",
        "kafka-app",
        "kafka-connector",
        "kafka-sink-connector",
        "kafka-source-connector",
        "kubernetes-app",
        "pipeline-component",
        "producer-app",
        "streams-app",
        "streams-bootstrap"
    ],
    "title": "DefaultsSchema",
    "type": "object"
}<|MERGE_RESOLUTION|>--- conflicted
+++ resolved
@@ -617,7 +617,6 @@
                     "title": "Brokers",
                     "type": "string"
                 },
-<<<<<<< HEAD
                 "extraOutputTopics": {
                     "additionalProperties": {
                         "$ref": "#/$defs/KafkaTopic"
@@ -639,10 +638,7 @@
                     "default": null,
                     "description": "Output topic"
                 },
-                "schemaRegistryUrl": {
-=======
                 "schema_registry_url": {
->>>>>>> 20f534c8
                     "anyOf": [
                         {
                             "type": "string"
