--- conflicted
+++ resolved
@@ -161,18 +161,6 @@
             "title": "Defaults Path",
             "type": "string"
         },
-<<<<<<< HEAD
-        "environment": {
-            "description": "The environment you want to generate and deploy the pipeline to. Suffix your environment files with this value (e.g. defaults_development.yaml for environment=development).",
-            "examples": [
-                "development",
-                "production"
-            ],
-            "title": "Environment",
-            "type": "string"
-        },
-=======
->>>>>>> 03aa318a
         "helm_config": {
             "allOf": [
                 {
@@ -265,10 +253,6 @@
         }
     },
     "required": [
-<<<<<<< HEAD
-        "environment",
-=======
->>>>>>> 03aa318a
         "kafka_brokers"
     ],
     "title": "KpopsConfig",
