--- conflicted
+++ resolved
@@ -1,21 +1,8 @@
 # What is KPOps?
 
-<<<<<<< HEAD
-With a couple easy commands in the shell and a [`pipeline.yaml`](#example) of under 30 lines, [KPOps](/) can not only [`deploy`](../references/cli-commands/#deploy) a pipeline[^1] to a Kubernetes cluster, but also [`reset`](../references/cli-commands/#reset), [`clean`](../references/cli-commands/#clean) or [`destroy`](../references/cli-commands/#destroy) it!
+With a couple of easy commands in the shell and a [`pipeline.yaml`](#example) of under 30 lines, [KPOps](/) can not only [`deploy`](../references/cli-commands/#deploy) a Kafka pipeline[^1] to a Kubernetes cluster, but also [`reset`](../references/cli-commands/#reset), [`clean`](../references/cli-commands/#clean) or [`destroy`](../references/cli-commands/#destroy) it!
 [^1]:
-     A pipeline can consist of just consecutive [Kafka Streams applications](../references/components/#streamsapp) or it could also contain [Producers](../references/components/#producer) and/or [Kafka Connectors](../references/defaults/#kafkaconnector).
-
-## Key features
-
-- Deploy pipelines with minimal effort and without sacrificing configurability
-- Easy-to-read and write pipeline definitions
-- Reset or destroy pipelines gracefully
-- Reset or clean apps again with a single command
-- Set defaults to share settings between pipeline steps (or whole different pipelines!)
-=======
-With a couple of easy commands in the shell and a [`pipeline.yaml`](#example) of under 30 lines, [KPOps](/) can not only [`deploy`](/user/references/cli-commands/#deploy) a Kafka pipeline[^1] to a Kubernetes cluster, but also [`reset`](/user/references/cli-commands/#reset), [`clean`](/user/references/cli-commands/#clean) or [`destroy`](/user/references/cli-commands/#destroy) it!
-[^1]:
-     A Kafka pipeline can consist of consecutive [streaming applications](/user/references/components/#streamsapp), [producers](/user/references/components/#producer), and [connectors](/user/references/defaults/#kafkaconnector).
+     A Kafka pipeline can consist of consecutive [streaming applications](../references/components/#streamsapp), [producers](../references/components/#producer), and [connectors](../references/defaults/#kafkaconnector).
 
 ## Key features
 
@@ -25,18 +12,12 @@
 - **Handle your topics and schemas**: KPOps not only creates and deletes your topics but also registers and deletes your schemas.
 - **Clean termination of Kafka components**: KPOps removes your pipeline components (i.e., Kafka Streams applications) from the Kubernetes cluster _and_ cleans up the component-related states (i.e., removing/resetting offset of Kafka consumer groups).
 - **Preview your pipeline changes**: With the KPOps dry-run, you can ensure your pipeline definition is set up correctly. This helps to minimize downtime and prevent potential errors or issues that could impact your production environment.
->>>>>>> b36ce146
 
 ## Example
 
 <figure markdown>
-<<<<<<< HEAD
   ![atm-fraud-pipeline](../images/word-count-pipeline_streams-explorer.png)
   <figcaption>An overview of <a href="../getting-started/quick-start">Word-count pipeline</a> shown in <a href="https://github.com/bakdata/streams-explorer#streams-explorer" target="_blank">Streams Explorer</a></figcaption>
-=======
-  ![atm-fraud-pipeline](/images/word-count-pipeline_streams-explorer.png)
-  <figcaption>An overview of <a href="/user/getting-started/quick-start">Word-count pipeline</a> shown in <a href="https://github.com/bakdata/streams-explorer#streams-explorer" target="_blank">Streams Explorer</a></figcaption>
->>>>>>> b36ce146
 </figure>
 
 ```yaml title="Word-count pipeline.yaml"
