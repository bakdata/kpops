--- conflicted
+++ resolved
@@ -119,9 +119,9 @@
 
 * `--dotenv FILE`: Path to dotenv file. Multiple files can be provided. The files will be loaded in order, with each file overriding the previous one.  [env var: KPOPS_DOTENV_PATH]
 * `--defaults DIRECTORY`: Path to defaults folder  [env var: KPOPS_DEFAULT_PATH]
-<<<<<<< HEAD
-* `--config FILE`: Path to the config.yaml file  [env var: KPOPS_CONFIG_PATH; default: config.yaml]
+* `--config DIRECTORY`: Path to the dir containing config.yaml files  [env var: KPOPS_CONFIG_PATH; default: .]
 * `--output / --no-output`: Enable output printing  [default: output]
+* `--environment TEXT`: The environment you want to generate and deploy the pipeline to. Suffix your environment files with this value (e.g. defaults_development.yaml for environment=development).   [env var: KPOPS_ENVIRONMENT]
 * `--verbose / --no-verbose`: Enable verbose printing  [default: no-verbose]
 * `--help`: Show this message and exit.
 
@@ -132,29 +132,22 @@
 **Usage**:
 
 ```console
-$ kpops render [OPTIONS] PIPELINE_PATH [COMPONENTS_MODULE]
-```
-
-**Arguments**:
-
-* `PIPELINE_PATH`: Path to YAML with pipeline definition  [env var: KPOPS_PIPELINE_PATH;required]
-* `[COMPONENTS_MODULE]`: Custom Python module containing your project-specific components
-
-**Options**:
-
-* `--pipeline-base-dir DIRECTORY`: Base directory to the pipelines (default is current working directory)  [env var: KPOPS_PIPELINE_BASE_DIR; default: .]
-* `--defaults DIRECTORY`: Path to defaults folder  [env var: KPOPS_DEFAULT_PATH]
-* `--config FILE`: Path to the config.yaml file  [env var: KPOPS_CONFIG_PATH; default: config.yaml]
-* `--steps TEXT`: Comma separated list of steps to apply the command on  [env var: KPOPS_PIPELINE_STEPS]
-* `--filter-type [include|exclude]`: Whether the --steps option should include/exclude the steps  [default: include]
+$ kpops render [OPTIONS] PIPELINE_PATH
+```
+
+**Arguments**:
+
+* `PIPELINE_PATH`: Path to YAML with pipeline definition  [env var: KPOPS_PIPELINE_PATH;required]
+
+**Options**:
+
+* `--dotenv FILE`: Path to dotenv file. Multiple files can be provided. The files will be loaded in order, with each file overriding the previous one.  [env var: KPOPS_DOTENV_PATH]
+* `--defaults DIRECTORY`: Path to defaults folder  [env var: KPOPS_DEFAULT_PATH]
+* `--config DIRECTORY`: Path to the dir containing config.yaml files  [env var: KPOPS_CONFIG_PATH; default: .]
 * `--output / --no-output`: Enable output printing  [default: output]
-=======
-* `--config DIRECTORY`: Path to the dir containing config.yaml files  [env var: KPOPS_CONFIG_PATH; default: .]
-* `--template / --no-template`: Run Helm template  [default: no-template]
-* `--steps TEXT`: Comma separated list of steps to apply the command on  [env var: KPOPS_PIPELINE_STEPS]
-* `--filter-type [include|exclude]`: Whether the --steps option should include/exclude the steps  [default: include]
-* `--environment TEXT`: The environment you want to generate and deploy the pipeline to. Suffix your environment files with this value (e.g. defaults_development.yaml for environment=development).   [env var: KPOPS_ENVIRONMENT]
->>>>>>> e770163d
+* `--steps TEXT`: Comma separated list of steps to apply the command on  [env var: KPOPS_PIPELINE_STEPS]
+* `--filter-type [include|exclude]`: Whether the --steps option should include/exclude the steps  [default: include]
+* `--environment TEXT`: The environment you want to generate and deploy the pipeline to. Suffix your environment files with this value (e.g. defaults_development.yaml for environment=development).   [env var: KPOPS_ENVIRONMENT]
 * `--verbose / --no-verbose`: Enable verbose printing  [default: no-verbose]
 * `--help`: Show this message and exit.
 
@@ -204,11 +197,7 @@
 
 
 
-<<<<<<< HEAD
-        pipeline: Schema of PipelineComponents. Includes the built-in KPOps components by default. To include custom components, provide [COMPONENTS_MODULES].
-=======
-        pipeline: Schema of PipelineComponents. Includes the built-in kpops components by default. To include custom components, provide components module in config.
->>>>>>> e770163d
+        pipeline: Schema of PipelineComponents. Includes the built-in KPOps components by default. To include custom components, provide components module in config.
         
 
 
