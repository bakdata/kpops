# CLI Usage

**Usage**:

```console
$ kpops [OPTIONS] COMMAND [ARGS]...
```

**Options**:

* `-V, --version`: Print KPOps version
* `--install-completion`: Install completion for the current shell.
* `--show-completion`: Show completion for the current shell, to copy it or customize the installation.
* `--help`: Show this message and exit.

**Commands**:

* `clean`: Clean pipeline steps
* `deploy`: Deploy pipeline steps
* `destroy`: Destroy pipeline steps
* `generate`: Enriches pipelines steps with defaults.
* `reset`: Reset pipeline steps
* `schema`: Generate json schema.

## `kpops clean`

Clean pipeline steps

**Usage**:

```console
$ kpops clean [OPTIONS] PIPELINE_PATH [COMPONENTS_MODULE]
```

**Arguments**:

* `PIPELINE_PATH`: Path to YAML with pipeline definition  [env var: KPOPS_PIPELINE_PATH;required]
* `[COMPONENTS_MODULE]`: Custom Python module defining project-specific KPOps components

**Options**:

* `--pipeline-base-dir DIRECTORY`: Base directory to the pipelines (default is current working directory)  [env var: KPOPS_PIPELINE_BASE_DIR; default: .]
<<<<<<< HEAD
* `--dotenv FILE`: Path to dotenvfile. Multiple files can be provided. The files will be loaded in order, with each file overriding the previous one.  [env var: KPOPS_DOTENV_PATH]
=======
* `--dotenv FILE`: Path to dotenv file. Multiple files can be provided. The files will be loaded in order, with each file overriding the previous one.  [env var: KPOPS_DOTENV_PATH]
>>>>>>> 74ffd6e8
* `--defaults DIRECTORY`: Path to defaults folder  [env var: KPOPS_DEFAULT_PATH]
* `--config FILE`: Path to the config.yaml file  [env var: KPOPS_CONFIG_PATH; default: config.yaml]
* `--steps TEXT`: Comma separated list of steps to apply the command on  [env var: KPOPS_PIPELINE_STEPS]
* `--filter-type [include|exclude]`: Whether the --steps option should include/exclude the steps  [default: include]
* `--dry-run / --execute`: Whether to dry run the command or execute it  [default: dry-run]
* `--verbose / --no-verbose`: Enable verbose printing  [default: no-verbose]
* `--help`: Show this message and exit.

## `kpops deploy`

Deploy pipeline steps

**Usage**:

```console
$ kpops deploy [OPTIONS] PIPELINE_PATH [COMPONENTS_MODULE]
```

**Arguments**:

* `PIPELINE_PATH`: Path to YAML with pipeline definition  [env var: KPOPS_PIPELINE_PATH;required]
* `[COMPONENTS_MODULE]`: Custom Python module defining project-specific KPOps components

**Options**:

* `--pipeline-base-dir DIRECTORY`: Base directory to the pipelines (default is current working directory)  [env var: KPOPS_PIPELINE_BASE_DIR; default: .]
<<<<<<< HEAD
* `--dotenv FILE`: Path to dotenvfile. Multiple files can be provided. The files will be loaded in order, with each file overriding the previous one.  [env var: KPOPS_DOTENV_PATH]
=======
* `--dotenv FILE`: Path to dotenv file. Multiple files can be provided. The files will be loaded in order, with each file overriding the previous one.  [env var: KPOPS_DOTENV_PATH]
>>>>>>> 74ffd6e8
* `--defaults DIRECTORY`: Path to defaults folder  [env var: KPOPS_DEFAULT_PATH]
* `--config FILE`: Path to the config.yaml file  [env var: KPOPS_CONFIG_PATH; default: config.yaml]
* `--steps TEXT`: Comma separated list of steps to apply the command on  [env var: KPOPS_PIPELINE_STEPS]
* `--filter-type [include|exclude]`: Whether the --steps option should include/exclude the steps  [default: include]
* `--dry-run / --execute`: Whether to dry run the command or execute it  [default: dry-run]
* `--verbose / --no-verbose`: Enable verbose printing  [default: no-verbose]
* `--help`: Show this message and exit.

## `kpops destroy`

Destroy pipeline steps

**Usage**:

```console
$ kpops destroy [OPTIONS] PIPELINE_PATH [COMPONENTS_MODULE]
```

**Arguments**:

* `PIPELINE_PATH`: Path to YAML with pipeline definition  [env var: KPOPS_PIPELINE_PATH;required]
* `[COMPONENTS_MODULE]`: Custom Python module defining project-specific KPOps components

**Options**:

* `--pipeline-base-dir DIRECTORY`: Base directory to the pipelines (default is current working directory)  [env var: KPOPS_PIPELINE_BASE_DIR; default: .]
<<<<<<< HEAD
* `--dotenv FILE`: Path to dotenvfile. Multiple files can be provided. The files will be loaded in order, with each file overriding the previous one.  [env var: KPOPS_DOTENV_PATH]
=======
* `--dotenv FILE`: Path to dotenv file. Multiple files can be provided. The files will be loaded in order, with each file overriding the previous one.  [env var: KPOPS_DOTENV_PATH]
>>>>>>> 74ffd6e8
* `--defaults DIRECTORY`: Path to defaults folder  [env var: KPOPS_DEFAULT_PATH]
* `--config FILE`: Path to the config.yaml file  [env var: KPOPS_CONFIG_PATH; default: config.yaml]
* `--steps TEXT`: Comma separated list of steps to apply the command on  [env var: KPOPS_PIPELINE_STEPS]
* `--filter-type [include|exclude]`: Whether the --steps option should include/exclude the steps  [default: include]
* `--dry-run / --execute`: Whether to dry run the command or execute it  [default: dry-run]
* `--verbose / --no-verbose`: Enable verbose printing  [default: no-verbose]
* `--help`: Show this message and exit.

## `kpops generate`

Enriches pipelines steps with defaults. The output is used as input for the deploy/destroy/... commands.

**Usage**:

```console
$ kpops generate [OPTIONS] PIPELINE_PATH [COMPONENTS_MODULE]
```

**Arguments**:

* `PIPELINE_PATH`: Path to YAML with pipeline definition  [env var: KPOPS_PIPELINE_PATH;required]
* `[COMPONENTS_MODULE]`: Custom Python module defining project-specific KPOps components

**Options**:

* `--pipeline-base-dir DIRECTORY`: Base directory to the pipelines (default is current working directory)  [env var: KPOPS_PIPELINE_BASE_DIR; default: .]
<<<<<<< HEAD
* `--dotenv FILE`: Path to dotenvfile. Multiple files can be provided. The files will be loaded in order, with each file overriding the previous one.  [env var: KPOPS_DOTENV_PATH]
=======
* `--dotenv FILE`: Path to dotenv file. Multiple files can be provided. The files will be loaded in order, with each file overriding the previous one.  [env var: KPOPS_DOTENV_PATH]
>>>>>>> 74ffd6e8
* `--defaults DIRECTORY`: Path to defaults folder  [env var: KPOPS_DEFAULT_PATH]
* `--config FILE`: Path to the config.yaml file  [env var: KPOPS_CONFIG_PATH; default: config.yaml]
* `--template / --no-template`: Run Helm template  [default: no-template]
* `--steps TEXT`: Comma separated list of steps to apply the command on  [env var: KPOPS_PIPELINE_STEPS]
* `--filter-type [include|exclude]`: Whether the --steps option should include/exclude the steps  [default: include]
* `--verbose / --no-verbose`: Enable verbose printing  [default: no-verbose]
* `--help`: Show this message and exit.

## `kpops reset`

Reset pipeline steps

**Usage**:

```console
$ kpops reset [OPTIONS] PIPELINE_PATH [COMPONENTS_MODULE]
```

**Arguments**:

* `PIPELINE_PATH`: Path to YAML with pipeline definition  [env var: KPOPS_PIPELINE_PATH;required]
* `[COMPONENTS_MODULE]`: Custom Python module defining project-specific KPOps components

**Options**:

* `--pipeline-base-dir DIRECTORY`: Base directory to the pipelines (default is current working directory)  [env var: KPOPS_PIPELINE_BASE_DIR; default: .]
<<<<<<< HEAD
* `--dotenv FILE`: Path to dotenvfile. Multiple files can be provided. The files will be loaded in order, with each file overriding the previous one.  [env var: KPOPS_DOTENV_PATH]
=======
* `--dotenv FILE`: Path to dotenv file. Multiple files can be provided. The files will be loaded in order, with each file overriding the previous one.  [env var: KPOPS_DOTENV_PATH]
>>>>>>> 74ffd6e8
* `--defaults DIRECTORY`: Path to defaults folder  [env var: KPOPS_DEFAULT_PATH]
* `--config FILE`: Path to the config.yaml file  [env var: KPOPS_CONFIG_PATH; default: config.yaml]
* `--steps TEXT`: Comma separated list of steps to apply the command on  [env var: KPOPS_PIPELINE_STEPS]
* `--filter-type [include|exclude]`: Whether the --steps option should include/exclude the steps  [default: include]
* `--dry-run / --execute`: Whether to dry run the command or execute it  [default: dry-run]
* `--verbose / --no-verbose`: Enable verbose printing  [default: no-verbose]
* `--help`: Show this message and exit.

## `kpops schema`

Generate json schema.

The schemas can be used to enable support for kpops files in a text editor.

**Usage**:

```console
$ kpops schema [OPTIONS] SCOPE:{pipeline|config} [COMPONENTS_MODULE]
```

**Arguments**:

* `SCOPE:{pipeline|config}`: 
        Scope of the generated schema
        



        pipeline: Schema of PipelineComponents. Includes the built-in kpops components by default. To include custom components, provide [COMPONENTS_MODULES].
        



        config: Schema of KpopsConfig.  [required]
* `[COMPONENTS_MODULE]`: Custom Python module defining project-specific KPOps components

**Options**:

* `--config FILE`: Path to the config.yaml file  [env var: KPOPS_CONFIG_PATH; default: config.yaml]
* `--include-stock-components / --no-include-stock-components`: Include the built-in KPOps components.  [default: include-stock-components]
* `--help`: Show this message and exit.<|MERGE_RESOLUTION|>--- conflicted
+++ resolved
@@ -40,11 +40,7 @@
 **Options**:
 
 * `--pipeline-base-dir DIRECTORY`: Base directory to the pipelines (default is current working directory)  [env var: KPOPS_PIPELINE_BASE_DIR; default: .]
-<<<<<<< HEAD
-* `--dotenv FILE`: Path to dotenvfile. Multiple files can be provided. The files will be loaded in order, with each file overriding the previous one.  [env var: KPOPS_DOTENV_PATH]
-=======
 * `--dotenv FILE`: Path to dotenv file. Multiple files can be provided. The files will be loaded in order, with each file overriding the previous one.  [env var: KPOPS_DOTENV_PATH]
->>>>>>> 74ffd6e8
 * `--defaults DIRECTORY`: Path to defaults folder  [env var: KPOPS_DEFAULT_PATH]
 * `--config FILE`: Path to the config.yaml file  [env var: KPOPS_CONFIG_PATH; default: config.yaml]
 * `--steps TEXT`: Comma separated list of steps to apply the command on  [env var: KPOPS_PIPELINE_STEPS]
@@ -71,11 +67,7 @@
 **Options**:
 
 * `--pipeline-base-dir DIRECTORY`: Base directory to the pipelines (default is current working directory)  [env var: KPOPS_PIPELINE_BASE_DIR; default: .]
-<<<<<<< HEAD
-* `--dotenv FILE`: Path to dotenvfile. Multiple files can be provided. The files will be loaded in order, with each file overriding the previous one.  [env var: KPOPS_DOTENV_PATH]
-=======
 * `--dotenv FILE`: Path to dotenv file. Multiple files can be provided. The files will be loaded in order, with each file overriding the previous one.  [env var: KPOPS_DOTENV_PATH]
->>>>>>> 74ffd6e8
 * `--defaults DIRECTORY`: Path to defaults folder  [env var: KPOPS_DEFAULT_PATH]
 * `--config FILE`: Path to the config.yaml file  [env var: KPOPS_CONFIG_PATH; default: config.yaml]
 * `--steps TEXT`: Comma separated list of steps to apply the command on  [env var: KPOPS_PIPELINE_STEPS]
@@ -102,11 +94,7 @@
 **Options**:
 
 * `--pipeline-base-dir DIRECTORY`: Base directory to the pipelines (default is current working directory)  [env var: KPOPS_PIPELINE_BASE_DIR; default: .]
-<<<<<<< HEAD
-* `--dotenv FILE`: Path to dotenvfile. Multiple files can be provided. The files will be loaded in order, with each file overriding the previous one.  [env var: KPOPS_DOTENV_PATH]
-=======
 * `--dotenv FILE`: Path to dotenv file. Multiple files can be provided. The files will be loaded in order, with each file overriding the previous one.  [env var: KPOPS_DOTENV_PATH]
->>>>>>> 74ffd6e8
 * `--defaults DIRECTORY`: Path to defaults folder  [env var: KPOPS_DEFAULT_PATH]
 * `--config FILE`: Path to the config.yaml file  [env var: KPOPS_CONFIG_PATH; default: config.yaml]
 * `--steps TEXT`: Comma separated list of steps to apply the command on  [env var: KPOPS_PIPELINE_STEPS]
@@ -133,11 +121,7 @@
 **Options**:
 
 * `--pipeline-base-dir DIRECTORY`: Base directory to the pipelines (default is current working directory)  [env var: KPOPS_PIPELINE_BASE_DIR; default: .]
-<<<<<<< HEAD
-* `--dotenv FILE`: Path to dotenvfile. Multiple files can be provided. The files will be loaded in order, with each file overriding the previous one.  [env var: KPOPS_DOTENV_PATH]
-=======
 * `--dotenv FILE`: Path to dotenv file. Multiple files can be provided. The files will be loaded in order, with each file overriding the previous one.  [env var: KPOPS_DOTENV_PATH]
->>>>>>> 74ffd6e8
 * `--defaults DIRECTORY`: Path to defaults folder  [env var: KPOPS_DEFAULT_PATH]
 * `--config FILE`: Path to the config.yaml file  [env var: KPOPS_CONFIG_PATH; default: config.yaml]
 * `--template / --no-template`: Run Helm template  [default: no-template]
@@ -164,11 +148,7 @@
 **Options**:
 
 * `--pipeline-base-dir DIRECTORY`: Base directory to the pipelines (default is current working directory)  [env var: KPOPS_PIPELINE_BASE_DIR; default: .]
-<<<<<<< HEAD
-* `--dotenv FILE`: Path to dotenvfile. Multiple files can be provided. The files will be loaded in order, with each file overriding the previous one.  [env var: KPOPS_DOTENV_PATH]
-=======
 * `--dotenv FILE`: Path to dotenv file. Multiple files can be provided. The files will be loaded in order, with each file overriding the previous one.  [env var: KPOPS_DOTENV_PATH]
->>>>>>> 74ffd6e8
 * `--defaults DIRECTORY`: Path to defaults folder  [env var: KPOPS_DEFAULT_PATH]
 * `--config FILE`: Path to the config.yaml file  [env var: KPOPS_CONFIG_PATH; default: config.yaml]
 * `--steps TEXT`: Comma separated list of steps to apply the command on  [env var: KPOPS_PIPELINE_STEPS]
