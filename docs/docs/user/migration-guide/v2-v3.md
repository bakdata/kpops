--- conflicted
+++ resolved
@@ -1,6 +1,5 @@
 # Migrate from V2 to V3
 
-<<<<<<< HEAD
 ## [Use hash and trim long helm release names instead of only trimming](https://github.com/bakdata/kpops/pull/390)
 
 KPOps handles long (more than 53 characters) Helm releases names differently. Helm will not find your (long) old release names anymore. Therefore, it is recommended that you should once destroy your pipeline with KPOps v2 to remove old Helm release names. After a clean destroy, re-deploy your pipeline with the KPOps v3.
@@ -16,7 +15,7 @@
 ```
 
 <!-- dprint-ignore-end -->
-=======
+
 ## [Create HelmApp component](https://github.com/bakdata/kpops/pull/370)
 
 All Helm-specific parts of the built-in [`KubernetesApp`](../core-concepts/components/kubernetes-app.md) have been extracted to a new child component that is more appropriately named [`HelmApp`](../core-concepts/components/helm-app.md). It has to be renamed in your existing pipeline defintions and custom components module.
@@ -40,7 +39,6 @@
 + class CustomHelmApp(HelmApp):
       ...
 ```
->>>>>>> 3cd10959
 
 ## [Make Kafka REST Proxy & Kafka Connect hosts default and improve Schema Registry config](https://github.com/bakdata/kpops/pull/354)
 
