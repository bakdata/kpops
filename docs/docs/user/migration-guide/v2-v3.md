--- conflicted
+++ resolved
@@ -64,7 +64,24 @@
       # ...
 ```
 
-<<<<<<< HEAD
+## [Allow overriding config files](https://github.com/bakdata/kpops/pull/391)
+
+Specifying the environment is no longer mandatory. If not defined, only the global files will be used.
+
+`environment` is no longer specified in `config.yaml`. Instead, it can be either set via the CLI flag `--environment` or with the environment variable `KPOPS_ENVIRONMENT`.
+
+The `--config` flag in the CLI now points to the directory that contains `config*.yaml` files. The files to be used are resolved based on the provided (or not) `environment`.
+
+#### config.yaml
+
+```diff
+- environment: development
+  kafka_brokers: "http://k8kafka-cp-kafka-headless.kpops.svc.cluster.local:9092"
+  schema_registry:
+    enabled: true
+    url: "http://my-custom-sr.url:8081"
+```
+
 ## [Change substitution variables separator to `.`](https://github.com/bakdata/kpops/pull/388)
 
 The delimiter in the substitution variables is changed to `.`.
@@ -83,30 +100,13 @@
 +       app_name: "${component.name}"
 +       app_schedule: "${component.app.schedule}"
 ```
-=======
-## [Allow overriding config files](https://github.com/bakdata/kpops/pull/391)
-
-Specifying the environment is no longer mandatory. If not defined, only the global files will be used.
-
-`environment` is no longer specified in `config.yaml`. Instead, it can be either set via the CLI flag `--environment` or with the environment variable `KPOPS_ENVIRONMENT`.
-
-The `--config` flag in the CLI now points to the directory that contains `config*.yaml` files. The files to be used are resolved based on the provided (or not) `environment`.
->>>>>>> 03aa318a
 
 #### config.yaml
 
 ```diff
-<<<<<<< HEAD
 topic_name_config:
 - default_error_topic_name: "${pipeline_name}-${component_name}-dead-letter-topic"
 - default_output_topic_name: "${pipeline_name}-${component_name}-topic"
 + default_error_topic_name: "${pipeline_name}-${component.name}-dead-letter-topic"
 + default_output_topic_name: "${pipeline_name}-${component.name}-topic"
-=======
-- environment: development
-  kafka_brokers: "http://k8kafka-cp-kafka-headless.kpops.svc.cluster.local:9092"
-  schema_registry:
-    enabled: true
-    url: "http://my-custom-sr.url:8081"
->>>>>>> 03aa318a
 ```