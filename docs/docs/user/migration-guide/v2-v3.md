# Migrate from V2 to V3

## [Make Kafka REST Proxy & Kafka Connect hosts default and improve Schema Registry config](https://github.com/bakdata/kpops/pull/354)

The breaking changes target the `config.yaml` file:

- The `schema_registry_url` is replaced with `schema_registry.url` (default `http://localhost:8081`) and `schema_registry.enabled` (default `false`).

- `kafka_rest_host` is renamed to `kafka_rest.url` (default `http://localhost:8082`).

- `kafka_connect_host` is replaced with `kafka_connect.url` (default `http://localhost:8083`).

- `brokers` is renamed to `kafka_brokers`.

The environment variable names of these config fields changed respectively. Please refer to the [environment variables documentation page](../core-concepts/variables/environment_variables.md) to see the newest changes.

#### config.yaml

```diff
  environment: development
- brokers: "http://k8kafka-cp-kafka-headless.kpops.svc.cluster.local:9092"
- kafka_rest_host: "http://my-custom-rest.url:8082"
- kafka_connect_host: "http://my-custom-connect.url:8083"
- schema_registry_url: "http://my-custom-sr.url:8081"
+ kafka_brokers: "http://k8kafka-cp-kafka-headless.kpops.svc.cluster.local:9092"
+ kafka_rest:
+   url: "http://my-custom-rest.url:8082"
+ kafka_connect:
+   url: "http://my-custom-connect.url:8083"
+ schema_registry:
+   enabled: true
+   url: "http://my-custom-sr.url:8081"
```

#### pipeline.yaml and default.yaml

The variable is now called `kafka_brokers`.

```diff
...
  app:
    streams:
-     brokers: ${brokers}
+     brokers: ${kafka_brokers}
      schemaRegistryUrl: ${schema_registry_url}
    nameOverride: override-with-this-name
    imageTag: "1.0.0"
...
```

## [Move GitHub action to repsitory root](https://github.com/bakdata/kpops/pull/356)

The location of the GitHub action has changed, and it's now available directly as `bakdata/kpops`.

You'll need to change it in your GitHub CI workflows.

```diff
steps:
  - name: kpops deploy
-   uses: bakdata/kpops/actions/kpops-runner@main
+   uses: bakdata/kpops@main
    with:
      command: deploy --execute
      # ...
```

## [Allow overriding config files](https://github.com/bakdata/kpops/pull/391)

Specifying the environment is no longer mandatory. If not defined, only the global files will be used.

`environment` is no longer specified in `config.yaml`. Instead, it can be either set via the CLI flag `--environment` or with the environment variable `KPOPS_ENVIRONMENT`.

The `--config` flag in the CLI now points to the directory that contains `config*.yaml` files. The files to be used are resolved based on the provided (or not) `environment`.

#### config.yaml

```diff
- environment: development
  kafka_brokers: "http://k8kafka-cp-kafka-headless.kpops.svc.cluster.local:9092"
  schema_registry:
    enabled: true
    url: "http://my-custom-sr.url:8081"
```

<<<<<<< HEAD
## [Define custom components module & pipeline base dir globally](https://github.com/bakdata/kpops/pull/387)

The options for a custom `components_module` and `pipeline_base_dir` are now global settings, defined in `config.yaml`. The previous CLI parameters have been removed.
=======
## [Change substitution variables separator to `.`](https://github.com/bakdata/kpops/pull/388)

The delimiter in the substitution variables is changed to `.`.

#### pipeline.yaml and default.yaml

```diff
steps:
  - type: scheduled-producer
    app:
      labels:
-       app_type: "${component_type}"
-       app_name: "${component_name}"
-       app_schedule: "${component_app_schedule}"
+       app_type: "${component.type}"
+       app_name: "${component.name}"
+       app_schedule: "${component.app.schedule}"
```
>>>>>>> f95afe23

#### config.yaml

```diff
<<<<<<< HEAD
  kafka_brokers: "http://k8kafka-cp-kafka-headless.kpops.svc.cluster.local:9092"
  environment: development
+ components_module: components
+ pipeline_base_dir: pipelines
=======
topic_name_config:
- default_error_topic_name: "${pipeline_name}-${component_name}-dead-letter-topic"
- default_output_topic_name: "${pipeline_name}-${component_name}-topic"
+ default_error_topic_name: "${pipeline_name}-${component.name}-dead-letter-topic"
+ default_output_topic_name: "${pipeline_name}-${component.name}-topic"
>>>>>>> f95afe23
```<|MERGE_RESOLUTION|>--- conflicted
+++ resolved
@@ -48,6 +48,19 @@
 ...
 ```
 
+## [Define custom components module & pipeline base dir globally](https://github.com/bakdata/kpops/pull/387)
+
+The options for a custom `components_module` and `pipeline_base_dir` are now global settings, defined in `config.yaml`. The previous CLI parameters have been removed.
+
+#### config.yaml
+
+```diff
+  kafka_brokers: "http://k8kafka-cp-kafka-headless.kpops.svc.cluster.local:9092"
+  environment: development
++ components_module: components
++ pipeline_base_dir: pipelines
+```
+
 ## [Move GitHub action to repsitory root](https://github.com/bakdata/kpops/pull/356)
 
 The location of the GitHub action has changed, and it's now available directly as `bakdata/kpops`.
@@ -82,11 +95,6 @@
     url: "http://my-custom-sr.url:8081"
 ```
 
-<<<<<<< HEAD
-## [Define custom components module & pipeline base dir globally](https://github.com/bakdata/kpops/pull/387)
-
-The options for a custom `components_module` and `pipeline_base_dir` are now global settings, defined in `config.yaml`. The previous CLI parameters have been removed.
-=======
 ## [Change substitution variables separator to `.`](https://github.com/bakdata/kpops/pull/388)
 
 The delimiter in the substitution variables is changed to `.`.
@@ -105,21 +113,13 @@
 +       app_name: "${component.name}"
 +       app_schedule: "${component.app.schedule}"
 ```
->>>>>>> f95afe23
 
 #### config.yaml
 
 ```diff
-<<<<<<< HEAD
-  kafka_brokers: "http://k8kafka-cp-kafka-headless.kpops.svc.cluster.local:9092"
-  environment: development
-+ components_module: components
-+ pipeline_base_dir: pipelines
-=======
 topic_name_config:
 - default_error_topic_name: "${pipeline_name}-${component_name}-dead-letter-topic"
 - default_output_topic_name: "${pipeline_name}-${component_name}-topic"
 + default_error_topic_name: "${pipeline_name}-${component.name}-dead-letter-topic"
 + default_output_topic_name: "${pipeline_name}-${component.name}-topic"
->>>>>>> f95afe23
 ```