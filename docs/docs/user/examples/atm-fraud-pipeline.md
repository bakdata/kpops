--- conflicted
+++ resolved
@@ -147,11 +147,7 @@
     destroyed correctly.
 
 !!! Attention
-<<<<<<< HEAD
-If you face any issues destroying this example see [Teardown](/user/getting-started/teardown) for manual deletion.
-=======
     If you face any issues destroying this example see [Teardown](../getting-started/teardown.md) for manual deletion.
->>>>>>> 0c102b87
 
 ## Common errors
 
