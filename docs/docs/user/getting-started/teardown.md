# Teardown resources

## KPOps teardown commands

- `destroy`: Removes Kubernetes resources.
- `reset`: Runs `destroy`, resets the states of Kafka Streams apps and resets offsets to zero.
- `clean`: Runs `reset` and removes all Kafka resources.

## KPOps-deployed pipeline

<<<<<<< HEAD
The [KPOps CLI](/user/references/cli-commands) can be used to destroy a pipeline that was previously deployed with KPOps.
=======
The [`kpops` CLI](/user/references/cli-commands) can be used to destroy a pipeline that was previously deployed with KPOps.
>>>>>>> e04bab2c
In case that doesn't work, the pipeline can always be taken down manually with `helm` (see section [Infrastructure](#infrastructure)).

1. Export environment variables.

    ```shell
    export DOCKER_REGISTRY=bakdata && \
    export NAMESPACE=kpops
    ```

2. Navigate to the `examples` folder. 
   Replace the `<name-of-the-example-directory>` with the example you want to tear down.
   For example the `atm-fraud-detection`.

3. Remove the pipeline

    ```shell
    # Uncomment 1 line to either destroy, reset or clean.

    # poetry run kpops destroy <name-of-the-example-directory>/pipeline.yaml \
    # poetry run kpops reset <name-of-the-example-directory>/pipeline.yaml \
    # poetry run kpops clean <name-of-the-example-directory>/pipeline.yaml \
    --defaults <name-of-the-example-directory>/defaults \
    --config <name-of-the-example-directory>/config.yaml \
    --execute
    ```

## Infrastructure

Delete namespace:

```shell
kubectl delete namespace kpops
```

!!! Note
    In case `kpops destroy` is not working one can uninstall the pipeline services one by one.
    This is equivalent to running `kpops destroy`. In case a clean uninstall (like the one `kpops clean` does) 
    is needed, one needs to also delete the topics and schemas created by deployment of the pipeline.

## Local cluster

Delete local cluster:

```shell
k3d cluster delete kpops
```

## Local image registry

Delete local registry:

```shell
k3d registry delete k3d-kpops-registry.localhost
```<|MERGE_RESOLUTION|>--- conflicted
+++ resolved
@@ -8,11 +8,7 @@
 
 ## KPOps-deployed pipeline
 
-<<<<<<< HEAD
-The [KPOps CLI](/user/references/cli-commands) can be used to destroy a pipeline that was previously deployed with KPOps.
-=======
 The [`kpops` CLI](/user/references/cli-commands) can be used to destroy a pipeline that was previously deployed with KPOps.
->>>>>>> e04bab2c
 In case that doesn't work, the pipeline can always be taken down manually with `helm` (see section [Infrastructure](#infrastructure)).
 
 1. Export environment variables.
