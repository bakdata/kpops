--- conflicted
+++ resolved
@@ -254,12 +254,7 @@
     :param target: The path to the `.csv` file. Note that it must already
         contain the column names
     """
-<<<<<<< HEAD
-    for field_name, field_value in collect_fields(PipelineConfig):
-=======
-    for field in collect_fields(KpopsConfig):
-        field_info = KpopsConfig.Config.get_field_info(field.name)
->>>>>>> a04c98f4
+    for field_name, field_value in collect_fields(KpopsConfig):
         field_description: str = (
             field_value.description
             or "No description available, please refer to the pipeline config documentation."
