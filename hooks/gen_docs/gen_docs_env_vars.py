--- conflicted
+++ resolved
@@ -245,11 +245,7 @@
         writer.dump(output=f)
 
 
-<<<<<<< HEAD
-def __fill_csv_kpops_config(target: Path) -> None:
-=======
 def fill_csv_pipeline_config(target: Path) -> None:
->>>>>>> a61c4e4b
     """Append all ``PipelineConfig``-related env vars to a ``.csv`` file.
 
     Finds all ``PipelineConfig``-related env vars and appends them to
@@ -258,20 +254,10 @@
     :param target: The path to the `.csv` file. Note that it must already
         contain the column names
     """
-<<<<<<< HEAD
-    # NOTE: This does not see nested fields, hence if there are env vars in a class like
-    # TopicConfig(), they wil not be listed. Possible fix with recursion.
-    config_fields = KpopsConfig.__fields__
-    for config_field in config_fields.values():
-        config_field_info = KpopsConfig.Config.get_field_info(config_field.name)
-        config_field_description: str = (
-            config_field.field_info.description
-=======
-    for field in collect_fields(PipelineConfig):
-        field_info = PipelineConfig.Config.get_field_info(field.name)
+    for field in collect_fields(KpopsConfig):
+        field_info = KpopsConfig.Config.get_field_info(field.name)
         field_description: str = (
             field.field_info.description
->>>>>>> a61c4e4b
             or "No description available, please refer to the pipeline config documentation."
         )
         field_default = field.field_info.default
@@ -402,11 +388,7 @@
         + DESCRIPTION_CONFIG_ENV_VARS,
         columns=list(EnvVarAttrs.values()),
         description_md_file=DESCRIPTION_CONFIG_ENV_VARS,
-<<<<<<< HEAD
-        variable_extraction_function=__fill_csv_kpops_config,
-=======
         variable_extraction_function=fill_csv_pipeline_config,
->>>>>>> a61c4e4b
     )
     # Find all cli-related env variables, write them into a file
     gen_vars(
