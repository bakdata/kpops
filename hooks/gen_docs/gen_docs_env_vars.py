"""Generates the documentation on KPOps environment variables."""

import csv
import shutil
from collections.abc import Callable
from contextlib import suppress
from dataclasses import dataclass
from pathlib import Path
from textwrap import fill
from typing import Any, get_args

<<<<<<< HEAD
from pydantic.fields import FieldInfo
from pydantic_settings import BaseSettings
=======
from pydantic import BaseModel
from pydantic_core import PydanticUndefined
>>>>>>> 03aa318a
from pytablewriter import MarkdownTableWriter
from typer.models import ArgumentInfo, OptionInfo

from kpops.utils.dict_ops import generate_substitution

try:
    from typing import Self
except ImportError:
    from typing_extensions import Self

from hooks import ROOT
from hooks.gen_docs import IterableStrEnum
from kpops.cli import main
from kpops.config import KpopsConfig

PATH_DOCS_RESOURCES = ROOT / "docs/docs/resources"
PATH_DOCS_VARIABLES = PATH_DOCS_RESOURCES / "variables"

PATH_CONFIG_ENV_VARS_DOTENV_FILE = PATH_DOCS_VARIABLES / "config_env_vars.env"
PATH_CONFIG_ENV_VARS_MD_FILE = PATH_DOCS_VARIABLES / "config_env_vars.md"
PATH_CONFIG_ENV_VARS_CSV_FILE = PATH_DOCS_VARIABLES / "temp_config_env_vars.csv"
TITLE_CONFIG_ENV_VARS = "Pipeline config environment variables"
DESCRIPTION_CONFIG_ENV_VARS = (
    "These variables are a lower priority alternative to the settings in `config.yaml`. "
    "Variables marked as required can instead be set in the pipeline config."
)

PATH_CLI_ENV_VARS_DOTFILES_FILE = PATH_DOCS_VARIABLES / "cli_env_vars.env"
PATH_CLI_ENV_VARS_MD_FILE = PATH_DOCS_VARIABLES / "cli_env_vars.md"
PATH_CLI_ENV_VARS_CSV_FILE = PATH_DOCS_VARIABLES / "temp_cli_env_vars.csv"
TITLE_CLI_ENV_VARS = "CLI Environment variables"
DESCRIPTION_CLI_ENV_VARS = (
    "These variables are a lower priority alternative to the commands' flags. "
    "If a variable is set, the corresponding flag does not have to be specified in commands. "
    "Variables marked as required can instead be set as flags."
)

# Descriptions for the tables and the dotenv files are the same, except for the
# sentence bellow
DESCRIPTION_ADDITION_DOTENV_FILE = "The default setup is shown. "

COMMENT_SYMBOL = "#"


@dataclass
class EnvVar:
    """Environment variable's properties.

    :param name: Name of the vaiable
    :param default_value: Default value of the variable
    :param required: Whether it is required to set the var
    :param description: Description of the variable
    :param corresponding_setting_name: What, if any, setting(s)
        the variable controls
    """

    name: str
    default_value: Any
    required: bool
    description: str | None
    corresponding_setting_name: str | None

    @classmethod
    def from_record(cls, record: dict[str, Any]) -> Self:
        """Construct an ``EnvVar`` instance from a specific dict.

        Reads a dict that contains keys equivalent to the
        attributes of ``cls``, but under different names.
        The names are set in ``EnvVarAttrs``.

        :param record: Dict to use in the constructor
        :return: An ``EnvVar`` instance
        """
        return cls(
            name=record[EnvVarAttrs.NAME],
            default_value=record[EnvVarAttrs.DEFAULT_VALUE],
            required=record[EnvVarAttrs.REQUIRED] == "True",
            description=record[EnvVarAttrs.DESCRIPTION],
            corresponding_setting_name=record.get(
                EnvVarAttrs.CORRESPONDING_SETTING_NAME,
            ),
        )


class EnvVarAttrs(IterableStrEnum):
    """The attr names are used as columns for the markdown tables."""

    NAME = "Name"
    DEFAULT_VALUE = "Default Value"
    REQUIRED = "Required"
    DESCRIPTION = "Description"
    CORRESPONDING_SETTING_NAME = "Setting name"


def csv_append_env_var(
    file: Path,
    name: str,
    default_value: Any,
    description: str | list[str] | None,
    *args,
) -> None:
    """Append env variable record to a chosen .csv file, create it if doesn't exist.

    :param file: csv_file
    :param name: env var name
    :param default_value: Default value of the env var
    :param description: Text description of the env var
    :param args: Any additional fields to be added to the csv file
    """
    formatted_description = ""
    if description is not None:
        if isinstance(description, str):
            description = [description]
        for section in description:
            formatted_description += fill(
                text=section,
                width=68,
            )
    required = False
    if default_value in [Ellipsis, PydanticUndefined]:
        required = True
        default_value = ""
    elif default_value is None:
        default_value = ""
    with file.open("a+", newline="") as csv_file:
        csv.writer(csv_file).writerow(
            [name, default_value, required, formatted_description, *list(args)],
        )


def write_title_to_dotenv_file(
    file_path: Path,
    title: str,
    description: str,
) -> None:
    """Overwrite a file with a title and description as comments.

    All previous contents will be erased!

    Example output:

    .. code-block:: python

        # Title
        #
        # Multi-line description of length 70
        # second line
        #
        VAR = None

    :param file_path: Path to the file
    :param title: Title
    :param description: File description
    """
    with file_path.open("w+") as f:
        text = (
            f"{COMMENT_SYMBOL} {title}"
            f"\n{COMMENT_SYMBOL}\n"
            + fill(
                text=description,
                initial_indent=f"{COMMENT_SYMBOL} ",
                subsequent_indent=f"{COMMENT_SYMBOL} ",
            )
            + f"\n{COMMENT_SYMBOL}\n"
        )
        f.write(text)


def append_csv_to_dotenv_file(
    source: Path,
    target: Path,
) -> None:
    """Parse csv file looking for a env variable records and append them into a dotenv file.

    :param source: csv file to read from
    :param target: dotenv file to wread into
    """
    with source.open("r", newline="") as s_target:
        r = csv.reader(s_target)
        columns = next(r)
        for line in r:
            record = dict(zip(columns, line, strict=True))
            env_var = EnvVar.from_record(record)
            env_var.description = fill(
                text=env_var.description or "",
                initial_indent=f"{COMMENT_SYMBOL} ",
                subsequent_indent=f"{COMMENT_SYMBOL} ",
            )
            if env_var.corresponding_setting_name:
                env_var.description = f"{COMMENT_SYMBOL} {env_var.corresponding_setting_name}\n{env_var.description}"
            # Dotenv has no `null` or `None` values, just leave the name of
            # the var alone there and it will be skipped when reading
            # https://saurabh-kumar.com/python-dotenv/#file-format
            if env_var.required and not env_var.default_value:
                default_value = f" {COMMENT_SYMBOL} No default value, required"
            elif not env_var.default_value:
                default_value = f" {COMMENT_SYMBOL} No default value, not required"
            else:
                default_value = f"={env_var.default_value}"
            env_var.default_value = default_value
            with target.open("a") as f_target:
                f_target.write(
                    f"{env_var.description}\n"
                    f"{env_var.name}{env_var.default_value}\n",
                )


def write_csv_to_md_file(
    source: Path,
    target: Path,
    title: str | None,
    description: str | None = None,
    heading: str | None = "###",
) -> None:
    """Write csv data from a file into a markdown file.

    :param source: path to csv file to read from
    :param target: path to md file to overwrite or create
    :param title: Title for the table, optional

    """
    if heading:
        heading += " "
    else:
        heading = ""
    with target.open("w+") as f:
        if title:
            f.write(f"{heading}{title}\n\n")
        if description:
            f.write(f"{description}\n\n")
        writer = MarkdownTableWriter()
        with source.open("r", newline="") as source_contents:
            writer.from_csv(source_contents.read())
        writer.table_name = ""
        writer.dump(output=f)


def fill_csv_pipeline_config(target: Path) -> None:
    """Append all ``KpopsConfig``-related env vars to a ``.csv`` file.

    Finds all ``KpopsConfig``-related env vars and appends them to
    a ``.csv`` file.

    :param target: The path to the `.csv` file. Note that it must already
        contain the column names
    """
<<<<<<< HEAD
    for field_name, field_value in collect_fields(KpopsConfig):
=======
    for (field_name, field_value), env_var_name in zip(
        generate_substitution(collect_fields(KpopsConfig), separator=".").items(),
        generate_substitution(collect_fields(KpopsConfig), separator="__").keys(),
        strict=True,
    ):
        with suppress(KeyError):  # In case the prefix is ever removed from KpopsConfig
            env_var_name = KpopsConfig.model_config["env_prefix"] + env_var_name
>>>>>>> 03aa318a
        field_description: str = (
            field_value.description
            or "No description available, please refer to the pipeline config documentation."
        )
        field_default = field_value.default
        csv_append_env_var(
            target,
<<<<<<< HEAD
            field_value.serialization_alias or field_name,
=======
            env_var_name.upper(),
>>>>>>> 03aa318a
            field_default,
            field_description,
            field_name,
        )


<<<<<<< HEAD
# TODO(Ivan Yordanov): Separate complex fields into their "leaves"
def collect_fields(settings: type[BaseSettings]) -> Iterator[tuple[str, FieldInfo]]:
    """Collect and yield all fields in a settings class.
=======
def collect_fields(model: type[BaseModel]) -> dict[str, Any]:
    """Collect and return a ``dict`` of all fields in a settings class.
>>>>>>> 03aa318a

    :param model: settings class
    :return: ``dict`` of all fields in a settings class
    """
<<<<<<< HEAD
    for field_name, field_value in settings.model_fields.items():
        if field_value.annotation:
            for field_type in get_args(field_value.annotation):
                if field_type and issubclass(field_type, BaseSettings):
                    yield from collect_fields(field_type)
            yield field_name, field_value
=======

    def patched_issubclass_of_basemodel(cls):
        """Pydantic breaks issubclass.

        ``issubclass(set[str], set)  # True``
        ``issubclass(BaseSettings, BaseModel)  # True``
        ``issubclass(set[str], BaseModel)  # raises exception``

        :param cls: class to check
        :return: Whether cls is subclass of ``BaseModel``
        """
        try:
            return issubclass(cls, BaseModel)
        except TypeError as e:
            if str(e) == "issubclass() arg 1 must be a class":
                return False
            raise

    seen_fields = {}
    for field_name, field_value in model.model_fields.items():
        if field_value.annotation and patched_issubclass_of_basemodel(
            field_value.annotation
        ):
            seen_fields[field_name] = collect_fields(field_value.annotation)
        else:
            seen_fields[field_name] = field_value
    return seen_fields
>>>>>>> 03aa318a


def fill_csv_cli(target: Path) -> None:
    """Append all CLI-commands-related env vars to a ``.csv`` file.

    Finds all CLI-commands-related env vars and appends them to a ``.csv``

    :param target: The path to the `.csv` file. Note that it must already
        contain the column names
    """
    for var_in_main_name in dir(main):
        var_in_main = getattr(main, var_in_main_name)
        if (
            not var_in_main_name.startswith("__")
            and isinstance(var_in_main, OptionInfo | ArgumentInfo)
            and var_in_main.envvar
        ):
            cli_env_var_description: list[str] = [
                var_in_main.help
                or "No description available, please refer to the CLI Usage documentation",
            ]
            if isinstance(var_in_main.envvar, list):
                var_in_main_envvar = var_in_main.envvar[0]
                if len(var_in_main.envvar) > 1:
                    cli_env_var_description = [
                        *cli_env_var_description,
                        f"The following variables are equivalent to {var_in_main_envvar}:",
                        ", ".join(
                            [f"`{var_name}`" for var_name in var_in_main.envvar[1:]],
                        ),
                    ]
            else:
                var_in_main_envvar = var_in_main.envvar
            csv_append_env_var(
                target,
                var_in_main_envvar,
                var_in_main.default,
                cli_env_var_description,
            )


def gen_vars(
    dotenv_file: Path,
    md_file: Path,
    csv_file: Path,
    title_dotenv_file: str,
    description_dotenv_file: str,
    columns: list[str],
    description_md_file: str,
    variable_extraction_function: Callable[[Path], None],
) -> None:
    """Write env var documentation in both a markdown table and a dotenv file.

    :param dotenv_file: Path of the dotenv file
    :param md_file: Path of the md file
    :param csv_file: Path for a temp CSV file, will be deleted after
        a successful execution.
        **WARNING** If a file with this path exists, it will be permanently deleted
    :param title_dotenv_file: The title for the dotenv file
    :param description_dotenv_file: The description to be written in the dotenv file
    :param columns: The column names in the table
    :param description_md_file: The description to be written in the markdown file
    :param variable_extraction_function: Function that looks for variables and appends
        them to the temp csv file.
    """
    # Overwrite/create the temp csv file
    with csv_file.open("w+", newline="") as f:
        csv.writer(f).writerow(columns)
    write_title_to_dotenv_file(
        dotenv_file,
        title_dotenv_file,
        description_dotenv_file,
    )
    variable_extraction_function(csv_file)
    append_csv_to_dotenv_file(
        csv_file,
        dotenv_file,
    )
    write_csv_to_md_file(
        source=csv_file,
        target=md_file,
        title=None,
        description=description_md_file,
    )
    # Delete the csv file, it is not useful anymore
    csv_file.unlink(missing_ok=True)


if __name__ == "__main__":
    # copy examples from tests resources
    shutil.copyfile(
        ROOT / "tests/pipeline/resources/component-type-substitution/pipeline.yaml",
        PATH_DOCS_VARIABLES / "variable_substitution.yaml",
    )
    # Find all config-related env variables and write them into a file
    gen_vars(
        dotenv_file=PATH_CONFIG_ENV_VARS_DOTENV_FILE,
        md_file=PATH_CONFIG_ENV_VARS_MD_FILE,
        csv_file=PATH_CONFIG_ENV_VARS_CSV_FILE,
        title_dotenv_file=TITLE_CONFIG_ENV_VARS,
        description_dotenv_file=DESCRIPTION_ADDITION_DOTENV_FILE
        + DESCRIPTION_CONFIG_ENV_VARS,
        columns=list(EnvVarAttrs.values()),
        description_md_file=DESCRIPTION_CONFIG_ENV_VARS,
        variable_extraction_function=fill_csv_pipeline_config,
    )
    # Find all cli-related env variables, write them into a file
    gen_vars(
        dotenv_file=PATH_CLI_ENV_VARS_DOTFILES_FILE,
        md_file=PATH_CLI_ENV_VARS_MD_FILE,
        csv_file=PATH_CLI_ENV_VARS_CSV_FILE,
        title_dotenv_file=TITLE_CLI_ENV_VARS,
        description_dotenv_file=DESCRIPTION_ADDITION_DOTENV_FILE
        + DESCRIPTION_CLI_ENV_VARS,
        columns=list(EnvVarAttrs.values())[:-1],
        description_md_file=DESCRIPTION_CLI_ENV_VARS,
        variable_extraction_function=fill_csv_cli,
    )<|MERGE_RESOLUTION|>--- conflicted
+++ resolved
@@ -7,15 +7,10 @@
 from dataclasses import dataclass
 from pathlib import Path
 from textwrap import fill
-from typing import Any, get_args
-
-<<<<<<< HEAD
-from pydantic.fields import FieldInfo
-from pydantic_settings import BaseSettings
-=======
+from typing import Any
+
 from pydantic import BaseModel
 from pydantic_core import PydanticUndefined
->>>>>>> 03aa318a
 from pytablewriter import MarkdownTableWriter
 from typer.models import ArgumentInfo, OptionInfo
 
@@ -262,9 +257,6 @@
     :param target: The path to the `.csv` file. Note that it must already
         contain the column names
     """
-<<<<<<< HEAD
-    for field_name, field_value in collect_fields(KpopsConfig):
-=======
     for (field_name, field_value), env_var_name in zip(
         generate_substitution(collect_fields(KpopsConfig), separator=".").items(),
         generate_substitution(collect_fields(KpopsConfig), separator="__").keys(),
@@ -272,7 +264,6 @@
     ):
         with suppress(KeyError):  # In case the prefix is ever removed from KpopsConfig
             env_var_name = KpopsConfig.model_config["env_prefix"] + env_var_name
->>>>>>> 03aa318a
         field_description: str = (
             field_value.description
             or "No description available, please refer to the pipeline config documentation."
@@ -280,37 +271,19 @@
         field_default = field_value.default
         csv_append_env_var(
             target,
-<<<<<<< HEAD
-            field_value.serialization_alias or field_name,
-=======
             env_var_name.upper(),
->>>>>>> 03aa318a
             field_default,
             field_description,
             field_name,
         )
 
 
-<<<<<<< HEAD
-# TODO(Ivan Yordanov): Separate complex fields into their "leaves"
-def collect_fields(settings: type[BaseSettings]) -> Iterator[tuple[str, FieldInfo]]:
-    """Collect and yield all fields in a settings class.
-=======
 def collect_fields(model: type[BaseModel]) -> dict[str, Any]:
     """Collect and return a ``dict`` of all fields in a settings class.
->>>>>>> 03aa318a
 
     :param model: settings class
     :return: ``dict`` of all fields in a settings class
     """
-<<<<<<< HEAD
-    for field_name, field_value in settings.model_fields.items():
-        if field_value.annotation:
-            for field_type in get_args(field_value.annotation):
-                if field_type and issubclass(field_type, BaseSettings):
-                    yield from collect_fields(field_type)
-            yield field_name, field_value
-=======
 
     def patched_issubclass_of_basemodel(cls):
         """Pydantic breaks issubclass.
@@ -338,7 +311,6 @@
         else:
             seen_fields[field_name] = field_value
     return seen_fields
->>>>>>> 03aa318a
 
 
 def fill_csv_cli(target: Path) -> None:
