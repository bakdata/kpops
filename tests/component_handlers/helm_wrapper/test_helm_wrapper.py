--- conflicted
+++ resolved
@@ -292,13 +292,8 @@
 
     def test_helm_template(self):
         path = Path("test2.yaml")
-<<<<<<< HEAD
-        manifest = KubernetesManifest(
-            **{
-=======
         manifest = KubernetesManifest.model_validate(
             {
->>>>>>> 08b5ced5
                 "apiVersion": "v1",
                 "kind": "ServiceAccount",
                 "metadata": {"labels": {"foo": "bar"}},
@@ -332,26 +327,16 @@
             isinstance(helm_template, HelmTemplate) for helm_template in helm_templates
         )
         assert helm_templates[0].filepath == Path("chart/templates/test3a.yaml")
-<<<<<<< HEAD
-        assert helm_templates[0].manifest == KubernetesManifest(
-            **{
-=======
         assert helm_templates[0].manifest == KubernetesManifest.model_validate(
             {
->>>>>>> 08b5ced5
                 "apiVersion": "v1",
                 "kind": "Pod",
                 "metadata": {"name": "test-3a"},
             }
         )
         assert helm_templates[1].filepath == Path("chart/templates/test3b.yaml")
-<<<<<<< HEAD
-        assert helm_templates[1].manifest == KubernetesManifest(
-            **{
-=======
         assert helm_templates[1].manifest == KubernetesManifest.model_validate(
             {
->>>>>>> 08b5ced5
                 "apiVersion": "v1",
                 "kind": "Pod",
                 "metadata": {"name": "test-3b"},
@@ -426,26 +411,16 @@
             isinstance(helm_template, HelmTemplate) for helm_template in helm_templates
         )
         assert helm_templates[0].filepath == Path("chart/templates/test3a.yaml")
-<<<<<<< HEAD
-        assert helm_templates[0].manifest == KubernetesManifest(
-            **{
-=======
         assert helm_templates[0].manifest == KubernetesManifest.model_validate(
             {
->>>>>>> 08b5ced5
                 "apiVersion": "v1",
                 "kind": "Pod",
                 "metadata": {"name": "test-3a"},
             }
         )
         assert helm_templates[1].filepath == Path("chart/templates/test3b.yaml")
-<<<<<<< HEAD
-        assert helm_templates[1].manifest == KubernetesManifest(
-            **{
-=======
         assert helm_templates[1].manifest == KubernetesManifest.model_validate(
             {
->>>>>>> 08b5ced5
                 "apiVersion": "v1",
                 "kind": "Pod",
                 "metadata": {"name": "test-3b"},
@@ -476,13 +451,8 @@
         )
         assert len(helm_templates) == 1
         assert helm_templates[0].filepath == Path("chart/templates/test.yaml")
-<<<<<<< HEAD
-        assert helm_templates[0].manifest == KubernetesManifest(
-            **{
-=======
         assert helm_templates[0].manifest == KubernetesManifest.model_validate(
             {
->>>>>>> 08b5ced5
                 "apiVersion": "v1",
                 "kind": "Pod",
                 "metadata": {"name": "my-pod"},
