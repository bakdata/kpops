--- conflicted
+++ resolved
@@ -40,15 +40,11 @@
             "kpops.component_handlers.kafka_connect.kafka_connect_handler.log.error"
         )
 
-<<<<<<< HEAD
     @pytest.fixture
     def connector_wrapper(self) -> AsyncMock:
         return AsyncMock()
 
-    @pytest.fixture
-=======
-    @pytest.fixture()
->>>>>>> 6ca00815
+    @pytest.fixture()
     def renderer_diff_mock(self, mocker: MockerFixture) -> MagicMock:
         return mocker.patch(
             "kpops.component_handlers.kafka_connect.kafka_connect_handler.render_diff"
@@ -261,11 +257,7 @@
     ):
         handler = self.connector_handler(connector_wrapper)
 
-<<<<<<< HEAD
         await handler.destroy_connector(CONNECTOR_NAME, dry_run=False)
-=======
-        handler.destroy_connector(CONNECTOR_NAME, dry_run=False)
->>>>>>> 6ca00815
 
         assert connector_wrapper.mock_calls == [
             mock.call.get_connector(CONNECTOR_NAME),
