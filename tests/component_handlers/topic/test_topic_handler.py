--- conflicted
+++ resolved
@@ -50,19 +50,11 @@
     def log_error_mock(self, mocker: MockerFixture) -> MagicMock:
         return mocker.patch("kpops.component_handlers.topic.handler.log.error")
 
-<<<<<<< HEAD
     @pytest_asyncio.fixture(autouse=True)
     async def get_topic_response_mock(self) -> MagicMock:
-        with open(
-            DEFAULTS_PATH / "kafka_rest_proxy_responses/get_topic_response.json"
-        ) as f:
-=======
-    @pytest.fixture(autouse=True)
-    def get_topic_response_mock(self) -> MagicMock:
         with Path(
             DEFAULTS_PATH / "kafka_rest_proxy_responses/get_topic_response.json",
         ).open() as f:
->>>>>>> 6ca00815
             response = json.load(f)
 
         with Path(
@@ -83,20 +75,12 @@
         )
         return wrapper
 
-<<<<<<< HEAD
     @pytest_asyncio.fixture(autouse=True)
     async def get_default_topic_response_mock(self) -> MagicMock:
-        with open(
-            DEFAULTS_PATH / "kafka_rest_proxy_responses/get_default_topic_response.json"
-        ) as f:
-=======
-    @pytest.fixture(autouse=True)
-    def get_default_topic_response_mock(self) -> MagicMock:
         with Path(
             DEFAULTS_PATH
             / "kafka_rest_proxy_responses/get_default_topic_response.json",
         ).open() as f:
->>>>>>> 6ca00815
             response = json.load(f)
 
         with Path(
@@ -399,13 +383,8 @@
             TopicTransactionError,
             match="Topic Creation: partition count of topic topic-X changed! Partitions count of topic topic-X is 10. The given partitions count 200.",
         ):
-<<<<<<< HEAD
             await topic_handler.create_topics(to_section=to_section, dry_run=True)
-            wrapper.get_topic_config.assert_called_once()  # dry run requests the config to create the diff
-=======
-            topic_handler.create_topics(to_section=to_section, dry_run=True)
         wrapper.get_topic_config.assert_called_once()  # dry run requests the config to create the diff
->>>>>>> 6ca00815
 
     @pytest.mark.asyncio
     async def test_should_exit_if_dry_run_and_topic_exists_different_replication_factor(
@@ -427,13 +406,8 @@
             TopicTransactionError,
             match="Topic Creation: replication factor of topic topic-X changed! Replication factor of topic topic-X is 3. The given replication count 300.",
         ):
-<<<<<<< HEAD
             await topic_handler.create_topics(to_section=to_section, dry_run=True)
-            wrapper.get_topic_config.assert_called_once()  # dry run requests the config to create the diff
-=======
-            topic_handler.create_topics(to_section=to_section, dry_run=True)
         wrapper.get_topic_config.assert_called_once()  # dry run requests the config to create the diff
->>>>>>> 6ca00815
 
     @pytest.mark.asyncio
     async def test_should_log_correct_message_when_delete_existing_topic_dry_run(
