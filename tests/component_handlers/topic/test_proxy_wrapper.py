--- conflicted
+++ resolved
@@ -30,17 +30,9 @@
         return mocker.patch("kpops.component_handlers.topic.proxy_wrapper.log.debug")
 
     @pytest.fixture(autouse=True)
-<<<<<<< HEAD
-    def setup(self, httpx_mock: HTTPXMock):
+    def _setup(self, httpx_mock: HTTPXMock):
         config = KpopsConfig(defaults_path=DEFAULTS_PATH, environment="development")
         self.proxy_wrapper = ProxyWrapper(config.kafka_rest)
-=======
-    def _setup(self, httpx_mock: HTTPXMock):
-        config = PipelineConfig(
-            defaults_path=DEFAULTS_PATH, environment="development", kafka_rest_host=HOST
-        )
-        self.proxy_wrapper = ProxyWrapper(pipeline_config=config)
->>>>>>> 6ca00815
 
         with Path(
             DEFAULTS_PATH / "kafka_rest_proxy_responses" / "cluster-info.json",
@@ -56,18 +48,6 @@
         assert self.proxy_wrapper.url == DEFAULT_HOST
         assert self.proxy_wrapper.cluster_id == "cluster-1"
 
-<<<<<<< HEAD
-=======
-    def test_should_raise_exception_when_host_is_not_set(self):
-        config = PipelineConfig(defaults_path=DEFAULTS_PATH, environment="development")
-        config.kafka_rest_host = None
-        with pytest.raises(
-            ValueError,
-            match="The Kafka REST Proxy host is not set. Please set the host in the config.yaml using the kafka_rest_host property or set the environemt variable KPOPS_REST_PROXY_HOST.",
-        ):
-            ProxyWrapper(pipeline_config=config)
-
->>>>>>> 6ca00815
     @patch("httpx.post")
     def test_should_create_topic_with_all_topic_configuration(
         self, mock_post: MagicMock
