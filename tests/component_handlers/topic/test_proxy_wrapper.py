import json
from pathlib import Path
from typing import Any
from unittest.mock import AsyncMock, MagicMock, patch

import pytest
import pytest_asyncio
from pydantic import AnyHttpUrl
from pytest_httpx import HTTPXMock
from pytest_mock import MockerFixture

from kpops.component_handlers.topic.exception import (
    KafkaRestProxyError,
    TopicNotFoundException,
)
from kpops.component_handlers.topic.model import TopicResponse, TopicSpec
from kpops.component_handlers.topic.proxy_wrapper import ProxyWrapper
from kpops.config import KpopsConfig

HEADERS = {"Content-Type": "application/json"}
DEFAULT_HOST = "http://localhost:8082"
DEFAULTS_PATH = Path(__file__).parent.parent / "resources"


class TestProxyWrapper:
    @pytest.fixture(autouse=True)
    def log_info_mock(self, mocker: MockerFixture) -> MagicMock:
        return mocker.patch("kpops.component_handlers.topic.proxy_wrapper.log.info")

    @pytest.fixture(autouse=True)
    def log_debug_mock(self, mocker: MockerFixture) -> MagicMock:
        return mocker.patch("kpops.component_handlers.topic.proxy_wrapper.log.debug")

<<<<<<< HEAD
    @pytest.fixture(autouse=True)
    def _setup(self, httpx_mock: HTTPXMock):
        config = KpopsConfig()
=======
    @pytest_asyncio.fixture(autouse=True)
    async def _setup(self, httpx_mock: HTTPXMock):
        config = KpopsConfig(defaults_path=DEFAULTS_PATH)
>>>>>>> 4a4ab33c
        self.proxy_wrapper = ProxyWrapper(config.kafka_rest)
        with Path(
            DEFAULTS_PATH / "kafka_rest_proxy_responses" / "cluster-info.json",
        ).open() as f:
            cluster_response = json.load(f)

        httpx_mock.add_response(
            method="GET",
            url=f"{DEFAULT_HOST}/v3/clusters",
            json=cluster_response,
            status_code=200,
        )
        assert self.proxy_wrapper.url == AnyHttpUrl(DEFAULT_HOST)
        assert self.proxy_wrapper.cluster_id == "cluster-1"

    @pytest.mark.asyncio()
    @patch("httpx.AsyncClient.post")
    async def test_should_create_topic_with_all_topic_configuration(
        self, mock_post: AsyncMock
    ):
        topic_spec = {
            "topic_name": "topic-X",
            "partitions_count": 1,
            "replication_factor": 3,
            "configs": [
                {"name": "cleanup.policy", "value": "compact"},
                {"name": "compression.type", "value": "gzip"},
            ],
        }

        with pytest.raises(KafkaRestProxyError):
            await self.proxy_wrapper.create_topic(topic_spec=TopicSpec(**topic_spec))

        mock_post.assert_called_with(
            url=f"{DEFAULT_HOST}/v3/clusters/{self.proxy_wrapper.cluster_id}/topics",
            headers=HEADERS,
            json=topic_spec,
        )

    @pytest.mark.asyncio()
    @patch("httpx.AsyncClient.post")
    async def test_should_create_topic_with_no_configuration(
        self, mock_post: AsyncMock
    ):
        topic_spec: dict[str, Any] = {"topic_name": "topic-X"}

        with pytest.raises(KafkaRestProxyError):
            await self.proxy_wrapper.create_topic(topic_spec=TopicSpec(**topic_spec))

        mock_post.assert_called_with(
            url=f"{DEFAULT_HOST}/v3/clusters/{self.proxy_wrapper.cluster_id}/topics",
            headers=HEADERS,
            json=topic_spec,
        )

    @pytest.mark.asyncio()
    @patch("httpx.AsyncClient.get")
    async def test_should_call_get_topic(self, mock_get: AsyncMock):
        topic_name = "topic-X"

        with pytest.raises(KafkaRestProxyError):
            await self.proxy_wrapper.get_topic(topic_name=topic_name)

        mock_get.assert_called_with(
            url=f"{DEFAULT_HOST}/v3/clusters/{self.proxy_wrapper.cluster_id}/topics/{topic_name}",
            headers=HEADERS,
        )

    @pytest.mark.asyncio()
    @patch("httpx.AsyncClient.post")
    async def test_should_call_batch_alter_topic_config(self, mock_put: AsyncMock):
        topic_name = "topic-X"

        with pytest.raises(KafkaRestProxyError):
            await self.proxy_wrapper.batch_alter_topic_config(
                topic_name=topic_name,
                json_body=[
                    {"name": "cleanup.policy", "operation": "DELETE"},
                    {"name": "compression.type", "value": "gzip"},
                ],
            )

        mock_put.assert_called_with(
            url=f"{DEFAULT_HOST}/v3/clusters/cluster-1/topics/{topic_name}/configs:alter",
            headers=HEADERS,
            json={
                "data": [
                    {"name": "cleanup.policy", "operation": "DELETE"},
                    {"name": "compression.type", "value": "gzip"},
                ]
            },
        )

    @pytest.mark.asyncio()
    @patch("httpx.AsyncClient.delete")
    async def test_should_call_delete_topic(self, mock_delete: AsyncMock):
        topic_name = "topic-X"

        with pytest.raises(KafkaRestProxyError):
            await self.proxy_wrapper.delete_topic(topic_name=topic_name)

        mock_delete.assert_called_with(
            url=f"{DEFAULT_HOST}/v3/clusters/{self.proxy_wrapper.cluster_id}/topics/{topic_name}",
            headers=HEADERS,
        )

    @pytest.mark.asyncio()
    @patch("httpx.AsyncClient.get")
    async def test_should_call_get_broker_config(self, mock_get: AsyncMock):
        with pytest.raises(KafkaRestProxyError):
            await self.proxy_wrapper.get_broker_config()

        mock_get.assert_called_with(
            url=f"{DEFAULT_HOST}/v3/clusters/{self.proxy_wrapper.cluster_id}/brokers/-/configs",
            headers=HEADERS,
        )

    @pytest.mark.asyncio()
    async def test_should_log_topic_creation(
        self, log_info_mock: MagicMock, httpx_mock: HTTPXMock
    ):
        topic_spec = {
            "topic_name": "topic-X",
            "partitions_count": 1,
            "replication_factor": 3,
            "configs": [
                {"name": "cleanup.policy", "value": "compact"},
                {"name": "compression.type", "value": "gzip"},
            ],
        }

        httpx_mock.add_response(
            method="POST",
            url=f"{DEFAULT_HOST}/v3/clusters/cluster-1/topics",
            json=topic_spec,
            headers=HEADERS,
            status_code=201,
        )
        await self.proxy_wrapper.create_topic(topic_spec=TopicSpec(**topic_spec))
        log_info_mock.assert_called_once_with("Topic topic-X created.")

    @pytest.mark.asyncio()
    async def test_should_log_topic_deletion(
        self, log_info_mock: MagicMock, httpx_mock: HTTPXMock
    ):
        topic_name = "topic-X"

        httpx_mock.add_response(
            method="DELETE",
            url=f"{DEFAULT_HOST}/v3/clusters/cluster-1/topics/{topic_name}",
            headers=HEADERS,
            status_code=204,
        )
        await self.proxy_wrapper.delete_topic(topic_name=topic_name)
        log_info_mock.assert_called_once_with("Topic topic-X deleted.")

    @pytest.mark.asyncio()
    async def test_should_get_topic(
        self, log_debug_mock: MagicMock, httpx_mock: HTTPXMock
    ):
        res = {
            "kind": "KafkaTopic",
            "metadata": {
                "self": "https://pkc-00000.region.provider.confluent.cloud/kafka/v3/clusters/cluster-1/topics/topic-1",
                "resource_name": "crn:///kafka=cluster-1/topic=topic-1",
            },
            "cluster_id": "cluster-1",
            "topic_name": "topic-1",
            "is_internal": "false",
            "replication_factor": 3,
            "partitions_count": 1,
            "partitions": {"related": ""},
            "configs": {"related": ""},
            "partition_reassignments": {"related": ""},
        }
        topic_response = TopicResponse(**res)

        topic_name = "topic-X"

        httpx_mock.add_response(
            method="GET",
            url=f"{DEFAULT_HOST}/v3/clusters/cluster-1/topics/{topic_name}",
            headers=HEADERS,
            status_code=200,
            json=res,
        )

        get_topic_response = await self.proxy_wrapper.get_topic(topic_name=topic_name)

        log_debug_mock.assert_any_call("Topic topic-X found.")
        assert get_topic_response == topic_response

    @pytest.mark.asyncio()
    async def test_should_rais_topic_not_found_exception_get_topic(
        self, log_debug_mock: MagicMock, httpx_mock: HTTPXMock
    ):
        topic_name = "topic-X"

        httpx_mock.add_response(
            method="GET",
            url=f"{DEFAULT_HOST}/v3/clusters/cluster-1/topics/{topic_name}",
            headers=HEADERS,
            status_code=404,
            json={
                "error_code": 40403,
                "message": "This server does not host this topic-partition.",
            },
        )
        with pytest.raises(TopicNotFoundException):
            await self.proxy_wrapper.get_topic(topic_name=topic_name)
        log_debug_mock.assert_any_call("Topic topic-X not found.")

    @pytest.mark.asyncio()
    async def test_should_log_reset_default_topic_config_when_deleted(
        self, log_info_mock: MagicMock, httpx_mock: HTTPXMock
    ):
        topic_name = "topic-X"
        config_name = "cleanup.policy"

        httpx_mock.add_response(
            method="POST",
            url=f"{DEFAULT_HOST}/v3/clusters/cluster-1/topics/{topic_name}/configs:alter",
            headers=HEADERS,
            json={"data": [{"name": config_name, "operation": "DELETE"}]},
            status_code=204,
        )

        await self.proxy_wrapper.batch_alter_topic_config(
            topic_name=topic_name,
            json_body=[{"name": config_name, "operation": "DELETE"}],
        )

        log_info_mock.assert_called_once_with(
            f"Config of topic {topic_name} was altered."
        )<|MERGE_RESOLUTION|>--- conflicted
+++ resolved
@@ -31,15 +31,9 @@
     def log_debug_mock(self, mocker: MockerFixture) -> MagicMock:
         return mocker.patch("kpops.component_handlers.topic.proxy_wrapper.log.debug")
 
-<<<<<<< HEAD
-    @pytest.fixture(autouse=True)
-    def _setup(self, httpx_mock: HTTPXMock):
-        config = KpopsConfig()
-=======
     @pytest_asyncio.fixture(autouse=True)
     async def _setup(self, httpx_mock: HTTPXMock):
-        config = KpopsConfig(defaults_path=DEFAULTS_PATH)
->>>>>>> 4a4ab33c
+        config = KpopsConfig()
         self.proxy_wrapper = ProxyWrapper(config.kafka_rest)
         with Path(
             DEFAULTS_PATH / "kafka_rest_proxy_responses" / "cluster-info.json",
