from dataclasses import dataclass
from typing import ClassVar, cast
from unittest.mock import patch

from kpops.cli.main import get_steps_to_apply
from kpops.pipeline_generator.pipeline import Pipeline

PREFIX = "example-prefix-"


@patch("kpops.cli.main.log.info")
def tests_filter_steps_to_apply(log_info):
    @dataclass
    class TestComponent:
        name: str
        prefix: str = PREFIX

    test_component_1 = TestComponent(PREFIX + "example1")
    test_component_2 = TestComponent(PREFIX + "example2")
    test_component_3 = TestComponent(PREFIX + "example3")

    class TestPipeline:
<<<<<<< HEAD
        components: ClassVar[list[TestComponent]] = [
            TestComponent("example-prefix-example1"),
            TestComponent("example-prefix-example2"),
            TestComponent("example-prefix-example3"),
=======
        components = [
            test_component_1,
            test_component_2,
            test_component_3,
>>>>>>> 1e01f8e2
        ]

        def __iter__(self):
            return iter(self.components)

    pipeline = cast(Pipeline, TestPipeline())
    filtered_steps = get_steps_to_apply(pipeline, steps="example2,example3")

    assert len(filtered_steps) == 2
    assert test_component_2 in filtered_steps
    assert test_component_3 in filtered_steps

    assert log_info.call_count == 2
    log_info.assert_any_call("KPOPS_PIPELINE_STEPS is defined.")
    log_info.assert_any_call(
        "Executing only on the following steps: ['example2', 'example3'], \n ignoring ['example1']"
    )

    filtered_steps = get_steps_to_apply(pipeline, steps=None)
    assert len(filtered_steps) == 3

    filtered_steps = get_steps_to_apply(pipeline, steps="")
    assert len(filtered_steps) == 3<|MERGE_RESOLUTION|>--- conflicted
+++ resolved
@@ -20,17 +20,10 @@
     test_component_3 = TestComponent(PREFIX + "example3")
 
     class TestPipeline:
-<<<<<<< HEAD
-        components: ClassVar[list[TestComponent]] = [
-            TestComponent("example-prefix-example1"),
-            TestComponent("example-prefix-example2"),
-            TestComponent("example-prefix-example3"),
-=======
         components = [
             test_component_1,
             test_component_2,
             test_component_3,
->>>>>>> 1e01f8e2
         ]
 
         def __iter__(self):
