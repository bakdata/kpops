--- conflicted
+++ resolved
@@ -196,474 +196,9 @@
                 "topics"
             ]
         },
-<<<<<<< HEAD
         "EmptyPipelineComponent": {
             "title": "EmptyPipelineComponent",
             "description": "",
-=======
-        "RepoAuthFlags": {
-            "title": "RepoAuthFlags",
-            "description": "Authorisation-related flags for `helm repo`",
-            "type": "object",
-            "properties": {
-                "username": {
-                    "title": "Username",
-                    "description": "Username",
-                    "type": "string"
-                },
-                "password": {
-                    "title": "Password",
-                    "description": "Password",
-                    "type": "string"
-                },
-                "caFile": {
-                    "title": "Cafile",
-                    "description": "Certificate file",
-                    "type": "string",
-                    "format": "path"
-                },
-                "insecureSkipTlsVerify": {
-                    "title": "Insecureskiptlsverify",
-                    "description": "If true, Kubernetes API server\'s certificate will not be checked for validity",
-                    "default": false,
-                    "type": "boolean"
-                }
-            }
-        },
-        "HelmRepoConfig": {
-            "title": "HelmRepoConfig",
-            "description": "Helm repository configuration",
-            "type": "object",
-            "properties": {
-                "repositoryName": {
-                    "title": "Repositoryname",
-                    "description": "Name of the Helm repository",
-                    "type": "string"
-                },
-                "url": {
-                    "title": "Url",
-                    "description": "URL to the Helm repository",
-                    "type": "string"
-                },
-                "repoAuthFlags": {
-                    "title": "Repoauthflags",
-                    "description": "Authorisation-related flags",
-                    "default": {
-                        "username": null,
-                        "password": null,
-                        "ca_file": null,
-                        "insecure_skip_tls_verify": false
-                    },
-                    "allOf": [
-                        {
-                            "$ref": "#/definitions/RepoAuthFlags"
-                        }
-                    ]
-                }
-            },
-            "required": [
-                "repositoryName",
-                "url"
-            ]
-        },
-        "KafkaApp": {
-            "title": "KafkaApp",
-            "description": "Base component for Kafka-based components.\\nProducer or streaming apps should inherit from this class.",
->>>>>>> 3b5aa5be
-            "type": "object",
-            "properties": {
-                "type": {
-                    "title": "Type",
-                    "default": "pipeline-component",
-                    "const": "pipeline-component",
-                    "type": "string"
-                },
-                "type": {
-                    "title": "Component type",
-<<<<<<< HEAD
-                    "description": "Base class for all components",
-                    "default": "pipeline-component",
-=======
-                    "description": "Base component for Kafka-based components.\\nProducer or streaming apps should inherit from this class.",
-                    "default": "kafka-app",
->>>>>>> 3b5aa5be
-                    "enum": [
-                        "pipeline-component"
-                    ],
-                    "type": "string"
-                },
-                "name": {
-                    "title": "Name",
-                    "description": "Component name",
-                    "type": "string"
-                },
-                "from": {
-                    "title": "From",
-                    "description": "Topic(s) and/or components from which the component will read input",
-                    "allOf": [
-                        {
-                            "$ref": "#/definitions/FromSection"
-                        }
-                    ]
-                },
-                "app": {
-                    "title": "App",
-                    "description": "Application-specific settings"
-                },
-                "to": {
-                    "title": "To",
-                    "description": "Topic(s) into which the component will write output",
-                    "allOf": [
-                        {
-                            "$ref": "#/definitions/ToSection"
-                        }
-                    ]
-                },
-                "prefix": {
-                    "title": "Prefix",
-                    "description": "Pipeline prefix that will prefix every component name. If you wish to not have any prefix you can specify an empty string.",
-                    "default": "${pipeline_name}-",
-                    "type": "string"
-                }
-            },
-            "required": [
-                "name"
-            ]
-        },
-<<<<<<< HEAD
-        "SubPipelineComponent": {
-            "title": "SubPipelineComponent",
-            "description": "",
-=======
-        "KafkaConnectConfig": {
-            "title": "KafkaConnectConfig",
-            "description": "Settings specific to Kafka Connectors",
-            "type": "object",
-            "properties": {},
-            "additionalProperties": {
-                "type": "string"
-            }
-        },
-        "KafkaConnector": {
-            "title": "KafkaConnector",
-            "description": "Base class for all Kafka connectors\\nShould only be used to set defaults",
->>>>>>> 3b5aa5be
-            "type": "object",
-            "properties": {
-                "type": {
-                    "title": "Type",
-                    "default": "sub-pipeline-component",
-                    "type": "string"
-                },
-                "type": {
-<<<<<<< HEAD
-                    "title": "Schema Type",
-                    "default": "sub-pipeline-component",
-=======
-                    "title": "Component type",
-                    "description": "Base class for all Kafka connectors\\nShould only be used to set defaults",
-                    "default": "kafka-connector",
->>>>>>> 3b5aa5be
-                    "enum": [
-                        "sub-pipeline-component"
-                    ],
-                    "type": "string"
-                },
-                "name": {
-                    "title": "Name",
-                    "description": "Component name",
-                    "type": "string"
-                },
-                "from": {
-                    "title": "From",
-                    "description": "Topic(s) and/or components from which the component will read input",
-                    "allOf": [
-                        {
-                            "$ref": "#/definitions/FromSection"
-                        }
-                    ]
-                },
-                "app": {
-                    "title": "App",
-                    "description": "Application-specific settings"
-                },
-                "to": {
-                    "title": "To",
-                    "description": "Topic(s) into which the component will write output",
-                    "allOf": [
-                        {
-                            "$ref": "#/definitions/ToSection"
-                        }
-                    ]
-                },
-                "prefix": {
-                    "title": "Prefix",
-                    "description": "Pipeline prefix that will prefix every component name. If you wish to not have any prefix you can specify an empty string.",
-                    "default": "${pipeline_name}-",
-                    "type": "string"
-                }
-            },
-            "required": [
-                "name"
-            ]
-        },
-        "SubPipelineComponentCorrect": {
-            "title": "SubPipelineComponentCorrect",
-            "description": "",
-            "type": "object",
-            "properties": {
-                "type": {
-                    "title": "Type",
-                    "default": "sub-pipeline-component-correct",
-                    "type": "string"
-                },
-                "type": {
-                    "title": "Schema Type",
-                    "default": "sub-pipeline-component-correct",
-                    "enum": [
-                        "sub-pipeline-component-correct"
-                    ],
-                    "type": "string"
-                },
-                "name": {
-                    "title": "Name",
-                    "description": "Component name",
-                    "type": "string"
-                },
-                "from": {
-                    "title": "From",
-                    "description": "Topic(s) and/or components from which the component will read input",
-                    "allOf": [
-                        {
-                            "$ref": "#/definitions/FromSection"
-                        }
-                    ]
-                },
-                "app": {
-                    "title": "App",
-                    "description": "Application-specific settings"
-                },
-                "to": {
-                    "title": "To",
-                    "description": "Topic(s) into which the component will write output",
-                    "allOf": [
-                        {
-                            "$ref": "#/definitions/ToSection"
-                        }
-                    ]
-                },
-                "prefix": {
-                    "title": "Prefix",
-                    "description": "Pipeline prefix that will prefix every component name. If you wish to not have any prefix you can specify an empty string.",
-                    "default": "${pipeline_name}-",
-                    "type": "string"
-                }
-            },
-            "required": [
-                "name"
-            ]
-        },
-        "SubPipelineComponentCorrectDocstr": {
-            "title": "SubPipelineComponentCorrectDocstr",
-            "description": "Newline before title is removed Summarry is correctly imported. All whitespaces are removed and replaced with a single space. The description extraction terminates at the correct place, deletes trailing comas ,,",
-            "type": "object",
-            "properties": {
-                "type": {
-                    "title": "Type",
-                    "description": "Parameter description looks correct and it is not included in the class description, terminates here",
-                    "default": "sub-pipeline-component-correct-docstr",
-                    "const": "sub-pipeline-component-correct-docstr",
-                    "type": "string"
-                },
-                "type": {
-                    "title": "Schema Type",
-                    "description": "Newline before title is removed Summarry is correctly imported. All whitespaces are removed and replaced with a single space. The description extraction terminates at the correct place, deletes trailing comas ,,",
-                    "default": "sub-pipeline-component-correct-docstr",
-                    "enum": [
-                        "sub-pipeline-component-correct-docstr"
-                    ],
-                    "type": "string"
-                },
-                "name": {
-                    "title": "Name",
-                    "description": "Component name",
-                    "type": "string"
-                },
-                "from": {
-                    "title": "From",
-                    "description": "Topic(s) and/or components from which the component will read input",
-                    "allOf": [
-                        {
-                            "$ref": "#/definitions/FromSection"
-                        }
-                    ]
-                },
-                "app": {
-                    "title": "App",
-<<<<<<< HEAD
-=======
-                    "description": "Application-specific settings",
-                    "allOf": [
-                        {
-                            "$ref": "#/definitions/KafkaConnectConfig"
-                        }
-                    ]
-                },
-                "to": {
-                    "title": "To",
-                    "description": "Topic(s) into which the component will write output",
-                    "allOf": [
-                        {
-                            "$ref": "#/definitions/ToSection"
-                        }
-                    ]
-                },
-                "prefix": {
-                    "title": "Prefix",
-                    "description": "Pipeline prefix that will prefix every component name. If you wish to not have any prefix you can specify an empty string.",
-                    "default": "${pipeline_name}-",
-                    "type": "string"
-                },
-                "repoConfig": {
-                    "title": "Repoconfig",
-                    "description": "Configuration of the Helm chart repo to be used for deploying the component",
-                    "default": {
-                        "repository_name": "bakdata-kafka-connect-resetter",
-                        "url": "https://bakdata.github.io/kafka-connect-resetter/",
-                        "repo_auth_flags": {
-                            "username": null,
-                            "password": null,
-                            "ca_file": null,
-                            "insecure_skip_tls_verify": false
-                        }
-                    },
-                    "allOf": [
-                        {
-                            "$ref": "#/definitions/HelmRepoConfig"
-                        }
-                    ]
-                },
-                "namespace": {
-                    "title": "Namespace",
-                    "description": "Namespace in which the component shall be deployed",
-                    "type": "string"
-                },
-                "resetterValues": {
-                    "title": "Resettervalues",
-                    "description": "Overriding Kafka Connect Resetter Helm values. E.g. to override the Image Tag etc.",
-                    "type": "object"
-                },
-                "version": {
-                    "title": "Version",
-                    "description": "Helm chart version",
-                    "default": "1.0.4",
-                    "type": "string"
-                },
-                "offsetTopic": {
-                    "title": "Offsettopic",
-                    "description": "offset.storage.topic, more info: https://kafka.apache.org/documentation/#connect_running",
-                    "type": "string"
-                }
-            },
-            "required": [
-                "name",
-                "app",
-                "namespace"
-            ]
-        },
-        "KubernetesAppConfig": {
-            "title": "KubernetesAppConfig",
-            "description": "Settings specific to Kubernetes Apps",
-            "type": "object",
-            "properties": {}
-        },
-        "KubernetesApp": {
-            "title": "KubernetesApp",
-            "description": "Base class for all Kubernetes apps.\\nAll built-in components are Kubernetes apps, except for the Kafka connectors.",
-            "type": "object",
-            "properties": {
-                "type": {
-                    "title": "Type",
-                    "description": "Component type",
-                    "default": "kubernetes-app",
-                    "type": "string"
-                },
-                "type": {
-                    "title": "Component type",
-                    "description": "Base class for all Kubernetes apps.\\nAll built-in components are Kubernetes apps, except for the Kafka connectors.",
-                    "default": "kubernetes-app",
-                    "enum": [
-                        "kubernetes-app"
-                    ],
-                    "type": "string"
-                },
-                "name": {
-                    "title": "Name",
-                    "description": "Component name",
-                    "type": "string"
-                },
-                "from": {
-                    "title": "From",
-                    "description": "Topic(s) and/or components from which the component will read input",
-                    "allOf": [
-                        {
-                            "$ref": "#/definitions/FromSection"
-                        }
-                    ]
-                },
-                "app": {
-                    "title": "App",
-                    "description": "Application-specific settings",
-                    "allOf": [
-                        {
-                            "$ref": "#/definitions/KubernetesAppConfig"
-                        }
-                    ]
-                },
-                "to": {
-                    "title": "To",
-                    "description": "Topic(s) into which the component will write output",
-                    "allOf": [
-                        {
-                            "$ref": "#/definitions/ToSection"
-                        }
-                    ]
-                },
-                "prefix": {
-                    "title": "Prefix",
-                    "description": "Pipeline prefix that will prefix every component name. If you wish to not have any prefix you can specify an empty string.",
-                    "default": "${pipeline_name}-",
-                    "type": "string"
-                },
-                "repoConfig": {
-                    "title": "Repoconfig",
-                    "description": "Configuration of the Helm chart repo to be used for deploying the component",
-                    "allOf": [
-                        {
-                            "$ref": "#/definitions/HelmRepoConfig"
-                        }
-                    ]
-                },
-                "namespace": {
-                    "title": "Namespace",
-                    "description": "Namespace in which the component shall be deployed",
-                    "type": "string"
-                },
-                "version": {
-                    "title": "Version",
-                    "description": "Helm chart version",
-                    "type": "string"
-                }
-            },
-            "required": [
-                "name",
-                "app",
-                "namespace"
-            ]
-        },
-        "PipelineComponent": {
-            "title": "PipelineComponent",
-            "description": "Base class for all components",
             "type": "object",
             "properties": {
                 "type": {
@@ -719,424 +254,6 @@
                 "name"
             ]
         },
-        "ProducerStreamsConfig": {
-            "title": "ProducerStreamsConfig",
-            "description": "Kafka Streams settings specific to Producer",
-            "type": "object",
-            "properties": {
-                "brokers": {
-                    "title": "Brokers",
-                    "description": "Brokers",
-                    "type": "string"
-                },
-                "schemaRegistryUrl": {
-                    "title": "Schemaregistryurl",
-                    "description": "URL of the schema registry",
-                    "type": "string"
-                },
-                "extraOutputTopics": {
-                    "title": "Extraoutputtopics",
-                    "description": "Extra output topics",
-                    "default": {},
-                    "type": "object",
-                    "additionalProperties": {
-                        "type": "string"
-                    }
-                },
-                "outputTopic": {
-                    "title": "Outputtopic",
-                    "description": "Output topic",
-                    "type": "string"
-                }
-            },
-            "required": [
-                "brokers"
-            ]
-        },
-        "ProducerValues": {
-            "title": "ProducerValues",
-            "description": "Settings specific to Producers",
-            "type": "object",
-            "properties": {
-                "streams": {
-                    "title": "Streams",
-                    "description": "Kafka Streams settings",
-                    "allOf": [
-                        {
-                            "$ref": "#/definitions/ProducerStreamsConfig"
-                        }
-                    ]
-                },
-                "nameOverride": {
-                    "title": "Nameoverride",
-                    "description": "Override name with this value",
-                    "type": "string"
-                }
-            },
-            "required": [
-                "streams"
-            ]
-        },
-        "ProducerApp": {
-            "title": "ProducerApp",
-            "description": "Producer component\\nThis producer holds configuration to use as values for the streams bootstrap producer helm chart.",
-            "type": "object",
-            "properties": {
-                "type": {
-                    "title": "Type",
-                    "description": "Component type",
-                    "default": "producer",
-                    "type": "string"
-                },
-                "type": {
-                    "title": "Component type",
-                    "description": "Producer component\\nThis producer holds configuration to use as values for the streams bootstrap producer helm chart.",
-                    "default": "producer",
-                    "enum": [
-                        "producer"
-                    ],
-                    "type": "string"
-                },
-                "name": {
-                    "title": "Name",
-                    "description": "Component name",
-                    "type": "string"
-                },
-                "from": {
-                    "title": "From",
-                    "description": "Producer doesn\'t support FromSection",
-                    "type": "null"
-                },
-                "app": {
-                    "title": "App",
-                    "description": "Application-specific settings",
-                    "allOf": [
-                        {
-                            "$ref": "#/definitions/ProducerValues"
-                        }
-                    ]
-                },
-                "to": {
-                    "title": "To",
-                    "description": "Topic(s) into which the component will write output",
-                    "allOf": [
-                        {
-                            "$ref": "#/definitions/ToSection"
-                        }
-                    ]
-                },
-                "prefix": {
-                    "title": "Prefix",
-                    "description": "Pipeline prefix that will prefix every component name. If you wish to not have any prefix you can specify an empty string.",
-                    "default": "${pipeline_name}-",
-                    "type": "string"
-                },
-                "repoConfig": {
-                    "title": "Repoconfig",
-                    "description": "Configuration of the Helm chart repo to be used for deploying the component",
-                    "default": {
-                        "repository_name": "bakdata-streams-bootstrap",
-                        "url": "https://bakdata.github.io/streams-bootstrap/",
-                        "repo_auth_flags": {
-                            "username": null,
-                            "password": null,
-                            "ca_file": null,
-                            "insecure_skip_tls_verify": false
-                        }
-                    },
-                    "allOf": [
-                        {
-                            "$ref": "#/definitions/HelmRepoConfig"
-                        }
-                    ]
-                },
-                "namespace": {
-                    "title": "Namespace",
-                    "description": "Namespace in which the component shall be deployed",
-                    "type": "string"
-                },
-                "version": {
-                    "title": "Version",
-                    "description": "Helm chart version",
-                    "default": "2.9.0",
-                    "type": "string"
-                }
-            },
-            "required": [
-                "name",
-                "app",
-                "namespace"
-            ]
-        },
-        "StreamsConfig": {
-            "title": "StreamsConfig",
-            "description": "Streams Bootstrap streams section",
-            "type": "object",
-            "properties": {
-                "brokers": {
-                    "title": "Brokers",
-                    "description": "Brokers",
-                    "type": "string"
-                },
-                "schemaRegistryUrl": {
-                    "title": "Schemaregistryurl",
-                    "description": "URL of the schema registry",
-                    "type": "string"
-                },
-                "inputTopics": {
-                    "title": "Inputtopics",
-                    "description": "Input topics",
-                    "default": [],
-                    "type": "array",
-                    "items": {
-                        "type": "string"
-                    }
-                },
-                "inputPattern": {
-                    "title": "Inputpattern",
-                    "description": "Input pattern",
-                    "type": "string"
-                },
-                "extraInputTopics": {
-                    "title": "Extrainputtopics",
-                    "description": "Extra input topics",
-                    "default": {},
-                    "type": "object",
-                    "additionalProperties": {
-                        "type": "array",
-                        "items": {
-                            "type": "string"
-                        }
-                    }
-                },
-                "extraInputPatterns": {
-                    "title": "Extrainputpatterns",
-                    "description": "Extra input patterns",
-                    "default": {},
-                    "type": "object",
-                    "additionalProperties": {
-                        "type": "string"
-                    }
-                },
-                "extraOutputTopics": {
-                    "title": "Extraoutputtopics",
-                    "description": "Extra output topics",
-                    "default": {},
-                    "type": "object",
-                    "additionalProperties": {
-                        "type": "string"
-                    }
-                },
-                "outputTopic": {
-                    "title": "Outputtopic",
-                    "description": "Output topic",
-                    "type": "string"
-                },
-                "errorTopic": {
-                    "title": "Errortopic",
-                    "description": "Error topic",
-                    "type": "string"
-                },
-                "config": {
-                    "title": "Config",
-                    "description": "Configuration",
-                    "default": {},
-                    "type": "object",
-                    "additionalProperties": {
-                        "type": "string"
-                    }
-                }
-            },
-            "required": [
-                "brokers"
-            ]
-        },
-        "StreamsAppAutoScaling": {
-            "title": "StreamsAppAutoScaling",
-            "description": "Kubernetes Event-driven Autoscaling config",
-            "type": "object",
-            "properties": {
-                "enabled": {
-                    "title": "Enabled",
-                    "default": false,
-                    "type": "boolean"
-                },
-                "consumerGroup": {
-                    "title": "Consumer group",
-                    "description": "Name of the consumer group used for checking the offset on the topic and processing the related lag.",
-                    "type": "string"
-                },
-                "lagThreshold": {
-                    "title": "Lag threshold",
-                    "description": "Average target value to trigger scaling actions.",
-                    "type": "integer"
-                },
-                "pollingInterval": {
-                    "title": "Polling interval",
-                    "description": "This is the interval to check each trigger on. https://keda.sh/docs/2.9/concepts/scaling-deployments/#pollinginterval",
-                    "default": 30,
-                    "type": "integer"
-                },
-                "cooldownPeriod": {
-                    "title": "Cooldown period",
-                    "description": "The period to wait after the last trigger reported active before scaling the resource back to 0. https://keda.sh/docs/2.9/concepts/scaling-deployments/#cooldownperiod",
-                    "default": 300,
-                    "type": "integer"
-                },
-                "offsetResetPolicy": {
-                    "title": "Offset reset policy",
-                    "description": "The offset reset policy for the consumer if the consumer group is not yet subscribed to a partition.",
-                    "default": "earliest",
-                    "type": "string"
-                },
-                "minReplicas": {
-                    "title": "Min replica count",
-                    "description": "Minimum number of replicas KEDA will scale the resource down to. \\"https://keda.sh/docs/2.9/concepts/scaling-deployments/#minreplicacount\\"",
-                    "default": 0,
-                    "type": "integer"
-                },
-                "maxReplicas": {
-                    "title": "Max replica count",
-                    "description": "This setting is passed to the HPA definition that KEDA will create for a given resource and holds the maximum number of replicas of the target resouce. https://keda.sh/docs/2.9/concepts/scaling-deployments/#maxreplicacount",
-                    "default": 1,
-                    "type": "integer"
-                },
-                "idleReplicas": {
-                    "title": "Idle replica count",
-                    "description": "If this property is set, KEDA will scale the resource down to this number of replicas. https://keda.sh/docs/2.9/concepts/scaling-deployments/#idlereplicacount",
-                    "type": "integer"
-                },
-                "topics": {
-                    "title": "Topics",
-                    "description": "List of auto-generated Kafka Streams topics used by the streams app.",
-                    "default": [],
-                    "type": "array",
-                    "items": {
-                        "type": "string"
-                    }
-                }
-            },
-            "required": [
-                "consumerGroup",
-                "lagThreshold"
-            ]
-        },
-        "StreamsAppConfig": {
-            "title": "StreamsAppConfig",
-            "description": "StreamsBoostrap app configurations.\\nThe attributes correspond to keys and values that are used as values for the streams bootstrap helm chart. :params streams: Streams Bootstrap streams section",
-            "type": "object",
-            "properties": {
-                "streams": {
-                    "$ref": "#/definitions/StreamsConfig"
-                },
-                "nameOverride": {
-                    "title": "Nameoverride",
-                    "description": "Override name with this value",
-                    "type": "string"
-                },
-                "autoscaling": {
-                    "$ref": "#/definitions/StreamsAppAutoScaling"
-                }
-            },
-            "required": [
-                "streams"
-            ]
-        },
-        "StreamsApp": {
-            "title": "StreamsApp",
-            "description": "StreamsApp component that configures a streams bootstrap app",
-            "type": "object",
-            "properties": {
-                "type": {
-                    "title": "Type",
-                    "description": "Component type",
-                    "default": "streams-app",
-                    "type": "string"
-                },
-                "type": {
-                    "title": "Component type",
-                    "description": "StreamsApp component that configures a streams bootstrap app",
-                    "default": "streams-app",
-                    "enum": [
-                        "streams-app"
-                    ],
-                    "type": "string"
-                },
-                "name": {
-                    "title": "Name",
-                    "description": "Component name",
-                    "type": "string"
-                },
-                "from": {
-                    "title": "From",
-                    "description": "Topic(s) and/or components from which the component will read input",
-                    "allOf": [
-                        {
-                            "$ref": "#/definitions/FromSection"
-                        }
-                    ]
-                },
-                "app": {
-                    "title": "App",
-                    "description": "Application-specific settings",
-                    "allOf": [
-                        {
-                            "$ref": "#/definitions/StreamsAppConfig"
-                        }
-                    ]
-                },
-                "to": {
-                    "title": "To",
-                    "description": "Topic(s) into which the component will write output",
-                    "allOf": [
-                        {
-                            "$ref": "#/definitions/ToSection"
-                        }
-                    ]
-                },
-                "prefix": {
-                    "title": "Prefix",
-                    "description": "Pipeline prefix that will prefix every component name. If you wish to not have any prefix you can specify an empty string.",
-                    "default": "${pipeline_name}-",
-                    "type": "string"
-                },
-                "repoConfig": {
-                    "title": "Repoconfig",
-                    "description": "Configuration of the Helm chart repo to be used for deploying the component",
-                    "default": {
-                        "repository_name": "bakdata-streams-bootstrap",
-                        "url": "https://bakdata.github.io/streams-bootstrap/",
-                        "repo_auth_flags": {
-                            "username": null,
-                            "password": null,
-                            "ca_file": null,
-                            "insecure_skip_tls_verify": false
-                        }
-                    },
-                    "allOf": [
-                        {
-                            "$ref": "#/definitions/HelmRepoConfig"
-                        }
-                    ]
-                },
-                "namespace": {
-                    "title": "Namespace",
-                    "description": "Namespace in which the component shall be deployed",
-                    "type": "string"
-                },
-                "version": {
-                    "title": "Version",
-                    "description": "Helm chart version",
-                    "default": "2.9.0",
-                    "type": "string"
-                }
-            },
-            "required": [
-                "name",
-                "app",
-                "namespace"
-            ]
-        },
         "SubPipelineComponent": {
             "title": "SubPipelineComponent",
             "description": "",
@@ -1248,339 +365,25 @@
             "required": [
                 "name"
             ]
-        }
-    }
-}
-"""
-
-snapshots[
-    "TestGenSchema.test_gen_pipeline_schema_without_custom_module test-schema-generation"
-] = """{
-    "title": "kpops pipeline schema",
-    "type": "array",
-    "items": {
-        "discriminator": {
-            "propertyName": "type",
-            "mapping": {
-                "kafka-app": "#/definitions/KafkaApp",
-                "kafka-connector": "#/definitions/KafkaConnector",
-                "kafka-sink-connector": "#/definitions/KafkaSinkConnector",
-                "kafka-source-connector": "#/definitions/KafkaSourceConnector",
-                "kubernetes-app": "#/definitions/KubernetesApp",
-                "pipeline-component": "#/definitions/PipelineComponent",
-                "producer": "#/definitions/ProducerApp",
-                "streams-app": "#/definitions/StreamsApp"
-            }
-        },
-        "oneOf": [
-            {
-                "$ref": "#/definitions/KafkaApp"
-            },
-            {
-                "$ref": "#/definitions/KafkaConnector"
-            },
-            {
-                "$ref": "#/definitions/KafkaSinkConnector"
-            },
-            {
-                "$ref": "#/definitions/KafkaSourceConnector"
-            },
-            {
-                "$ref": "#/definitions/KubernetesApp"
-            },
-            {
-                "$ref": "#/definitions/PipelineComponent"
-            },
-            {
-                "$ref": "#/definitions/ProducerApp"
-            },
-            {
-                "$ref": "#/definitions/StreamsApp"
-            }
-        ]
-    },
-    "definitions": {
-        "InputTopicTypes": {
-            "title": "InputTopicTypes",
-            "description": "Input topic types\\n\\n    input (input topic), input_pattern (input pattern topic), extra (extra topic), extra_pattern (extra pattern topic).\\n    Every extra topic must have a role.\\n    ",
-            "enum": [
-                "input",
-                "extra",
-                "input-pattern",
-                "extra-pattern"
-            ],
-            "type": "string"
-        },
-        "FromTopic": {
-            "title": "FromTopic",
-            "description": "Input topic",
-            "type": "object",
-            "properties": {
-                "type": {
-                    "description": "Topic type",
-                    "allOf": [
-                        {
-                            "$ref": "#/definitions/InputTopicTypes"
-                        }
-                    ]
-                },
-                "role": {
-                    "title": "Role",
-                    "description": "Custom identifier belonging to a topic, provide only if `type` is `extra` or `extra-pattern`",
-                    "type": "string"
-                }
-            },
-            "required": [
-                "type"
-            ],
-            "additionalProperties": false
-        },
-        "FromSection": {
-            "title": "FromSection",
-            "description": "Holds multiple input topics",
-            "type": "object",
-            "properties": {
-                "topics": {
-                    "title": "Topics",
-                    "description": "Input topics",
-                    "default": {},
-                    "type": "object",
-                    "additionalProperties": {
-                        "$ref": "#/definitions/FromTopic"
-                    }
-                },
-                "components": {
-                    "title": "Components",
-                    "description": "Components to read from",
-                    "default": {},
-                    "type": "object",
-                    "additionalProperties": {
-                        "$ref": "#/definitions/FromTopic"
-                    }
-                }
-            },
-            "additionalProperties": false
-        },
-        "KafkaStreamsConfig": {
-            "title": "KafkaStreamsConfig",
-            "description": "Kafka Streams config",
-            "type": "object",
-            "properties": {
-                "brokers": {
-                    "title": "Brokers",
-                    "description": "Brokers",
-                    "type": "string"
-                },
-                "schemaRegistryUrl": {
-                    "title": "Schemaregistryurl",
-                    "description": "URL of the schema registry",
-                    "type": "string"
-                }
-            },
-            "required": [
-                "brokers"
-            ]
-        },
-        "KafkaAppConfig": {
-            "title": "KafkaAppConfig",
-            "description": "Settings specific to Kafka Apps",
-            "type": "object",
-            "properties": {
-                "streams": {
-                    "title": "Streams",
-                    "description": "Kafka streams config",
-                    "allOf": [
-                        {
-                            "$ref": "#/definitions/KafkaStreamsConfig"
-                        }
-                    ]
-                },
-                "nameOverride": {
-                    "title": "Nameoverride",
-                    "description": "Override name with this value",
-                    "type": "string"
-                }
-            },
-            "required": [
-                "streams"
-            ]
-        },
-        "OutputTopicTypes": {
-            "title": "OutputTopicTypes",
-            "description": "Types of output topic\\n\\n    Error (error topic), output (output topic), and extra topics. Every extra topic must have a role.\\n    ",
-            "enum": [
-                "error",
-                "output",
-                "extra"
-            ],
-            "type": "string"
-        },
-        "TopicConfig": {
-            "title": "TopicConfig",
-            "description": "Configure an output topic",
-            "type": "object",
-            "properties": {
-                "type": {
-                    "description": "Topic type",
-                    "allOf": [
-                        {
-                            "$ref": "#/definitions/OutputTopicTypes"
-                        }
-                    ]
-                },
-                "keySchema": {
-                    "title": "Keyschema",
-                    "description": "Key schema class name",
-                    "type": "string"
-                },
-                "valueSchema": {
-                    "title": "Valueschema",
-                    "description": "Value schema class name",
-                    "type": "string"
-                },
-                "partitions_count": {
-                    "title": "Partitions Count",
-                    "description": "Number of partitions into which the topic is divided",
-                    "type": "integer"
-                },
-                "replication_factor": {
-                    "title": "Replication Factor",
-                    "description": "Replication topic of the topic",
-                    "type": "integer"
-                },
-                "configs": {
-                    "title": "Configs",
-                    "description": "Topic configs",
-                    "default": {},
-                    "type": "object",
-                    "additionalProperties": {
-                        "anyOf": [
-                            {
-                                "type": "string"
-                            },
-                            {
-                                "type": "integer"
-                            }
-                        ]
-                    }
-                },
-                "role": {
-                    "title": "Role",
-                    "description": "Custom identifier belonging to one or multiple topics, provide only if `type` is `extra`",
-                    "type": "string"
-                }
-            },
-            "required": [
-                "type"
-            ],
-            "additionalProperties": false
-        },
-        "ToSection": {
-            "title": "ToSection",
-            "description": "Holds multiple output topics",
-            "type": "object",
-            "properties": {
-                "models": {
-                    "title": "Models",
-                    "description": "Data models",
-                    "default": {},
-                    "type": "object"
-                },
-                "topics": {
-                    "title": "Topics",
-                    "description": "Output topics",
-                    "type": "object",
-                    "additionalProperties": {
-                        "$ref": "#/definitions/TopicConfig"
-                    }
-                }
-            },
-            "required": [
-                "topics"
-            ]
-        },
-        "RepoAuthFlags": {
-            "title": "RepoAuthFlags",
-            "description": "Authorisation-related flags for `helm repo`",
-            "type": "object",
-            "properties": {
-                "username": {
-                    "title": "Username",
-                    "description": "Username",
-                    "type": "string"
-                },
-                "password": {
-                    "title": "Password",
-                    "description": "Password",
-                    "type": "string"
-                },
-                "caFile": {
-                    "title": "Cafile",
-                    "description": "Certificate file",
-                    "type": "string",
-                    "format": "path"
-                },
-                "insecureSkipTlsVerify": {
-                    "title": "Insecureskiptlsverify",
-                    "description": "If true, Kubernetes API server\'s certificate will not be checked for validity",
-                    "default": false,
-                    "type": "boolean"
-                }
-            }
-        },
-        "HelmRepoConfig": {
-            "title": "HelmRepoConfig",
-            "description": "Helm repository configuration",
-            "type": "object",
-            "properties": {
-                "repositoryName": {
-                    "title": "Repositoryname",
-                    "description": "Name of the Helm repository",
-                    "type": "string"
-                },
-                "url": {
-                    "title": "Url",
-                    "description": "URL to the Helm repository",
-                    "type": "string"
-                },
-                "repoAuthFlags": {
-                    "title": "Repoauthflags",
-                    "description": "Authorisation-related flags",
-                    "default": {
-                        "username": null,
-                        "password": null,
-                        "ca_file": null,
-                        "insecure_skip_tls_verify": false
-                    },
-                    "allOf": [
-                        {
-                            "$ref": "#/definitions/RepoAuthFlags"
-                        }
-                    ]
-                }
-            },
-            "required": [
-                "repositoryName",
-                "url"
-            ]
-        },
-        "KafkaApp": {
-            "title": "KafkaApp",
-            "description": "Base component for Kafka-based components.\\nProducer or streaming apps should inherit from this class.",
+        },
+        "SubPipelineComponentCorrectDocstr": {
+            "title": "SubPipelineComponentCorrectDocstr",
+            "description": "Newline before title is removed\\nSummarry is correctly imported. All whitespaces are removed and replaced with a single space. The description extraction terminates at the correct place, deletes 1 trailing coma",
             "type": "object",
             "properties": {
                 "type": {
                     "title": "Type",
-                    "description": "Component type",
-                    "default": "kafka-app",
-                    "type": "string"
-                },
-                "type": {
-                    "title": "Component type",
-                    "description": "Base component for Kafka-based components.\\nProducer or streaming apps should inherit from this class.",
-                    "default": "kafka-app",
+                    "description": "Parameter description looks correct and it is not included in the class description, terminates here",
+                    "default": "sub-pipeline-component-correct-docstr",
+                    "const": "sub-pipeline-component-correct-docstr",
+                    "type": "string"
+                },
+                "type": {
+                    "title": "Schema Type",
+                    "description": "Newline before title is removed\\nSummarry is correctly imported. All whitespaces are removed and replaced with a single space. The description extraction terminates at the correct place, deletes 1 trailing coma",
+                    "default": "sub-pipeline-component-correct-docstr",
                     "enum": [
-                        "kafka-app"
+                        "sub-pipeline-component-correct-docstr"
                     ],
                     "type": "string"
                 },
@@ -1600,12 +403,7 @@
                 },
                 "app": {
                     "title": "App",
-                    "description": "Application-specific settings",
-                    "allOf": [
-                        {
-                            "$ref": "#/definitions/KafkaAppConfig"
-                        }
-                    ]
+                    "description": "Application-specific settings"
                 },
                 "to": {
                     "title": "To",
@@ -1621,927 +419,11 @@
                     "description": "Pipeline prefix that will prefix every component name. If you wish to not have any prefix you can specify an empty string.",
                     "default": "${pipeline_name}-",
                     "type": "string"
-                },
-                "repoConfig": {
-                    "title": "Repoconfig",
-                    "description": "Configuration of the Helm chart repo to be used for deploying the component",
-                    "default": {
-                        "repository_name": "bakdata-streams-bootstrap",
-                        "url": "https://bakdata.github.io/streams-bootstrap/",
-                        "repo_auth_flags": {
-                            "username": null,
-                            "password": null,
-                            "ca_file": null,
-                            "insecure_skip_tls_verify": false
-                        }
-                    },
-                    "allOf": [
-                        {
-                            "$ref": "#/definitions/HelmRepoConfig"
-                        }
-                    ]
-                },
-                "namespace": {
-                    "title": "Namespace",
-                    "description": "Namespace in which the component shall be deployed",
-                    "type": "string"
-                },
-                "version": {
-                    "title": "Version",
-                    "description": "Helm chart version",
-                    "default": "2.9.0",
-                    "type": "string"
-                }
-            },
-            "required": [
-                "name",
-                "app",
-                "namespace"
-            ]
-        },
-        "KafkaConnectConfig": {
-            "title": "KafkaConnectConfig",
-            "description": "Settings specific to Kafka Connectors",
-            "type": "object",
-            "properties": {},
-            "additionalProperties": {
-                "type": "string"
-            }
-        },
-        "KafkaConnector": {
-            "title": "KafkaConnector",
-            "description": "Base class for all Kafka connectors\\nShould only be used to set defaults",
-            "type": "object",
-            "properties": {
-                "type": {
-                    "title": "Type",
-                    "description": "Component type",
-                    "default": "kafka-connector",
-                    "type": "string"
-                },
-                "type": {
-                    "title": "Component type",
-                    "description": "Base class for all Kafka connectors\\nShould only be used to set defaults",
-                    "default": "kafka-connector",
-                    "enum": [
-                        "kafka-connector"
-                    ],
-                    "type": "string"
-                },
-                "name": {
-                    "title": "Name",
-                    "description": "Component name",
-                    "type": "string"
-                },
-                "from": {
-                    "title": "From",
-                    "description": "Topic(s) and/or components from which the component will read input",
-                    "allOf": [
-                        {
-                            "$ref": "#/definitions/FromSection"
-                        }
-                    ]
-                },
-                "app": {
-                    "title": "App",
-                    "description": "Application-specific settings",
-                    "allOf": [
-                        {
-                            "$ref": "#/definitions/KafkaConnectConfig"
-                        }
-                    ]
-                },
-                "to": {
-                    "title": "To",
-                    "description": "Topic(s) into which the component will write output",
-                    "allOf": [
-                        {
-                            "$ref": "#/definitions/ToSection"
-                        }
-                    ]
-                },
-                "prefix": {
-                    "title": "Prefix",
-                    "description": "Pipeline prefix that will prefix every component name. If you wish to not have any prefix you can specify an empty string.",
-                    "default": "${pipeline_name}-",
-                    "type": "string"
-                },
-                "repoConfig": {
-                    "title": "Repoconfig",
-                    "description": "Configuration of the Helm chart repo to be used for deploying the component",
-                    "default": {
-                        "repository_name": "bakdata-kafka-connect-resetter",
-                        "url": "https://bakdata.github.io/kafka-connect-resetter/",
-                        "repo_auth_flags": {
-                            "username": null,
-                            "password": null,
-                            "ca_file": null,
-                            "insecure_skip_tls_verify": false
-                        }
-                    },
-                    "allOf": [
-                        {
-                            "$ref": "#/definitions/HelmRepoConfig"
-                        }
-                    ]
-                },
-                "namespace": {
-                    "title": "Namespace",
-                    "description": "Namespace in which the component shall be deployed",
-                    "type": "string"
-                },
-                "resetterValues": {
-                    "title": "Resettervalues",
-                    "description": "Overriding Kafka Connect Resetter Helm values. E.g. to override the Image Tag etc.",
-                    "type": "object"
-                },
-                "version": {
-                    "title": "Version",
-                    "description": "Helm chart version",
-                    "default": "1.0.4",
-                    "type": "string"
-                }
-            },
-            "required": [
-                "name",
-                "app",
-                "namespace"
-            ]
-        },
-        "KafkaSinkConnector": {
-            "title": "KafkaSinkConnector",
-            "description": "Kafka sink connector model",
-            "type": "object",
-            "properties": {
-                "type": {
-                    "title": "Type",
-                    "description": "Component type",
-                    "default": "kafka-sink-connector",
-                    "type": "string"
-                },
-                "type": {
-                    "title": "Component type",
-                    "description": "Kafka sink connector model",
-                    "default": "kafka-sink-connector",
-                    "enum": [
-                        "kafka-sink-connector"
-                    ],
-                    "type": "string"
-                },
-                "name": {
-                    "title": "Name",
-                    "description": "Component name",
-                    "type": "string"
-                },
-                "from": {
-                    "title": "From",
-                    "description": "Topic(s) and/or components from which the component will read input",
-                    "allOf": [
-                        {
-                            "$ref": "#/definitions/FromSection"
-                        }
-                    ]
-                },
-                "app": {
-                    "title": "App",
-                    "description": "Application-specific settings",
-                    "allOf": [
-                        {
-                            "$ref": "#/definitions/KafkaConnectConfig"
-                        }
-                    ]
-                },
-                "to": {
-                    "title": "To",
-                    "description": "Topic(s) into which the component will write output",
-                    "allOf": [
-                        {
-                            "$ref": "#/definitions/ToSection"
-                        }
-                    ]
-                },
-                "prefix": {
-                    "title": "Prefix",
-                    "description": "Pipeline prefix that will prefix every component name. If you wish to not have any prefix you can specify an empty string.",
-                    "default": "${pipeline_name}-",
-                    "type": "string"
-                },
-                "repoConfig": {
-                    "title": "Repoconfig",
-                    "description": "Configuration of the Helm chart repo to be used for deploying the component",
-                    "default": {
-                        "repository_name": "bakdata-kafka-connect-resetter",
-                        "url": "https://bakdata.github.io/kafka-connect-resetter/",
-                        "repo_auth_flags": {
-                            "username": null,
-                            "password": null,
-                            "ca_file": null,
-                            "insecure_skip_tls_verify": false
-                        }
-                    },
-                    "allOf": [
-                        {
-                            "$ref": "#/definitions/HelmRepoConfig"
-                        }
-                    ]
-                },
-                "namespace": {
-                    "title": "Namespace",
-                    "description": "Namespace in which the component shall be deployed",
-                    "type": "string"
-                },
-                "resetterValues": {
-                    "title": "Resettervalues",
-                    "description": "Overriding Kafka Connect Resetter Helm values. E.g. to override the Image Tag etc.",
-                    "type": "object"
-                },
-                "version": {
-                    "title": "Version",
-                    "description": "Helm chart version",
-                    "default": "1.0.4",
-                    "type": "string"
-                }
-            },
-            "required": [
-                "name",
-                "app",
-                "namespace"
-            ]
-        },
-        "KafkaSourceConnector": {
-            "title": "KafkaSourceConnector",
-            "description": "Kafka source connector model",
-            "type": "object",
-            "properties": {
-                "type": {
-                    "title": "Type",
-                    "description": "Component type",
-                    "default": "kafka-source-connector",
-                    "type": "string"
-                },
-                "type": {
-                    "title": "Component type",
-                    "description": "Kafka source connector model",
-                    "default": "kafka-source-connector",
-                    "enum": [
-                        "kafka-source-connector"
-                    ],
-                    "type": "string"
-                },
-                "name": {
-                    "title": "Name",
-                    "description": "Component name",
-                    "type": "string"
-                },
-                "from": {
-                    "title": "From",
-                    "description": "Topic(s) and/or components from which the component will read input",
-                    "allOf": [
-                        {
-                            "$ref": "#/definitions/FromSection"
-                        }
-                    ]
-                },
-                "app": {
-                    "title": "App",
-                    "description": "Application-specific settings",
-                    "allOf": [
-                        {
-                            "$ref": "#/definitions/KafkaConnectConfig"
-                        }
-                    ]
-                },
-                "to": {
-                    "title": "To",
-                    "description": "Topic(s) into which the component will write output",
-                    "allOf": [
-                        {
-                            "$ref": "#/definitions/ToSection"
-                        }
-                    ]
-                },
-                "prefix": {
-                    "title": "Prefix",
-                    "description": "Pipeline prefix that will prefix every component name. If you wish to not have any prefix you can specify an empty string.",
-                    "default": "${pipeline_name}-",
-                    "type": "string"
-                },
-                "repoConfig": {
-                    "title": "Repoconfig",
-                    "description": "Configuration of the Helm chart repo to be used for deploying the component",
-                    "default": {
-                        "repository_name": "bakdata-kafka-connect-resetter",
-                        "url": "https://bakdata.github.io/kafka-connect-resetter/",
-                        "repo_auth_flags": {
-                            "username": null,
-                            "password": null,
-                            "ca_file": null,
-                            "insecure_skip_tls_verify": false
-                        }
-                    },
-                    "allOf": [
-                        {
-                            "$ref": "#/definitions/HelmRepoConfig"
-                        }
-                    ]
-                },
-                "namespace": {
-                    "title": "Namespace",
-                    "description": "Namespace in which the component shall be deployed",
-                    "type": "string"
-                },
-                "resetterValues": {
-                    "title": "Resettervalues",
-                    "description": "Overriding Kafka Connect Resetter Helm values. E.g. to override the Image Tag etc.",
-                    "type": "object"
-                },
-                "version": {
-                    "title": "Version",
-                    "description": "Helm chart version",
-                    "default": "1.0.4",
-                    "type": "string"
-                },
-                "offsetTopic": {
-                    "title": "Offsettopic",
-                    "description": "offset.storage.topic, more info: https://kafka.apache.org/documentation/#connect_running",
-                    "type": "string"
-                }
-            },
-            "required": [
-                "name",
-                "app",
-                "namespace"
-            ]
-        },
-        "KubernetesAppConfig": {
-            "title": "KubernetesAppConfig",
-            "description": "Settings specific to Kubernetes Apps",
-            "type": "object",
-            "properties": {}
-        },
-        "KubernetesApp": {
-            "title": "KubernetesApp",
-            "description": "Base class for all Kubernetes apps.\\nAll built-in components are Kubernetes apps, except for the Kafka connectors.",
-            "type": "object",
-            "properties": {
-                "type": {
-                    "title": "Type",
-                    "description": "Component type",
-                    "default": "kubernetes-app",
-                    "type": "string"
-                },
-                "type": {
-                    "title": "Component type",
-                    "description": "Base class for all Kubernetes apps.\\nAll built-in components are Kubernetes apps, except for the Kafka connectors.",
-                    "default": "kubernetes-app",
-                    "enum": [
-                        "kubernetes-app"
-                    ],
-                    "type": "string"
-                },
-                "name": {
-                    "title": "Name",
-                    "description": "Component name",
-                    "type": "string"
-                },
-                "from": {
-                    "title": "From",
-                    "description": "Topic(s) and/or components from which the component will read input",
-                    "allOf": [
-                        {
-                            "$ref": "#/definitions/FromSection"
-                        }
-                    ]
-                },
-                "app": {
-                    "title": "App",
-                    "description": "Application-specific settings",
-                    "allOf": [
-                        {
-                            "$ref": "#/definitions/KubernetesAppConfig"
-                        }
-                    ]
-                },
-                "to": {
-                    "title": "To",
-                    "description": "Topic(s) into which the component will write output",
-                    "allOf": [
-                        {
-                            "$ref": "#/definitions/ToSection"
-                        }
-                    ]
-                },
-                "prefix": {
-                    "title": "Prefix",
-                    "description": "Pipeline prefix that will prefix every component name. If you wish to not have any prefix you can specify an empty string.",
-                    "default": "${pipeline_name}-",
-                    "type": "string"
-                },
-                "repoConfig": {
-                    "title": "Repoconfig",
-                    "description": "Configuration of the Helm chart repo to be used for deploying the component",
-                    "allOf": [
-                        {
-                            "$ref": "#/definitions/HelmRepoConfig"
-                        }
-                    ]
-                },
-                "namespace": {
-                    "title": "Namespace",
-                    "description": "Namespace in which the component shall be deployed",
-                    "type": "string"
-                },
-                "version": {
-                    "title": "Version",
-                    "description": "Helm chart version",
-                    "type": "string"
-                }
-            },
-            "required": [
-                "name",
-                "app",
-                "namespace"
-            ]
-        },
-        "PipelineComponent": {
-            "title": "PipelineComponent",
-            "description": "Base class for all components",
-            "type": "object",
-            "properties": {
-                "type": {
-                    "title": "Type",
-                    "default": "pipeline-component",
-                    "const": "pipeline-component",
-                    "type": "string"
-                },
-                "type": {
-                    "title": "Component type",
-                    "description": "Base class for all components",
-                    "default": "pipeline-component",
-                    "enum": [
-                        "pipeline-component"
-                    ],
-                    "type": "string"
-                },
-                "name": {
-                    "title": "Name",
-                    "description": "Component name",
-                    "type": "string"
-                },
-                "from": {
-                    "title": "From",
-                    "description": "Topic(s) and/or components from which the component will read input",
-                    "allOf": [
-                        {
-                            "$ref": "#/definitions/FromSection"
-                        }
-                    ]
-                },
-                "app": {
-                    "title": "App",
->>>>>>> 3b5aa5be
-                    "description": "Application-specific settings"
-                },
-                "to": {
-                    "title": "To",
-                    "description": "Topic(s) into which the component will write output",
-                    "allOf": [
-                        {
-                            "$ref": "#/definitions/ToSection"
-                        }
-                    ]
-                },
-                "prefix": {
-                    "title": "Prefix",
-                    "description": "Pipeline prefix that will prefix every component name. If you wish to not have any prefix you can specify an empty string.",
-                    "default": "${pipeline_name}-",
-                    "type": "string"
                 }
             },
             "required": [
                 "name"
             ]
-<<<<<<< HEAD
-=======
-        },
-        "ProducerStreamsConfig": {
-            "title": "ProducerStreamsConfig",
-            "description": "Kafka Streams settings specific to Producer",
-            "type": "object",
-            "properties": {
-                "brokers": {
-                    "title": "Brokers",
-                    "description": "Brokers",
-                    "type": "string"
-                },
-                "schemaRegistryUrl": {
-                    "title": "Schemaregistryurl",
-                    "description": "URL of the schema registry",
-                    "type": "string"
-                },
-                "extraOutputTopics": {
-                    "title": "Extraoutputtopics",
-                    "description": "Extra output topics",
-                    "default": {},
-                    "type": "object",
-                    "additionalProperties": {
-                        "type": "string"
-                    }
-                },
-                "outputTopic": {
-                    "title": "Outputtopic",
-                    "description": "Output topic",
-                    "type": "string"
-                }
-            },
-            "required": [
-                "brokers"
-            ]
-        },
-        "ProducerValues": {
-            "title": "ProducerValues",
-            "description": "Settings specific to Producers",
-            "type": "object",
-            "properties": {
-                "streams": {
-                    "title": "Streams",
-                    "description": "Kafka Streams settings",
-                    "allOf": [
-                        {
-                            "$ref": "#/definitions/ProducerStreamsConfig"
-                        }
-                    ]
-                },
-                "nameOverride": {
-                    "title": "Nameoverride",
-                    "description": "Override name with this value",
-                    "type": "string"
-                }
-            },
-            "required": [
-                "streams"
-            ]
-        },
-        "ProducerApp": {
-            "title": "ProducerApp",
-            "description": "Producer component\\nThis producer holds configuration to use as values for the streams bootstrap producer helm chart.",
-            "type": "object",
-            "properties": {
-                "type": {
-                    "title": "Type",
-                    "description": "Component type",
-                    "default": "producer",
-                    "type": "string"
-                },
-                "type": {
-                    "title": "Component type",
-                    "description": "Producer component\\nThis producer holds configuration to use as values for the streams bootstrap producer helm chart.",
-                    "default": "producer",
-                    "enum": [
-                        "producer"
-                    ],
-                    "type": "string"
-                },
-                "name": {
-                    "title": "Name",
-                    "description": "Component name",
-                    "type": "string"
-                },
-                "from": {
-                    "title": "From",
-                    "description": "Producer doesn\'t support FromSection",
-                    "type": "null"
-                },
-                "app": {
-                    "title": "App",
-                    "description": "Application-specific settings",
-                    "allOf": [
-                        {
-                            "$ref": "#/definitions/ProducerValues"
-                        }
-                    ]
-                },
-                "to": {
-                    "title": "To",
-                    "description": "Topic(s) into which the component will write output",
-                    "allOf": [
-                        {
-                            "$ref": "#/definitions/ToSection"
-                        }
-                    ]
-                },
-                "prefix": {
-                    "title": "Prefix",
-                    "description": "Pipeline prefix that will prefix every component name. If you wish to not have any prefix you can specify an empty string.",
-                    "default": "${pipeline_name}-",
-                    "type": "string"
-                },
-                "repoConfig": {
-                    "title": "Repoconfig",
-                    "description": "Configuration of the Helm chart repo to be used for deploying the component",
-                    "default": {
-                        "repository_name": "bakdata-streams-bootstrap",
-                        "url": "https://bakdata.github.io/streams-bootstrap/",
-                        "repo_auth_flags": {
-                            "username": null,
-                            "password": null,
-                            "ca_file": null,
-                            "insecure_skip_tls_verify": false
-                        }
-                    },
-                    "allOf": [
-                        {
-                            "$ref": "#/definitions/HelmRepoConfig"
-                        }
-                    ]
-                },
-                "namespace": {
-                    "title": "Namespace",
-                    "description": "Namespace in which the component shall be deployed",
-                    "type": "string"
-                },
-                "version": {
-                    "title": "Version",
-                    "description": "Helm chart version",
-                    "default": "2.9.0",
-                    "type": "string"
-                }
-            },
-            "required": [
-                "name",
-                "app",
-                "namespace"
-            ]
-        },
-        "StreamsConfig": {
-            "title": "StreamsConfig",
-            "description": "Streams Bootstrap streams section",
-            "type": "object",
-            "properties": {
-                "brokers": {
-                    "title": "Brokers",
-                    "description": "Brokers",
-                    "type": "string"
-                },
-                "schemaRegistryUrl": {
-                    "title": "Schemaregistryurl",
-                    "description": "URL of the schema registry",
-                    "type": "string"
-                },
-                "inputTopics": {
-                    "title": "Inputtopics",
-                    "description": "Input topics",
-                    "default": [],
-                    "type": "array",
-                    "items": {
-                        "type": "string"
-                    }
-                },
-                "inputPattern": {
-                    "title": "Inputpattern",
-                    "description": "Input pattern",
-                    "type": "string"
-                },
-                "extraInputTopics": {
-                    "title": "Extrainputtopics",
-                    "description": "Extra input topics",
-                    "default": {},
-                    "type": "object",
-                    "additionalProperties": {
-                        "type": "array",
-                        "items": {
-                            "type": "string"
-                        }
-                    }
-                },
-                "extraInputPatterns": {
-                    "title": "Extrainputpatterns",
-                    "description": "Extra input patterns",
-                    "default": {},
-                    "type": "object",
-                    "additionalProperties": {
-                        "type": "string"
-                    }
-                },
-                "extraOutputTopics": {
-                    "title": "Extraoutputtopics",
-                    "description": "Extra output topics",
-                    "default": {},
-                    "type": "object",
-                    "additionalProperties": {
-                        "type": "string"
-                    }
-                },
-                "outputTopic": {
-                    "title": "Outputtopic",
-                    "description": "Output topic",
-                    "type": "string"
-                },
-                "errorTopic": {
-                    "title": "Errortopic",
-                    "description": "Error topic",
-                    "type": "string"
-                },
-                "config": {
-                    "title": "Config",
-                    "description": "Configuration",
-                    "default": {},
-                    "type": "object",
-                    "additionalProperties": {
-                        "type": "string"
-                    }
-                }
-            },
-            "required": [
-                "brokers"
-            ]
-        },
-        "StreamsAppAutoScaling": {
-            "title": "StreamsAppAutoScaling",
-            "description": "Kubernetes Event-driven Autoscaling config",
-            "type": "object",
-            "properties": {
-                "enabled": {
-                    "title": "Enabled",
-                    "default": false,
-                    "type": "boolean"
-                },
-                "consumerGroup": {
-                    "title": "Consumer group",
-                    "description": "Name of the consumer group used for checking the offset on the topic and processing the related lag.",
-                    "type": "string"
-                },
-                "lagThreshold": {
-                    "title": "Lag threshold",
-                    "description": "Average target value to trigger scaling actions.",
-                    "type": "integer"
-                },
-                "pollingInterval": {
-                    "title": "Polling interval",
-                    "description": "This is the interval to check each trigger on. https://keda.sh/docs/2.9/concepts/scaling-deployments/#pollinginterval",
-                    "default": 30,
-                    "type": "integer"
-                },
-                "cooldownPeriod": {
-                    "title": "Cooldown period",
-                    "description": "The period to wait after the last trigger reported active before scaling the resource back to 0. https://keda.sh/docs/2.9/concepts/scaling-deployments/#cooldownperiod",
-                    "default": 300,
-                    "type": "integer"
-                },
-                "offsetResetPolicy": {
-                    "title": "Offset reset policy",
-                    "description": "The offset reset policy for the consumer if the consumer group is not yet subscribed to a partition.",
-                    "default": "earliest",
-                    "type": "string"
-                },
-                "minReplicas": {
-                    "title": "Min replica count",
-                    "description": "Minimum number of replicas KEDA will scale the resource down to. \\"https://keda.sh/docs/2.9/concepts/scaling-deployments/#minreplicacount\\"",
-                    "default": 0,
-                    "type": "integer"
-                },
-                "maxReplicas": {
-                    "title": "Max replica count",
-                    "description": "This setting is passed to the HPA definition that KEDA will create for a given resource and holds the maximum number of replicas of the target resouce. https://keda.sh/docs/2.9/concepts/scaling-deployments/#maxreplicacount",
-                    "default": 1,
-                    "type": "integer"
-                },
-                "idleReplicas": {
-                    "title": "Idle replica count",
-                    "description": "If this property is set, KEDA will scale the resource down to this number of replicas. https://keda.sh/docs/2.9/concepts/scaling-deployments/#idlereplicacount",
-                    "type": "integer"
-                },
-                "topics": {
-                    "title": "Topics",
-                    "description": "List of auto-generated Kafka Streams topics used by the streams app.",
-                    "default": [],
-                    "type": "array",
-                    "items": {
-                        "type": "string"
-                    }
-                }
-            },
-            "required": [
-                "consumerGroup",
-                "lagThreshold"
-            ]
-        },
-        "StreamsAppConfig": {
-            "title": "StreamsAppConfig",
-            "description": "StreamsBoostrap app configurations.\\nThe attributes correspond to keys and values that are used as values for the streams bootstrap helm chart. :params streams: Streams Bootstrap streams section",
-            "type": "object",
-            "properties": {
-                "streams": {
-                    "$ref": "#/definitions/StreamsConfig"
-                },
-                "nameOverride": {
-                    "title": "Nameoverride",
-                    "description": "Override name with this value",
-                    "type": "string"
-                },
-                "autoscaling": {
-                    "$ref": "#/definitions/StreamsAppAutoScaling"
-                }
-            },
-            "required": [
-                "streams"
-            ]
-        },
-        "StreamsApp": {
-            "title": "StreamsApp",
-            "description": "StreamsApp component that configures a streams bootstrap app",
-            "type": "object",
-            "properties": {
-                "type": {
-                    "title": "Type",
-                    "description": "Component type",
-                    "default": "streams-app",
-                    "type": "string"
-                },
-                "type": {
-                    "title": "Component type",
-                    "description": "StreamsApp component that configures a streams bootstrap app",
-                    "default": "streams-app",
-                    "enum": [
-                        "streams-app"
-                    ],
-                    "type": "string"
-                },
-                "name": {
-                    "title": "Name",
-                    "description": "Component name",
-                    "type": "string"
-                },
-                "from": {
-                    "title": "From",
-                    "description": "Topic(s) and/or components from which the component will read input",
-                    "allOf": [
-                        {
-                            "$ref": "#/definitions/FromSection"
-                        }
-                    ]
-                },
-                "app": {
-                    "title": "App",
-                    "description": "Application-specific settings",
-                    "allOf": [
-                        {
-                            "$ref": "#/definitions/StreamsAppConfig"
-                        }
-                    ]
-                },
-                "to": {
-                    "title": "To",
-                    "description": "Topic(s) into which the component will write output",
-                    "allOf": [
-                        {
-                            "$ref": "#/definitions/ToSection"
-                        }
-                    ]
-                },
-                "prefix": {
-                    "title": "Prefix",
-                    "description": "Pipeline prefix that will prefix every component name. If you wish to not have any prefix you can specify an empty string.",
-                    "default": "${pipeline_name}-",
-                    "type": "string"
-                },
-                "repoConfig": {
-                    "title": "Repoconfig",
-                    "description": "Configuration of the Helm chart repo to be used for deploying the component",
-                    "default": {
-                        "repository_name": "bakdata-streams-bootstrap",
-                        "url": "https://bakdata.github.io/streams-bootstrap/",
-                        "repo_auth_flags": {
-                            "username": null,
-                            "password": null,
-                            "ca_file": null,
-                            "insecure_skip_tls_verify": false
-                        }
-                    },
-                    "allOf": [
-                        {
-                            "$ref": "#/definitions/HelmRepoConfig"
-                        }
-                    ]
-                },
-                "namespace": {
-                    "title": "Namespace",
-                    "description": "Namespace in which the component shall be deployed",
-                    "type": "string"
-                },
-                "version": {
-                    "title": "Version",
-                    "description": "Helm chart version",
-                    "default": "2.9.0",
-                    "type": "string"
-                }
-            },
-            "required": [
-                "name",
-                "app",
-                "namespace"
-            ]
->>>>>>> 3b5aa5be
         }
     }
 }
