# -*- coding: utf-8 -*-
# snapshottest: v1 - https://goo.gl/zC4yUc
from __future__ import unicode_literals

from snapshottest import Snapshot


snapshots = Snapshot()

snapshots['TestGenSchema.test_gen_pipeline_schema_only_custom_module test-schema-generation'] = '''{
    "definitions": {
        "EmptyPipelineComponent": {
            "description": "",
            "properties": {
                "from": {
                    "allOf": [
                        {
                            "$ref": "#/definitions/FromSection"
                        }
                    ],
                    "description": "Topic(s) and/or components from which the component will read input",
                    "title": "From"
                },
                "name": {
                    "description": "Component name",
                    "title": "Name",
                    "type": "string"
                },
                "prefix": {
                    "default": "${pipeline_name}-",
                    "description": "Pipeline prefix that will prefix every component name. If you wish to not have any prefix you can specify an empty string.",
                    "title": "Prefix",
                    "type": "string"
                },
                "to": {
                    "allOf": [
                        {
                            "$ref": "#/definitions/ToSection"
                        }
                    ],
                    "description": "Topic(s) into which the component will write output",
                    "title": "To"
                },
                "type": {
                    "default": "empty-pipeline-component",
                    "enum": [
                        "empty-pipeline-component"
                    ],
                    "title": "Component type",
                    "type": "string"
                }
            },
            "required": [
                "name"
            ],
            "title": "EmptyPipelineComponent",
            "type": "object"
        },
        "FromSection": {
            "additionalProperties": false,
            "description": "Holds multiple input topics",
            "properties": {
                "components": {
                    "additionalProperties": {
                        "$ref": "#/definitions/FromTopic"
                    },
                    "default": {},
                    "description": "Components to read from",
                    "title": "Components",
                    "type": "object"
                },
                "topics": {
                    "additionalProperties": {
                        "$ref": "#/definitions/FromTopic"
                    },
                    "default": {},
                    "description": "Input topics",
                    "title": "Topics",
                    "type": "object"
                }
            },
            "title": "FromSection",
            "type": "object"
        },
        "FromTopic": {
            "additionalProperties": false,
            "description": "Input topic",
            "properties": {
                "role": {
                    "description": "Custom identifier belonging to a topic; define only if `type` is `pattern` or `None`",
                    "title": "Role",
                    "type": "string"
                },
                "type": {
                    "allOf": [
                        {
                            "$ref": "#/definitions/InputTopicTypes"
                        }
                    ],
                    "description": "Topic type"
                }
            },
            "title": "FromTopic",
            "type": "object"
        },
        "InputTopicTypes": {
            "description": "Input topic types\\n\\nINPUT (input topic), PATTERN (extra-topic-pattern or input-topic-pattern)",
            "enum": [
                "input",
                "pattern"
            ],
            "title": "InputTopicTypes",
            "type": "string"
        },
        "OutputTopicTypes": {
            "description": "Types of output topic\\n\\nOUTPUT (output topic), ERROR (error topic)",
            "enum": [
                "output",
                "error"
            ],
            "title": "OutputTopicTypes",
            "type": "string"
        },
        "SubPipelineComponent": {
            "description": "",
            "properties": {
                "from": {
                    "allOf": [
                        {
                            "$ref": "#/definitions/FromSection"
                        }
                    ],
                    "description": "Topic(s) and/or components from which the component will read input",
                    "title": "From"
                },
                "name": {
                    "description": "Component name",
                    "title": "Name",
                    "type": "string"
                },
                "prefix": {
                    "default": "${pipeline_name}-",
                    "description": "Pipeline prefix that will prefix every component name. If you wish to not have any prefix you can specify an empty string.",
                    "title": "Prefix",
                    "type": "string"
                },
                "to": {
                    "allOf": [
                        {
                            "$ref": "#/definitions/ToSection"
                        }
                    ],
                    "description": "Topic(s) into which the component will write output",
                    "title": "To"
                },
                "type": {
                    "default": "sub-pipeline-component",
                    "enum": [
                        "sub-pipeline-component"
                    ],
                    "title": "Component type",
                    "type": "string"
                }
            },
            "required": [
                "name"
            ],
            "title": "SubPipelineComponent",
            "type": "object"
        },
        "SubPipelineComponentCorrect": {
            "description": "",
            "properties": {
                "from": {
                    "allOf": [
                        {
                            "$ref": "#/definitions/FromSection"
                        }
                    ],
                    "description": "Topic(s) and/or components from which the component will read input",
                    "title": "From"
                },
                "name": {
                    "description": "Component name",
                    "title": "Name",
                    "type": "string"
                },
                "prefix": {
                    "default": "${pipeline_name}-",
                    "description": "Pipeline prefix that will prefix every component name. If you wish to not have any prefix you can specify an empty string.",
                    "title": "Prefix",
                    "type": "string"
                },
                "to": {
                    "allOf": [
                        {
                            "$ref": "#/definitions/ToSection"
                        }
                    ],
                    "description": "Topic(s) into which the component will write output",
                    "title": "To"
                },
                "type": {
                    "default": "sub-pipeline-component-correct",
                    "enum": [
                        "sub-pipeline-component-correct"
                    ],
                    "title": "Component type",
                    "type": "string"
                }
            },
            "required": [
                "name"
            ],
            "title": "SubPipelineComponentCorrect",
            "type": "object"
        },
        "SubPipelineComponentCorrectDocstr": {
            "description": "Newline before title is removed\\nSummarry is correctly imported. All whitespaces are removed and replaced with a single space. The description extraction terminates at the correct place, deletes 1 trailing coma",
            "properties": {
                "example_attr": {
                    "description": "Parameter description looks correct and it is not included in the class description, terminates here",
                    "title": "Example Attr",
                    "type": "string"
                },
                "from": {
                    "allOf": [
                        {
                            "$ref": "#/definitions/FromSection"
                        }
                    ],
                    "description": "Topic(s) and/or components from which the component will read input",
                    "title": "From"
                },
                "name": {
                    "description": "Component name",
                    "title": "Name",
                    "type": "string"
                },
                "prefix": {
                    "default": "${pipeline_name}-",
                    "description": "Pipeline prefix that will prefix every component name. If you wish to not have any prefix you can specify an empty string.",
                    "title": "Prefix",
                    "type": "string"
                },
                "to": {
                    "allOf": [
                        {
                            "$ref": "#/definitions/ToSection"
                        }
                    ],
                    "description": "Topic(s) into which the component will write output",
                    "title": "To"
                },
                "type": {
                    "default": "sub-pipeline-component-correct-docstr",
                    "description": "Newline before title is removed\\nSummarry is correctly imported. All whitespaces are removed and replaced with a single space. The description extraction terminates at the correct place, deletes 1 trailing coma",
                    "enum": [
                        "sub-pipeline-component-correct-docstr"
                    ],
                    "title": "Component type",
                    "type": "string"
                }
            },
            "required": [
                "name",
                "example_attr"
            ],
            "title": "SubPipelineComponentCorrectDocstr",
            "type": "object"
        },
        "SubPipelineComponentNoSchemaTypeNoType": {
            "description": "",
            "properties": {
                "from": {
                    "allOf": [
                        {
                            "$ref": "#/definitions/FromSection"
                        }
                    ],
                    "description": "Topic(s) and/or components from which the component will read input",
                    "title": "From"
                },
                "name": {
                    "description": "Component name",
                    "title": "Name",
                    "type": "string"
                },
                "prefix": {
                    "default": "${pipeline_name}-",
                    "description": "Pipeline prefix that will prefix every component name. If you wish to not have any prefix you can specify an empty string.",
                    "title": "Prefix",
                    "type": "string"
                },
                "to": {
                    "allOf": [
                        {
                            "$ref": "#/definitions/ToSection"
                        }
                    ],
                    "description": "Topic(s) into which the component will write output",
                    "title": "To"
                },
                "type": {
                    "default": "sub-pipeline-component-no-schema-type-no-type",
                    "enum": [
                        "sub-pipeline-component-no-schema-type-no-type"
                    ],
                    "title": "Component type",
                    "type": "string"
                }
            },
            "required": [
                "name"
            ],
            "title": "SubPipelineComponentNoSchemaTypeNoType",
            "type": "object"
        },
        "ToSection": {
            "description": "Holds multiple output topics",
            "properties": {
                "models": {
                    "additionalProperties": {
                        "type": "string"
                    },
                    "default": {},
                    "description": "Data models",
                    "title": "Models",
                    "type": "object"
                },
                "topics": {
                    "additionalProperties": {
                        "$ref": "#/definitions/TopicConfig"
                    },
                    "default": {},
                    "description": "Output topics",
                    "title": "Topics",
                    "type": "object"
                }
            },
            "title": "ToSection",
            "type": "object"
        },
        "TopicConfig": {
            "additionalProperties": false,
            "description": "Configure an output topic",
            "properties": {
                "configs": {
                    "additionalProperties": {
                        "anyOf": [
                            {
                                "type": "string"
                            },
                            {
                                "type": "integer"
                            }
                        ]
                    },
                    "default": {},
                    "description": "Topic configs",
                    "title": "Configs",
                    "type": "object"
                },
                "key_schema": {
                    "description": "Key schema class name",
                    "title": "Key schema",
                    "type": "string"
                },
                "partitions_count": {
                    "description": "Number of partitions into which the topic is divided",
                    "title": "Partitions count",
                    "type": "integer"
                },
                "replication_factor": {
                    "description": "Replication factor of the topic",
                    "title": "Replication factor",
                    "type": "integer"
                },
                "role": {
                    "description": "Custom identifier belonging to one or multiple topics, define only if `type` is undefined",
                    "title": "Role",
                    "type": "string"
                },
                "type": {
                    "allOf": [
                        {
                            "$ref": "#/definitions/OutputTopicTypes"
                        }
                    ],
                    "description": "Topic type"
                },
<<<<<<< HEAD
                "valueSchema": {
                    "title": "Valueschema",
=======
                "value_schema": {
                    "description": "Value schema class name",
                    "title": "Value schema",
>>>>>>> ba086c23
                    "type": "string"
                }
            },
            "title": "TopicConfig",
            "type": "object"
        }
    },
    "items": {
        "discriminator": {
            "mapping": {
                "empty-pipeline-component": "#/definitions/EmptyPipelineComponent",
                "sub-pipeline-component": "#/definitions/SubPipelineComponent",
                "sub-pipeline-component-correct": "#/definitions/SubPipelineComponentCorrect",
                "sub-pipeline-component-correct-docstr": "#/definitions/SubPipelineComponentCorrectDocstr",
                "sub-pipeline-component-no-schema-type-no-type": "#/definitions/SubPipelineComponentNoSchemaTypeNoType"
            },
            "propertyName": "type"
        },
        "oneOf": [
            {
                "$ref": "#/definitions/EmptyPipelineComponent"
            },
            {
                "$ref": "#/definitions/SubPipelineComponent"
            },
            {
                "$ref": "#/definitions/SubPipelineComponentCorrect"
            },
            {
                "$ref": "#/definitions/SubPipelineComponentCorrectDocstr"
            },
            {
                "$ref": "#/definitions/SubPipelineComponentNoSchemaTypeNoType"
            }
        ]
    },
    "title": "KPOps pipeline schema",
    "type": "array"
}
'''<|MERGE_RESOLUTION|>--- conflicted
+++ resolved
@@ -389,14 +389,9 @@
                     ],
                     "description": "Topic type"
                 },
-<<<<<<< HEAD
-                "valueSchema": {
-                    "title": "Valueschema",
-=======
                 "value_schema": {
                     "description": "Value schema class name",
                     "title": "Value schema",
->>>>>>> ba086c23
                     "type": "string"
                 }
             },
