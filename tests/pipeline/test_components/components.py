--- conflicted
+++ resolved
@@ -46,14 +46,7 @@
                         name=f"{self.name}-inflated-sink-connector",
                         config=self.config,
                         handlers=self.handlers,
-<<<<<<< HEAD
-                        namespace="example-namespace",
                         app={  # type: ignore[reportGeneralTypeIssues], required `connector.class` comes from defaults during enrichment
-=======
-                        resetter_namespace="example-namespace",
-                        # FIXME
-                        app={  # type: ignore[reportGeneralTypeIssues]
->>>>>>> 61bcecae
                             "topics": topic_name,
                             "transforms.changeTopic.replacement": f"{topic_name}-index-v1",
                         },
