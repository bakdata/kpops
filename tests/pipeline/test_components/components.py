from typing import Any

from schema_registry.client.schema import AvroSchema
from typing_extensions import override

from kpops.component_handlers.schema_handler.schema_provider import (
    Schema,
    SchemaProvider,
)
from kpops.components import KafkaSinkConnector
from kpops.components.base_components import PipelineComponent
from kpops.components.base_components.models import TopicName
from kpops.components.base_components.models.to_section import (
    OutputTopicTypes,
    TopicConfig,
    ToSection,
)
from kpops.components.streams_bootstrap import ProducerApp, StreamsApp


class ImportProducer(ProducerApp):
    type: str = "scheduled-producer"


class Converter(StreamsApp):
    type: str = "converter"


class SubStreamsApp(StreamsApp):
    """Intermediary subclass of StreamsApp used for Filter."""


class Filter(SubStreamsApp):
    """Subsubclass of StreamsApp to test inheritance."""

    type: str = "filter"


class InflateStep(StreamsApp):
    type: str = "should-inflate"

    @override
    def inflate(self) -> list[PipelineComponent]:
        inflate_steps = super().inflate()
        if self.to:
            for topic_name, topic_config in self.to.topics.items():
                if topic_config.type == OutputTopicTypes.OUTPUT:
                    kafka_connector = KafkaSinkConnector(
                        name="inflated-sink-connector",
                        config=self.config,
                        handlers=self.handlers,
                        namespace="example-namespace",
                        app={  # type: ignore # FIXME
                            "topics": topic_name,
                            "transforms.changeTopic.replacement": f"{topic_name}-index-v1",
                        },
                        to=ToSection(
                            topics={
                                TopicName("${component_type}"): TopicConfig(
                                    type=OutputTopicTypes.OUTPUT
                                ),
<<<<<<< HEAD
                                "${component_name}": TopicConfig(
                                    type=None, role="test"
=======
                                TopicName("${component_name}"): TopicConfig(
                                    type=OutputTopicTypes.EXTRA, role="test"
>>>>>>> 44990a0a
                                ),
                            }
                        ),
                    )
                    inflate_steps.append(kafka_connector)
                    streams_app = StreamsApp(
                        name="inflated-streams-app",
                        config=self.config,
                        handlers=self.handlers,
                        to=ToSection(  # type: ignore
                            topics={
                                TopicName(
                                    f"{self.name}-" + "${component_name}"
                                ): TopicConfig(type=OutputTopicTypes.OUTPUT)
                            }
                        ).dict(),
                    )
                    inflate_steps.append(streams_app)

        return inflate_steps


class TestSchemaProvider(SchemaProvider):
    def provide_schema(self, schema_class: str, models: dict[str, Any]) -> Schema:
        schema = {
            "type": "record",
            "namespace": "KPOps",
            "name": "Employee",
            "fields": [
                {"name": "Name", "type": "string"},
                {"name": "Age", "type": "int"},
            ],
        }
        return AvroSchema(schema)<|MERGE_RESOLUTION|>--- conflicted
+++ resolved
@@ -59,13 +59,8 @@
                                 TopicName("${component_type}"): TopicConfig(
                                     type=OutputTopicTypes.OUTPUT
                                 ),
-<<<<<<< HEAD
-                                "${component_name}": TopicConfig(
+                                TopicName("${component_name}"): TopicConfig(
                                     type=None, role="test"
-=======
-                                TopicName("${component_name}"): TopicConfig(
-                                    type=OutputTopicTypes.EXTRA, role="test"
->>>>>>> 44990a0a
                                 ),
                             }
                         ),
