--- conflicted
+++ resolved
@@ -444,7 +444,6 @@
         enriched_pipeline = yaml.safe_load(result.stdout)
         snapshot.assert_match(enriched_pipeline, "test-pipeline")
 
-<<<<<<< HEAD
     def test_short_topic_definition(self):
         result = runner.invoke(
             app,
@@ -481,7 +480,8 @@
         assert "role" not in input_topics["input-pattern"]
         assert input_topics["extra-topic"]["role"] == "role"
         assert input_topics["extra-pattern"]["role"] == "role"
-=======
+
+
     def test_kubernetes_app_name_validation(self):
         with pytest.raises((ValueError, ParsingException)):
             runner.invoke(
@@ -499,5 +499,4 @@
                     str(RESOURCE_PATH),
                 ],
                 catch_exceptions=False,
-            )
->>>>>>> 62f11446
+            )