--- conflicted
+++ resolved
@@ -458,15 +458,7 @@
 
         snapshot.assert_match(enriched_pipeline, "test-pipeline")
 
-    def test_env_vars_precedence_over_config(
-        self,
-<<<<<<< HEAD
-        monkeypatch: MonkeyPatch,
-=======
-        monkeypatch: pytest.MonkeyPatch,
-        snapshot: SnapshotTest,
->>>>>>> 6ca00815
-    ):
+    def test_env_vars_precedence_over_config(self, monkeypatch: pytest.MonkeyPatch):
         monkeypatch.setenv(name="KPOPS_KAFKA_BROKERS", value="env_broker")
 
         result = runner.invoke(
