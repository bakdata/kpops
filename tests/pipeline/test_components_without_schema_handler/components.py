from typing import ClassVar

from typing_extensions import override

from kpops.component_handlers.kafka_connect.model import KafkaConnectConfig
from kpops.components import KafkaSinkConnector
from kpops.components.base_components import PipelineComponent
from kpops.components.base_components.models.to_section import OutputTopicTypes
from kpops.components.streams_bootstrap import ProducerApp, StreamsApp


class ImportProducer(ProducerApp):
    type: ClassVar[str] = "scheduled-producer"


class Converter(StreamsApp):
    type: ClassVar[str] = "converter"


class InflateStep(StreamsApp):
    type: ClassVar[str] = "should-inflate"

    @override
    def inflate(self) -> list[PipelineComponent]:
        inflate_steps: list[PipelineComponent] = [self]
        if self.to:
            for topic_name, topic_config in self.to.topics.items():
                if topic_config.type == OutputTopicTypes.OUTPUT:
                    kafka_connector = KafkaSinkConnector(
                        name="sink-connector",
<<<<<<< HEAD
=======
                        namespace="example-namespace",
                        handlers=self.handlers,
                        config=self.config,
>>>>>>> 1d571f66
                        app=KafkaConnectConfig(
                            **{
                                "topics": topic_name,
                                "transforms.changeTopic.replacement": f"{topic_name}-index-v1",
                            }
                        ),
                        config=self.config,
                        handlers=self.handlers,
                    )
                    inflate_steps.append(kafka_connector)

        return inflate_steps<|MERGE_RESOLUTION|>--- conflicted
+++ resolved
@@ -28,20 +28,15 @@
                 if topic_config.type == OutputTopicTypes.OUTPUT:
                     kafka_connector = KafkaSinkConnector(
                         name="sink-connector",
-<<<<<<< HEAD
-=======
                         namespace="example-namespace",
+                        config=self.config,
                         handlers=self.handlers,
-                        config=self.config,
->>>>>>> 1d571f66
-                        app=KafkaConnectConfig(
+                        app=KafkaConnectConfig(  # TODO
                             **{
                                 "topics": topic_name,
                                 "transforms.changeTopic.replacement": f"{topic_name}-index-v1",
                             }
                         ),
-                        config=self.config,
-                        handlers=self.handlers,
                     )
                     inflate_steps.append(kafka_connector)
 
