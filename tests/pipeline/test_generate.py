import asyncio
from pathlib import Path
from unittest import mock
from unittest.mock import AsyncMock, MagicMock

import pytest
import yaml
from pytest_mock import MockerFixture
from snapshottest.module import SnapshotTest
from typer.testing import CliRunner

import kpops
from kpops.cli.main import FilterType, app
from kpops.components import KafkaSinkConnector, PipelineComponent
from kpops.pipeline import ParsingException, ValidationError

runner = CliRunner()

RESOURCE_PATH = Path(__file__).parent / "resources"


@pytest.mark.usefixtures("mock_env", "load_yaml_file_clear_cache")
class TestGenerate:
    @pytest.fixture(autouse=True)
    def log_info(self, mocker: MockerFixture) -> MagicMock:
        return mocker.patch("kpops.cli.main.log.info")

    def test_python_api(self):
        pipeline = kpops.generate(
            RESOURCE_PATH / "first-pipeline" / "pipeline.yaml",
            defaults=RESOURCE_PATH,
            output=False,
        )
        assert len(pipeline) == 3
        assert [component.type for component in pipeline.components] == [
            "scheduled-producer",
            "converter",
            "filter",
        ]

    def test_python_api_filter_include(self, log_info: MagicMock):
        pipeline = kpops.generate(
            RESOURCE_PATH / "first-pipeline" / "pipeline.yaml",
            defaults=RESOURCE_PATH,
            output=False,
            steps="converter",
            filter_type=FilterType.INCLUDE,
        )
        assert len(pipeline) == 1
        assert pipeline.components[0].type == "converter"
        assert log_info.call_count == 1
        log_info.assert_any_call("Filtered pipeline:\n['converter']")

    def test_python_api_filter_exclude(self, log_info: MagicMock):
        pipeline = kpops.generate(
            RESOURCE_PATH / "first-pipeline" / "pipeline.yaml",
            defaults=RESOURCE_PATH,
            output=False,
            steps="converter,scheduled-producer",
            filter_type=FilterType.EXCLUDE,
        )
        assert len(pipeline) == 1
        assert pipeline.components[0].type == "filter"
        assert log_info.call_count == 1
        log_info.assert_any_call(
            "Filtered pipeline:\n['a-long-name-a-long-name-a-long-name-a-long-name-a-long-name-a-long-name-a-long-name-a-long-name-a-long-name-a-long-name-a-long-name-a-long-name']"
        )

    def test_load_pipeline(self, snapshot: SnapshotTest):
        result = runner.invoke(
            app,
            [
                "generate",
                str(RESOURCE_PATH / "first-pipeline/pipeline.yaml"),
                "--defaults",
                str(RESOURCE_PATH),
            ],
            catch_exceptions=False,
        )

        assert result.exit_code == 0, result.stdout

        enriched_pipeline: list = yaml.safe_load(result.stdout)

        snapshot.assert_match(enriched_pipeline, "test-pipeline")

    def test_name_equal_prefix_name_concatenation(self):
        result = runner.invoke(
            app,
            [
                "generate",
                str(RESOURCE_PATH / "name_prefix_concatenation/pipeline.yaml"),
                "--defaults",
                str(RESOURCE_PATH),
            ],
            catch_exceptions=False,
        )

        assert result.exit_code == 0, result.stdout

        enriched_pipeline: list = yaml.safe_load(result.stdout)

        assert enriched_pipeline[0]["prefix"] == "my-fake-prefix-"
        assert enriched_pipeline[0]["name"] == "my-streams-app"

    def test_pipelines_with_env_values(self, snapshot: SnapshotTest):
        result = runner.invoke(
            app,
            [
                "generate",
                str(RESOURCE_PATH / "pipeline-with-envs/pipeline.yaml"),
                "--defaults",
                str(RESOURCE_PATH),
                "--environment",
                "development",
            ],
            catch_exceptions=False,
        )

        assert result.exit_code == 0, result.stdout

        enriched_pipeline: list = yaml.safe_load(result.stdout)
        snapshot.assert_match(enriched_pipeline, "test-pipeline")

    def test_inflate_pipeline(self, snapshot: SnapshotTest):
        result = runner.invoke(
            app,
            [
                "generate",
                str(RESOURCE_PATH / "pipeline-with-inflate/pipeline.yaml"),
                "--defaults",
                str(RESOURCE_PATH),
            ],
            catch_exceptions=False,
        )

        assert result.exit_code == 0, result.stdout

        enriched_pipeline: list = yaml.safe_load(result.stdout)
        snapshot.assert_match(enriched_pipeline, "test-pipeline")

    def test_substitute_in_component(self, snapshot: SnapshotTest):
        result = runner.invoke(
            app,
            [
                "generate",
                str(RESOURCE_PATH / "component-type-substitution/pipeline.yaml"),
                "--defaults",
                str(RESOURCE_PATH),
            ],
            catch_exceptions=False,
        )

        assert result.exit_code == 0, result.stdout

        enriched_pipeline: list = yaml.safe_load(result.stdout)
        assert (
            enriched_pipeline[0]["prefix"] == "resources-component-type-substitution-"
        )
        assert enriched_pipeline[0]["name"] == "scheduled-producer"

        labels = enriched_pipeline[0]["app"]["labels"]
        assert labels["app_name"] == "scheduled-producer"
        assert labels["app_type"] == "scheduled-producer"
        assert labels["app_schedule"] == "30 3/8 * * *"
        assert (
            enriched_pipeline[2]["app"]["labels"]["app_resources_requests_memory"]
            == "3G"
        )
        assert (
            "resources-component-type-substitution-scheduled-producer"
            in enriched_pipeline[0]["to"]["topics"]
        )
        assert (
            "resources-component-type-substitution-converter-error"
            in enriched_pipeline[1]["to"]["topics"]
        )
        assert (
            enriched_pipeline[2]["app"]["labels"]["test_placeholder_in_placeholder"]
            == "filter-app-filter"
        )

        snapshot.assert_match(enriched_pipeline, "test-pipeline")

    @pytest.mark.timeout(2)
    def test_substitute_in_component_infinite_loop(self):
        with pytest.raises((ValueError, ParsingException)):
            runner.invoke(
                app,
                [
                    "generate",
                    str(
                        RESOURCE_PATH
                        / "component-type-substitution/infinite_pipeline.yaml",
                    ),
                    "--defaults",
                    str(RESOURCE_PATH),
                ],
                catch_exceptions=False,
            )

    def test_kafka_connector_config_parsing(self):
        result = runner.invoke(
            app,
            [
                "generate",
                str(RESOURCE_PATH / "kafka-connect-sink-config/pipeline.yaml"),
                "--defaults",
                str(RESOURCE_PATH),
                "--config",
                str(RESOURCE_PATH / "kafka-connect-sink-config"),
            ],
            catch_exceptions=False,
        )
        enriched_pipeline: list = yaml.safe_load(result.stdout)
        sink_connector = enriched_pipeline[0]
        assert (
            sink_connector["app"]["errors.deadletterqueue.topic.name"]
            == "kafka-sink-connector-error-topic"
        )

    def test_no_input_topic(self, snapshot: SnapshotTest):
        result = runner.invoke(
            app,
            [
                "generate",
                str(RESOURCE_PATH / "no-input-topic-pipeline/pipeline.yaml"),
                "--defaults",
                str(RESOURCE_PATH),
            ],
            catch_exceptions=False,
        )

        assert result.exit_code == 0, result.stdout

        enriched_pipeline: list = yaml.safe_load(result.stdout)
        snapshot.assert_match(enriched_pipeline, "test-pipeline")

    def test_no_user_defined_components(self, snapshot: SnapshotTest):
        result = runner.invoke(
            app,
            [
                "generate",
                str(RESOURCE_PATH / "no-user-defined-components/pipeline.yaml"),
                "--defaults",
                str(RESOURCE_PATH),
            ],
            catch_exceptions=False,
        )

        assert result.exit_code == 0, result.stdout

        enriched_pipeline: list = yaml.safe_load(result.stdout)
        snapshot.assert_match(enriched_pipeline, "test-pipeline")

    def test_kafka_connect_sink_weave_from_topics(self, snapshot: SnapshotTest):
        """Parse Connector topics from previous component to section."""
        result = runner.invoke(
            app,
            [
                "generate",
                str(RESOURCE_PATH / "kafka-connect-sink/pipeline.yaml"),
                "--defaults",
                str(RESOURCE_PATH),
            ],
            catch_exceptions=False,
        )

        assert result.exit_code == 0, result.stdout

        enriched_pipeline: list = yaml.safe_load(result.stdout)
        snapshot.assert_match(enriched_pipeline, "test-pipeline")

    def test_read_from_component(self, snapshot: SnapshotTest):
        result = runner.invoke(
            app,
            [
                "generate",
                str(RESOURCE_PATH / "read-from-component/pipeline.yaml"),
                "--defaults",
                str(RESOURCE_PATH),
            ],
            catch_exceptions=False,
        )

        assert result.exit_code == 0, result.stdout

        enriched_pipeline: list = yaml.safe_load(result.stdout)
        snapshot.assert_match(enriched_pipeline, "test-pipeline")

    def test_with_env_defaults(self, snapshot: SnapshotTest):
        result = runner.invoke(
            app,
            [
                "generate",
                str(RESOURCE_PATH / "kafka-connect-sink/pipeline.yaml"),
                "--defaults",
                str(RESOURCE_PATH / "pipeline-with-env-defaults"),
                "--environment",
                "development",
            ],
            catch_exceptions=False,
        )

        assert result.exit_code == 0, result.stdout

        enriched_pipeline: list = yaml.safe_load(result.stdout)
        snapshot.assert_match(enriched_pipeline, "test-pipeline")

    def test_prefix_pipeline_component(self, snapshot: SnapshotTest):
        result = runner.invoke(
            app,
            [
                "generate",
                str(
                    RESOURCE_PATH
                    / "pipeline-component-should-have-prefix/pipeline.yaml",
                ),
                "--defaults",
                str(RESOURCE_PATH / "pipeline-component-should-have-prefix"),
            ],
            catch_exceptions=False,
        )

        assert result.exit_code == 0, result.stdout

        enriched_pipeline: list = yaml.safe_load(result.stdout)
        snapshot.assert_match(enriched_pipeline, "test-pipeline")

    def test_with_custom_config_with_relative_defaults_path(
        self,
        snapshot: SnapshotTest,
    ):
        result = runner.invoke(
            app,
            [
                "generate",
                str(RESOURCE_PATH / "custom-config/pipeline.yaml"),
                "--config",
                str(RESOURCE_PATH / "custom-config"),
                "--environment",
                "development",
            ],
            catch_exceptions=False,
        )

        assert result.exit_code == 0, result.stdout

        enriched_pipeline: list = yaml.safe_load(result.stdout)
        producer_details = enriched_pipeline[0]
        output_topic = producer_details["app"]["streams"]["outputTopic"]
        assert output_topic == "app1-test-topic"

        streams_app_details = enriched_pipeline[1]
        output_topic = streams_app_details["app"]["streams"]["outputTopic"]
        assert output_topic == "app2-test-topic"
        error_topic = streams_app_details["app"]["streams"]["errorTopic"]
        assert error_topic == "app2-dead-letter-topic"

        snapshot.assert_match(enriched_pipeline, "test-pipeline")

    def test_with_custom_config_with_absolute_defaults_path(
        self,
        snapshot: SnapshotTest,
    ):
        with Path(RESOURCE_PATH / "custom-config/config.yaml").open(
            "r",
        ) as rel_config_yaml:
            config_dict: dict = yaml.safe_load(rel_config_yaml)
        config_dict["defaults_path"] = str(
            (RESOURCE_PATH / "no-topics-defaults").absolute(),
        )
        temp_config_path = RESOURCE_PATH / "custom-config/config_custom.yaml"
        try:
            with temp_config_path.open("w") as abs_config_yaml:
                yaml.dump(config_dict, abs_config_yaml)
            result = runner.invoke(
                app,
                [
                    "generate",
                    str(RESOURCE_PATH / "custom-config/pipeline.yaml"),
                    "--config",
                    str(temp_config_path.parent),
                    "--environment",
                    "development",
                ],
                catch_exceptions=False,
            )

            assert result.exit_code == 0, result.stdout

            enriched_pipeline: list = yaml.safe_load(result.stdout)
            producer_details = enriched_pipeline[0]
            output_topic = producer_details["app"]["streams"]["outputTopic"]
            assert output_topic == "app1-test-topic"

            streams_app_details = enriched_pipeline[1]
            output_topic = streams_app_details["app"]["streams"]["outputTopic"]
            assert output_topic == "app2-test-topic"
            error_topic = streams_app_details["app"]["streams"]["errorTopic"]
            assert error_topic == "app2-dead-letter-topic"

            snapshot.assert_match(enriched_pipeline, "test-pipeline")
        finally:
            temp_config_path.unlink()

    def test_default_config(self, snapshot: SnapshotTest):
        result = runner.invoke(
            app,
            [
                "generate",
                str(RESOURCE_PATH / "custom-config/pipeline.yaml"),
                "--defaults",
                str(RESOURCE_PATH / "no-topics-defaults"),
                "--environment",
                "development",
            ],
            catch_exceptions=False,
        )

        assert result.exit_code == 0, result.stdout

        enriched_pipeline: list = yaml.safe_load(result.stdout)
        producer_details = enriched_pipeline[0]
        output_topic = producer_details["app"]["streams"]["outputTopic"]
        assert output_topic == "resources-custom-config-app1"

        streams_app_details = enriched_pipeline[1]
        output_topic = streams_app_details["app"]["streams"]["outputTopic"]
        assert output_topic == "resources-custom-config-app2"
        error_topic = streams_app_details["app"]["streams"]["errorTopic"]
        assert error_topic == "resources-custom-config-app2-error"

        snapshot.assert_match(enriched_pipeline, "test-pipeline")

    def test_env_vars_precedence_over_config(self, monkeypatch: pytest.MonkeyPatch):
        monkeypatch.setenv(name="KPOPS_KAFKA_BROKERS", value="env_broker")

        result = runner.invoke(
            app,
            [
                "generate",
                str(RESOURCE_PATH / "custom-config/pipeline.yaml"),
                "--config",
                str(RESOURCE_PATH / "custom-config"),
                "--environment",
                "development",
            ],
            catch_exceptions=False,
        )
        assert result.exit_code == 0, result.stdout
        enriched_pipeline: list = yaml.safe_load(result.stdout)
        assert enriched_pipeline[0]["app"]["streams"]["brokers"] == "env_broker"

    def test_nested_config_env_vars(self, monkeypatch: pytest.MonkeyPatch):
        monkeypatch.setenv(
            name="KPOPS_SCHEMA_REGISTRY__URL", value="http://somename:1234"
        )

        result = runner.invoke(
            app,
            [
                "generate",
                str(RESOURCE_PATH / "custom-config/pipeline.yaml"),
                "--config",
                str(RESOURCE_PATH / "custom-config"),
                "--environment",
                "development",
            ],
            catch_exceptions=False,
        )
        assert result.exit_code == 0, result.stdout
        enriched_pipeline: list = yaml.safe_load(result.stdout)
        assert (
            enriched_pipeline[0]["app"]["streams"]["schemaRegistryUrl"]
            == "http://somename:1234/"
        )

    def test_env_specific_config_env_def_in_env_var(
        self, monkeypatch: pytest.MonkeyPatch
    ):
        monkeypatch.setenv(name="KPOPS_ENVIRONMENT", value="production")
        config_path = str(RESOURCE_PATH / "multi-config")
        result = runner.invoke(
            app,
            [
                "generate",
                str(RESOURCE_PATH / "custom-config/pipeline.yaml"),
                "--config",
                config_path,
                "--defaults",
                str(RESOURCE_PATH),
            ],
            catch_exceptions=False,
        )
        assert result.exit_code == 0, result.stdout
        enriched_pipeline: list = yaml.safe_load(result.stdout)
        assert (
            enriched_pipeline[0]["app"]["streams"]["schemaRegistryUrl"]
            == "http://production:8081/"
        )

    @pytest.mark.parametrize(
        ("config_dir", "expected_url"),
        [
            pytest.param("multi-config", "http://production:8081/", id="multi-config"),
            pytest.param(
                "env-specific-config-only",
                "http://localhost:8081/",
                id="env-specific-config-only",
            ),
        ],
    )
    def test_env_specific_config_env_def_in_cli(
        self, config_dir: str, expected_url: str
    ):
        config_path = str(RESOURCE_PATH / config_dir)
        result = runner.invoke(
            app,
            [
                "generate",
                str(RESOURCE_PATH / "custom-config/pipeline.yaml"),
                "--config",
                config_path,
                "--defaults",
                str(RESOURCE_PATH),
                "--environment",
                "production",
            ],
            catch_exceptions=False,
        )
        assert result.exit_code == 0, result.stdout
        enriched_pipeline: list = yaml.safe_load(result.stdout)
        assert (
            enriched_pipeline[0]["app"]["streams"]["schemaRegistryUrl"] == expected_url
        )

    def test_config_dir_doesnt_exist(self):
        result = runner.invoke(
            app,
            [
                "generate",
                str(RESOURCE_PATH / "custom-config/pipeline.yaml"),
                "--config",
                "./non-existent-dir",
                "--defaults",
                str(RESOURCE_PATH),
                "--environment",
                "production",
            ],
            catch_exceptions=False,
        )
        assert result.exit_code != 0

    def test_model_serialization(self, snapshot: SnapshotTest):
        """Test model serialization of component containing pathlib.Path attribute."""
        result = runner.invoke(
            app,
            [
                "generate",
                str(RESOURCE_PATH / "pipeline-with-paths/pipeline.yaml"),
                "--defaults",
                str(RESOURCE_PATH),
            ],
            catch_exceptions=False,
        )

        assert result.exit_code == 0, result.stdout

        enriched_pipeline: list = yaml.safe_load(result.stdout)
        snapshot.assert_match(enriched_pipeline, "test-pipeline")

    def test_dotenv_support(self):
        result = runner.invoke(
            app,
            [
                "generate",
                str(RESOURCE_PATH / "custom-config/pipeline.yaml"),
                "--defaults",
                str(RESOURCE_PATH),
                "--config",
                str(RESOURCE_PATH / "dotenv"),
                "--dotenv",
                str(RESOURCE_PATH / "dotenv/.env"),
                "--dotenv",
                str(RESOURCE_PATH / "dotenv/custom.env"),
            ],
            catch_exceptions=False,
        )
        assert result.exit_code == 0, result.stdout

        enriched_pipeline: list = yaml.safe_load(result.stdout)
        assert (
            enriched_pipeline[1]["app"]["streams"]["schemaRegistryUrl"]
            == "http://notlocalhost:8081/"
        )

    def test_short_topic_definition(self):
        result = runner.invoke(
            app,
            [
                "generate",
                str(RESOURCE_PATH / "pipeline-with-short-topics/pipeline.yaml"),
                "--defaults",
                str(RESOURCE_PATH / "pipeline-with-short-topics"),
            ],
            catch_exceptions=False,
        )

        assert result.exit_code == 0, result.stdout

        enriched_pipeline: list = yaml.safe_load(result.stdout)

        output_topics = enriched_pipeline[4]["to"]["topics"]
        input_topics = enriched_pipeline[4]["from"]["topics"]
        input_components = enriched_pipeline[4]["from"]["components"]
        assert "type" not in output_topics["output-topic"]
        assert output_topics["error-topic"]["type"] == "error"
        assert "type" not in output_topics["extra-topic-output"]
        assert "role" not in output_topics["output-topic"]
        assert "role" not in output_topics["error-topic"]
        assert output_topics["extra-topic-output"]["role"] == "role"

        assert "type" not in ["input-topic"]
        assert "type" not in input_topics["extra-topic"]
        assert input_topics["input-pattern"]["type"] == "pattern"
        assert input_topics["extra-pattern"]["type"] == "pattern"
        assert "role" not in input_topics["input-topic"]
        assert "role" not in input_topics["input-pattern"]
        assert input_topics["extra-topic"]["role"] == "role"
        assert input_topics["extra-pattern"]["role"] == "role"

        assert "type" not in input_components["component-input"]
        assert "type" not in input_components["component-extra"]
        assert input_components["component-input-pattern"]["type"] == "pattern"
        assert input_components["component-extra-pattern"]["type"] == "pattern"
        assert "role" not in input_components["component-input"]
        assert "role" not in input_components["component-input-pattern"]
        assert input_components["component-extra"]["role"] == "role"
        assert input_components["component-extra-pattern"]["role"] == "role"

    def test_kubernetes_app_name_validation(self):
        with pytest.raises(
            ParsingException,
            match="Error enriching filter component illegal_name",
        ), pytest.raises(
            ValueError,
            match="The component name illegal_name is invalid for Kubernetes.",
        ):
            runner.invoke(
                app,
                [
                    "generate",
                    str(
                        RESOURCE_PATH
                        / "pipeline-with-illegal-kubernetes-name/pipeline.yaml",
                    ),
                    "--defaults",
                    str(RESOURCE_PATH),
                ],
                catch_exceptions=False,
            )

    def test_validate_unique_step_names(self):
        with pytest.raises(
            ParsingException,
            match="Error enriching pipeline-component component component",
        ), pytest.raises(
            ValidationError,
            match="Pipeline steps must have unique id, 'component-resources-pipeline-duplicate-step-names-component' already exists.",
        ):
            runner.invoke(
                app,
                [
                    "generate",
                    str(RESOURCE_PATH / "pipeline-duplicate-step-names/pipeline.yaml"),
                    "--defaults",
                    str(RESOURCE_PATH),
                ],
                catch_exceptions=False,
            )

    def test_validate_loops_on_pipeline(self):
        with pytest.raises(ValueError, match="Pipeline is not a valid DAG."):
            runner.invoke(
                app,
                [
                    "generate",
                    str(RESOURCE_PATH / "pipeline-with-loop/pipeline.yaml"),
                    "--defaults",
                    str(RESOURCE_PATH / "pipeline-with-loop"),
                ],
                catch_exceptions=False,
            )

    def test_validate_simple_graph(self):
        pipeline = kpops.generate(
            RESOURCE_PATH / "pipelines-with-graphs/simple-pipeline/pipeline.yaml",
            defaults=RESOURCE_PATH / "pipelines-with-graphs" / "simple-pipeline",
        )
        assert len(pipeline.components) == 2
<<<<<<< HEAD
        assert len(pipeline.graph.nodes) == 3
        assert len(pipeline.graph.edges) == 2
        topic_nodes = [
            node for node in pipeline.graph.nodes if node.startswith("topic-")
        ]
        assert len(topic_nodes) == 1
        assert len(pipeline.components) == len(pipeline.graph.nodes) - len(topic_nodes)
=======
        assert len(pipeline._graph.nodes) == 3
        assert len(pipeline._graph.edges) == 2
        topic_nodes = [
            node for node in pipeline._graph.nodes if node.startswith("topic-")
        ]
        assert len(topic_nodes) == 1
        assert len(pipeline.components) == len(pipeline._graph.nodes) - len(topic_nodes)
>>>>>>> 782d4d9e

    def test_validate_topic_and_component_same_name(self):
        pipeline = kpops.generate(
            RESOURCE_PATH
            / "pipelines-with-graphs/same-topic-and-component-name/pipeline.yaml",
            defaults=RESOURCE_PATH
            / "pipelines-with-graphs"
            / "same-topic-and-component-name",
        )
<<<<<<< HEAD
        component, topic = list(pipeline.graph.nodes)
        edges = list(pipeline.graph.edges)
=======
        component, topic = list(pipeline._graph.nodes)
        edges = list(pipeline._graph.edges)
>>>>>>> 782d4d9e
        assert component == topic.removeprefix("topic-")
        assert (component, topic) in edges

    @pytest.mark.asyncio()
    async def test_parallel_execution_graph(self):
        pipeline = kpops.generate(
            RESOURCE_PATH / "parallel-pipeline/pipeline.yaml",
            defaults=RESOURCE_PATH / "parallel-pipeline",
            config=RESOURCE_PATH / "parallel-pipeline",
        )

        called_component = AsyncMock()

        sleep_table_components = {
            "transaction-avro-producer-1": 1,
            "transaction-avro-producer-2": 0,
            "transaction-avro-producer-3": 2,
            "transaction-joiner": 3,
            "fraud-detector": 2,
            "account-linker": 0,
            "s3-connector-1": 2,
            "s3-connector-2": 1,
            "s3-connector-3": 0,
        }

        async def name_runner(component: PipelineComponent):
            await asyncio.sleep(sleep_table_components[component.name])
            await called_component(component.name)

        execution_graph = pipeline.build_execution_graph(name_runner)

        await execution_graph

        assert called_component.mock_calls == [
            mock.call("transaction-avro-producer-2"),
            mock.call("transaction-avro-producer-1"),
            mock.call("transaction-avro-producer-3"),
            mock.call("transaction-joiner"),
            mock.call("fraud-detector"),
            mock.call("account-linker"),
            mock.call("s3-connector-3"),
            mock.call("s3-connector-2"),
            mock.call("s3-connector-1"),
        ]

    @pytest.mark.asyncio()
    async def test_subgraph_execution(self):
        pipeline = kpops.generate(
            RESOURCE_PATH / "parallel-pipeline/pipeline.yaml",
            defaults=RESOURCE_PATH / "parallel-pipeline",
            config=RESOURCE_PATH / "parallel-pipeline",
        )

        called_component = AsyncMock()

        async def name_runner(component: PipelineComponent):
            await called_component(component.name)

        pipeline.remove(pipeline.components[8].id)
        pipeline.remove(pipeline.components[7].id)
        pipeline.remove(pipeline.components[5].id)
        pipeline.remove(pipeline.components[4].id)
        pipeline.remove(pipeline.components[2].id)
        pipeline.remove(pipeline.components[1].id)
        execution_graph = pipeline.build_execution_graph(name_runner)

        await execution_graph

        assert called_component.mock_calls == [
            mock.call("transaction-avro-producer-1"),
            mock.call("transaction-joiner"),
            mock.call("s3-connector-1"),
        ]

    @pytest.mark.asyncio()
    async def test_parallel_execution_graph_reverse(self):
        pipeline = kpops.generate(
            RESOURCE_PATH / "parallel-pipeline/pipeline.yaml",
            defaults=RESOURCE_PATH / "parallel-pipeline",
            config=RESOURCE_PATH / "parallel-pipeline",
        )

        called_component = AsyncMock()

        sleep_table_components = {
            "transaction-avro-producer-1": 1,
            "transaction-avro-producer-2": 0,
            "transaction-avro-producer-3": 2,
            "transaction-joiner": 3,
            "fraud-detector": 2,
            "account-linker": 0,
            "s3-connector-1": 2,
            "s3-connector-2": 1,
            "s3-connector-3": 0,
        }

        async def name_runner(component: PipelineComponent):
            await asyncio.sleep(sleep_table_components[component.name])
            await called_component(component.name)

        execution_graph = pipeline.build_execution_graph(name_runner, reverse=True)

        await execution_graph

        assert called_component.mock_calls == [
            mock.call("s3-connector-3"),
            mock.call("s3-connector-2"),
            mock.call("s3-connector-1"),
            mock.call("account-linker"),
            mock.call("fraud-detector"),
            mock.call("transaction-joiner"),
            mock.call("transaction-avro-producer-2"),
            mock.call("transaction-avro-producer-1"),
            mock.call("transaction-avro-producer-3"),
        ]

    def test_temp_trim_release_name(self):
        result = runner.invoke(
            app,
            [
                "generate",
                str(RESOURCE_PATH / "temp-trim-release-name/pipeline.yaml"),
                "--defaults",
                str(RESOURCE_PATH / "temp-trim-release-name"),
            ],
            catch_exceptions=False,
        )
        assert result.exit_code == 0, result.stdout
        enriched_pipeline: list = yaml.safe_load(result.stdout)
        assert (
            enriched_pipeline[0]["name"]
            == "in-order-to-have-len-fifty-two-name-should-end--here"
        )

    def test_substitution_in_inflated_component(self):
        result = runner.invoke(
            app,
            [
                "generate",
                str(RESOURCE_PATH / "resetter_values/pipeline.yaml"),
                "--defaults",
                str(RESOURCE_PATH / "resetter_values"),
            ],
            catch_exceptions=False,
        )
        assert result.exit_code == 0, result.stdout
        enriched_pipeline: list = yaml.safe_load(result.stdout)
        assert (
            enriched_pipeline[1]["_resetter"]["app"]["label"]
            == "inflated-connector-name"
        )

    def test_substitution_in_resetter(self):
        pipeline = kpops.generate(
            RESOURCE_PATH / "resetter_values/pipeline_connector_only.yaml",
            defaults=RESOURCE_PATH / "resetter_values",
        )
        assert isinstance(pipeline.components[0], KafkaSinkConnector)
        assert pipeline.components[0].name == "es-sink-connector"
        assert pipeline.components[0]._resetter.name == "es-sink-connector"
        assert hasattr(pipeline.components[0]._resetter.app, "label")
        assert pipeline.components[0]._resetter.app.label == "es-sink-connector"  # type: ignore[reportGeneralTypeIssues]

        enriched_pipeline: list = yaml.safe_load(pipeline.to_yaml())
        assert enriched_pipeline[0]["name"] == "es-sink-connector"
        assert enriched_pipeline[0]["_resetter"]["name"] == "es-sink-connector"
        assert enriched_pipeline[0]["_resetter"]["app"]["label"] == "es-sink-connector"<|MERGE_RESOLUTION|>--- conflicted
+++ resolved
@@ -699,15 +699,6 @@
             defaults=RESOURCE_PATH / "pipelines-with-graphs" / "simple-pipeline",
         )
         assert len(pipeline.components) == 2
-<<<<<<< HEAD
-        assert len(pipeline.graph.nodes) == 3
-        assert len(pipeline.graph.edges) == 2
-        topic_nodes = [
-            node for node in pipeline.graph.nodes if node.startswith("topic-")
-        ]
-        assert len(topic_nodes) == 1
-        assert len(pipeline.components) == len(pipeline.graph.nodes) - len(topic_nodes)
-=======
         assert len(pipeline._graph.nodes) == 3
         assert len(pipeline._graph.edges) == 2
         topic_nodes = [
@@ -715,7 +706,6 @@
         ]
         assert len(topic_nodes) == 1
         assert len(pipeline.components) == len(pipeline._graph.nodes) - len(topic_nodes)
->>>>>>> 782d4d9e
 
     def test_validate_topic_and_component_same_name(self):
         pipeline = kpops.generate(
@@ -725,13 +715,8 @@
             / "pipelines-with-graphs"
             / "same-topic-and-component-name",
         )
-<<<<<<< HEAD
-        component, topic = list(pipeline.graph.nodes)
-        edges = list(pipeline.graph.edges)
-=======
         component, topic = list(pipeline._graph.nodes)
         edges = list(pipeline._graph.edges)
->>>>>>> 782d4d9e
         assert component == topic.removeprefix("topic-")
         assert (component, topic) in edges
 
