import asyncio
from pathlib import Path
from unittest import mock
from unittest.mock import AsyncMock, MagicMock

import pytest
import yaml
from pytest_mock import MockerFixture
from snapshottest.module import SnapshotTest
from typer.testing import CliRunner

import kpops
from kpops.cli.main import FilterType, app
from kpops.components import PipelineComponent
from kpops.pipeline import ParsingException, ValidationError

runner = CliRunner()

RESOURCE_PATH = Path(__file__).parent / "resources"


@pytest.mark.usefixtures("mock_env", "load_yaml_file_clear_cache")
class TestGenerate:
    @pytest.fixture(autouse=True)
    def log_info(self, mocker: MockerFixture) -> MagicMock:
        return mocker.patch("kpops.cli.main.log.info")

    def test_python_api(self):
        pipeline = kpops.generate(
            RESOURCE_PATH / "first-pipeline" / "pipeline.yaml",
            defaults=RESOURCE_PATH,
            output=False,
        )
        assert len(pipeline) == 3
        assert [component.type for component in pipeline.components] == [
            "scheduled-producer",
            "converter",
            "filter",
        ]

    def test_python_api_filter_include(self, log_info: MagicMock):
        pipeline = kpops.generate(
            RESOURCE_PATH / "first-pipeline" / "pipeline.yaml",
            defaults=RESOURCE_PATH,
            output=False,
            steps="converter",
            filter_type=FilterType.INCLUDE,
        )
        assert len(pipeline) == 1
        assert pipeline.components[0].type == "converter"
        assert log_info.call_count == 1
        log_info.assert_any_call("Filtered pipeline:\n['converter']")

    def test_python_api_filter_exclude(self, log_info: MagicMock):
        pipeline = kpops.generate(
            RESOURCE_PATH / "first-pipeline" / "pipeline.yaml",
            defaults=RESOURCE_PATH,
            output=False,
            steps="converter,scheduled-producer",
            filter_type=FilterType.EXCLUDE,
        )
        assert len(pipeline) == 1
        assert pipeline.components[0].type == "filter"
        assert log_info.call_count == 1
        log_info.assert_any_call(
            "Filtered pipeline:\n['a-long-name-a-long-name-a-long-name-a-long-name-a-long-name-a-long-name-a-long-name-a-long-name-a-long-name-a-long-name-a-long-name-a-long-name']"
        )

    def test_load_pipeline(self, snapshot: SnapshotTest):
        result = runner.invoke(
            app,
            [
                "generate",
                str(RESOURCE_PATH / "first-pipeline/pipeline.yaml"),
                "--defaults",
                str(RESOURCE_PATH),
            ],
            catch_exceptions=False,
        )

        assert result.exit_code == 0, result.stdout

        enriched_pipeline: list = yaml.safe_load(result.stdout)

        snapshot.assert_match(enriched_pipeline, "test-pipeline")

    def test_name_equal_prefix_name_concatenation(self):
        result = runner.invoke(
            app,
            [
                "generate",
                str(RESOURCE_PATH / "name_prefix_concatenation/pipeline.yaml"),
                "--defaults",
                str(RESOURCE_PATH),
            ],
            catch_exceptions=False,
        )

        assert result.exit_code == 0, result.stdout

        enriched_pipeline: list = yaml.safe_load(result.stdout)

        assert enriched_pipeline[0]["prefix"] == "my-fake-prefix-"
        assert enriched_pipeline[0]["name"] == "my-streams-app"

    def test_pipelines_with_env_values(self, snapshot: SnapshotTest):
        result = runner.invoke(
            app,
            [
                "generate",
                str(RESOURCE_PATH / "pipeline-with-envs/pipeline.yaml"),
                "--defaults",
                str(RESOURCE_PATH),
                "--environment",
                "development",
            ],
            catch_exceptions=False,
        )

        assert result.exit_code == 0, result.stdout

        enriched_pipeline: list = yaml.safe_load(result.stdout)
        snapshot.assert_match(enriched_pipeline, "test-pipeline")

    def test_inflate_pipeline(self, snapshot: SnapshotTest):
        result = runner.invoke(
            app,
            [
                "generate",
                str(RESOURCE_PATH / "pipeline-with-inflate/pipeline.yaml"),
                "--defaults",
                str(RESOURCE_PATH),
            ],
            catch_exceptions=False,
        )

        assert result.exit_code == 0, result.stdout

        enriched_pipeline: list = yaml.safe_load(result.stdout)
        snapshot.assert_match(enriched_pipeline, "test-pipeline")

    def test_substitute_in_component(self, snapshot: SnapshotTest):
        result = runner.invoke(
            app,
            [
                "generate",
                str(RESOURCE_PATH / "component-type-substitution/pipeline.yaml"),
                "--defaults",
                str(RESOURCE_PATH),
            ],
            catch_exceptions=False,
        )

        assert result.exit_code == 0, result.stdout

        enriched_pipeline: list = yaml.safe_load(result.stdout)
        assert (
            enriched_pipeline[0]["prefix"] == "resources-component-type-substitution-"
        )
        assert enriched_pipeline[0]["name"] == "scheduled-producer"

        labels = enriched_pipeline[0]["app"]["labels"]
        assert labels["app_name"] == "scheduled-producer"
        assert labels["app_type"] == "scheduled-producer"
        assert labels["app_schedule"] == "30 3/8 * * *"
        assert (
            enriched_pipeline[2]["app"]["labels"]["app_resources_requests_memory"]
            == "3G"
        )
        assert (
            "resources-component-type-substitution-scheduled-producer"
            in enriched_pipeline[0]["to"]["topics"]
        )
        assert (
            "resources-component-type-substitution-converter-error"
            in enriched_pipeline[1]["to"]["topics"]
        )
        assert (
            enriched_pipeline[2]["app"]["labels"]["test_placeholder_in_placeholder"]
            == "filter-app-filter"
        )

        snapshot.assert_match(enriched_pipeline, "test-pipeline")

    @pytest.mark.timeout(2)
    def test_substitute_in_component_infinite_loop(self):
        with pytest.raises((ValueError, ParsingException)):
            runner.invoke(
                app,
                [
                    "generate",
                    str(
                        RESOURCE_PATH
                        / "component-type-substitution/infinite_pipeline.yaml",
                    ),
                    "--defaults",
                    str(RESOURCE_PATH),
                ],
                catch_exceptions=False,
            )

    def test_kafka_connector_config_parsing(self):
        result = runner.invoke(
            app,
            [
                "generate",
                str(RESOURCE_PATH / "kafka-connect-sink-config/pipeline.yaml"),
                "--defaults",
                str(RESOURCE_PATH),
                "--config",
                str(RESOURCE_PATH / "kafka-connect-sink-config"),
            ],
            catch_exceptions=False,
        )
        enriched_pipeline: list = yaml.safe_load(result.stdout)
        sink_connector = enriched_pipeline[0]
        assert (
            sink_connector["app"]["errors.deadletterqueue.topic.name"]
            == "kafka-sink-connector-error-topic"
        )

    def test_no_input_topic(self, snapshot: SnapshotTest):
        result = runner.invoke(
            app,
            [
                "generate",
                str(RESOURCE_PATH / "no-input-topic-pipeline/pipeline.yaml"),
                "--defaults",
                str(RESOURCE_PATH),
            ],
            catch_exceptions=False,
        )

        assert result.exit_code == 0, result.stdout

        enriched_pipeline: list = yaml.safe_load(result.stdout)
        snapshot.assert_match(enriched_pipeline, "test-pipeline")

    def test_no_user_defined_components(self, snapshot: SnapshotTest):
        result = runner.invoke(
            app,
            [
                "generate",
                str(RESOURCE_PATH / "no-user-defined-components/pipeline.yaml"),
                "--defaults",
                str(RESOURCE_PATH),
            ],
            catch_exceptions=False,
        )

        assert result.exit_code == 0, result.stdout

        enriched_pipeline: list = yaml.safe_load(result.stdout)
        snapshot.assert_match(enriched_pipeline, "test-pipeline")

    def test_kafka_connect_sink_weave_from_topics(self, snapshot: SnapshotTest):
        """Parse Connector topics from previous component to section."""
        result = runner.invoke(
            app,
            [
                "generate",
                str(RESOURCE_PATH / "kafka-connect-sink/pipeline.yaml"),
                "--defaults",
                str(RESOURCE_PATH),
            ],
            catch_exceptions=False,
        )

        assert result.exit_code == 0, result.stdout

        enriched_pipeline: list = yaml.safe_load(result.stdout)
        snapshot.assert_match(enriched_pipeline, "test-pipeline")

    def test_read_from_component(self, snapshot: SnapshotTest):
        result = runner.invoke(
            app,
            [
                "generate",
                str(RESOURCE_PATH / "read-from-component/pipeline.yaml"),
                "--defaults",
                str(RESOURCE_PATH),
            ],
            catch_exceptions=False,
        )

        assert result.exit_code == 0, result.stdout

        enriched_pipeline: list = yaml.safe_load(result.stdout)
        snapshot.assert_match(enriched_pipeline, "test-pipeline")

    def test_with_env_defaults(self, snapshot: SnapshotTest):
        result = runner.invoke(
            app,
            [
                "generate",
                str(RESOURCE_PATH / "kafka-connect-sink/pipeline.yaml"),
                "--defaults",
                str(RESOURCE_PATH / "pipeline-with-env-defaults"),
                "--environment",
                "development",
            ],
            catch_exceptions=False,
        )

        assert result.exit_code == 0, result.stdout

        enriched_pipeline: list = yaml.safe_load(result.stdout)
        snapshot.assert_match(enriched_pipeline, "test-pipeline")

    def test_prefix_pipeline_component(self, snapshot: SnapshotTest):
        result = runner.invoke(
            app,
            [
                "generate",
                str(
                    RESOURCE_PATH
                    / "pipeline-component-should-have-prefix/pipeline.yaml",
                ),
                "--defaults",
                str(RESOURCE_PATH / "pipeline-component-should-have-prefix"),
            ],
            catch_exceptions=False,
        )

        assert result.exit_code == 0, result.stdout

        enriched_pipeline: list = yaml.safe_load(result.stdout)
        snapshot.assert_match(enriched_pipeline, "test-pipeline")

    def test_with_custom_config_with_relative_defaults_path(
        self,
        snapshot: SnapshotTest,
    ):
        result = runner.invoke(
            app,
            [
                "generate",
                str(RESOURCE_PATH / "custom-config/pipeline.yaml"),
                "--config",
                str(RESOURCE_PATH / "custom-config"),
                "--environment",
                "development",
            ],
            catch_exceptions=False,
        )

        assert result.exit_code == 0, result.stdout

        enriched_pipeline: list = yaml.safe_load(result.stdout)
        producer_details = enriched_pipeline[0]
        output_topic = producer_details["app"]["streams"]["outputTopic"]
        assert output_topic == "app1-test-topic"

        streams_app_details = enriched_pipeline[1]
        output_topic = streams_app_details["app"]["streams"]["outputTopic"]
        assert output_topic == "app2-test-topic"
        error_topic = streams_app_details["app"]["streams"]["errorTopic"]
        assert error_topic == "app2-dead-letter-topic"

        snapshot.assert_match(enriched_pipeline, "test-pipeline")

    def test_with_custom_config_with_absolute_defaults_path(
        self,
        snapshot: SnapshotTest,
    ):
        with Path(RESOURCE_PATH / "custom-config/config.yaml").open(
            "r",
        ) as rel_config_yaml:
            config_dict: dict = yaml.safe_load(rel_config_yaml)
        config_dict["defaults_path"] = str(
            (RESOURCE_PATH / "no-topics-defaults").absolute(),
        )
        temp_config_path = RESOURCE_PATH / "custom-config/config_custom.yaml"
        try:
            with temp_config_path.open("w") as abs_config_yaml:
                yaml.dump(config_dict, abs_config_yaml)
            result = runner.invoke(
                app,
                [
                    "generate",
                    str(RESOURCE_PATH / "custom-config/pipeline.yaml"),
                    "--config",
                    str(temp_config_path.parent),
                    "--environment",
                    "development",
                ],
                catch_exceptions=False,
            )

            assert result.exit_code == 0, result.stdout

            enriched_pipeline: list = yaml.safe_load(result.stdout)
            producer_details = enriched_pipeline[0]
            output_topic = producer_details["app"]["streams"]["outputTopic"]
            assert output_topic == "app1-test-topic"

            streams_app_details = enriched_pipeline[1]
            output_topic = streams_app_details["app"]["streams"]["outputTopic"]
            assert output_topic == "app2-test-topic"
            error_topic = streams_app_details["app"]["streams"]["errorTopic"]
            assert error_topic == "app2-dead-letter-topic"

            snapshot.assert_match(enriched_pipeline, "test-pipeline")
        finally:
            temp_config_path.unlink()

    def test_default_config(self, snapshot: SnapshotTest):
        result = runner.invoke(
            app,
            [
                "generate",
                str(RESOURCE_PATH / "custom-config/pipeline.yaml"),
                "--defaults",
                str(RESOURCE_PATH / "no-topics-defaults"),
                "--environment",
                "development",
            ],
            catch_exceptions=False,
        )

        assert result.exit_code == 0, result.stdout

        enriched_pipeline: list = yaml.safe_load(result.stdout)
        producer_details = enriched_pipeline[0]
        output_topic = producer_details["app"]["streams"]["outputTopic"]
        assert output_topic == "resources-custom-config-app1"

        streams_app_details = enriched_pipeline[1]
        output_topic = streams_app_details["app"]["streams"]["outputTopic"]
        assert output_topic == "resources-custom-config-app2"
        error_topic = streams_app_details["app"]["streams"]["errorTopic"]
        assert error_topic == "resources-custom-config-app2-error"

        snapshot.assert_match(enriched_pipeline, "test-pipeline")

    def test_env_vars_precedence_over_config(self, monkeypatch: pytest.MonkeyPatch):
        monkeypatch.setenv(name="KPOPS_KAFKA_BROKERS", value="env_broker")

        result = runner.invoke(
            app,
            [
                "generate",
                str(RESOURCE_PATH / "custom-config/pipeline.yaml"),
                "--config",
                str(RESOURCE_PATH / "custom-config"),
                "--environment",
                "development",
            ],
            catch_exceptions=False,
        )
        assert result.exit_code == 0, result.stdout
        enriched_pipeline: list = yaml.safe_load(result.stdout)
        assert enriched_pipeline[0]["app"]["streams"]["brokers"] == "env_broker"

    def test_nested_config_env_vars(self, monkeypatch: pytest.MonkeyPatch):
        monkeypatch.setenv(
            name="KPOPS_SCHEMA_REGISTRY__URL", value="http://somename:1234"
        )

        result = runner.invoke(
            app,
            [
                "generate",
                str(RESOURCE_PATH / "custom-config/pipeline.yaml"),
                "--config",
                str(RESOURCE_PATH / "custom-config"),
                "--environment",
                "development",
            ],
            catch_exceptions=False,
        )
        assert result.exit_code == 0, result.stdout
        enriched_pipeline: list = yaml.safe_load(result.stdout)
        assert (
            enriched_pipeline[0]["app"]["streams"]["schemaRegistryUrl"]
            == "http://somename:1234/"
        )

    def test_env_specific_config_env_def_in_env_var(
        self, monkeypatch: pytest.MonkeyPatch
    ):
        monkeypatch.setenv(name="KPOPS_ENVIRONMENT", value="production")
        config_path = str(RESOURCE_PATH / "multi-config")
        result = runner.invoke(
            app,
            [
                "generate",
                str(RESOURCE_PATH / "custom-config/pipeline.yaml"),
                "--config",
                config_path,
                "--defaults",
                str(RESOURCE_PATH),
            ],
            catch_exceptions=False,
        )
        assert result.exit_code == 0, result.stdout
        enriched_pipeline: list = yaml.safe_load(result.stdout)
        assert (
            enriched_pipeline[0]["app"]["streams"]["schemaRegistryUrl"]
            == "http://production:8081/"
        )

    @pytest.mark.parametrize(
        ("config_dir", "expected_url"),
        [
            pytest.param("multi-config", "http://production:8081/", id="multi-config"),
            pytest.param(
                "env-specific-config-only",
                "http://localhost:8081/",
                id="env-specific-config-only",
            ),
        ],
    )
    def test_env_specific_config_env_def_in_cli(
        self, config_dir: str, expected_url: str
    ):
        config_path = str(RESOURCE_PATH / config_dir)
        result = runner.invoke(
            app,
            [
                "generate",
                str(RESOURCE_PATH / "custom-config/pipeline.yaml"),
                "--config",
                config_path,
                "--defaults",
                str(RESOURCE_PATH),
                "--environment",
                "production",
            ],
            catch_exceptions=False,
        )
        assert result.exit_code == 0, result.stdout
        enriched_pipeline: list = yaml.safe_load(result.stdout)
        assert (
            enriched_pipeline[0]["app"]["streams"]["schemaRegistryUrl"] == expected_url
        )

    def test_config_dir_doesnt_exist(self):
        result = runner.invoke(
            app,
            [
                "generate",
                str(RESOURCE_PATH / "custom-config/pipeline.yaml"),
                "--config",
                "./non-existent-dir",
                "--defaults",
                str(RESOURCE_PATH),
                "--environment",
                "production",
            ],
            catch_exceptions=False,
        )
        assert result.exit_code != 0

    def test_model_serialization(self, snapshot: SnapshotTest):
        """Test model serialization of component containing pathlib.Path attribute."""
        result = runner.invoke(
            app,
            [
                "generate",
                str(RESOURCE_PATH / "pipeline-with-paths/pipeline.yaml"),
                "--defaults",
                str(RESOURCE_PATH),
            ],
            catch_exceptions=False,
        )

        assert result.exit_code == 0, result.stdout

        enriched_pipeline: list = yaml.safe_load(result.stdout)
        snapshot.assert_match(enriched_pipeline, "test-pipeline")

    def test_dotenv_support(self):
        result = runner.invoke(
            app,
            [
                "generate",
                str(RESOURCE_PATH / "custom-config/pipeline.yaml"),
                "--defaults",
                str(RESOURCE_PATH),
                "--config",
                str(RESOURCE_PATH / "dotenv"),
                "--dotenv",
                str(RESOURCE_PATH / "dotenv/.env"),
                "--dotenv",
                str(RESOURCE_PATH / "dotenv/custom.env"),
            ],
            catch_exceptions=False,
        )
        assert result.exit_code == 0, result.stdout

        enriched_pipeline: list = yaml.safe_load(result.stdout)
        assert (
            enriched_pipeline[1]["app"]["streams"]["schemaRegistryUrl"]
            == "http://notlocalhost:8081/"
        )

    def test_short_topic_definition(self):
        result = runner.invoke(
            app,
            [
                "generate",
                str(RESOURCE_PATH / "pipeline-with-short-topics/pipeline.yaml"),
                "--defaults",
                str(RESOURCE_PATH / "pipeline-with-short-topics"),
            ],
            catch_exceptions=False,
        )

        assert result.exit_code == 0, result.stdout

        enriched_pipeline: list = yaml.safe_load(result.stdout)

        output_topics = enriched_pipeline[4]["to"]["topics"]
        input_topics = enriched_pipeline[4]["from"]["topics"]
        input_components = enriched_pipeline[4]["from"]["components"]
        assert "type" not in output_topics["output-topic"]
        assert output_topics["error-topic"]["type"] == "error"
        assert "type" not in output_topics["extra-topic-output"]
        assert "role" not in output_topics["output-topic"]
        assert "role" not in output_topics["error-topic"]
        assert output_topics["extra-topic-output"]["role"] == "role"

        assert "type" not in ["input-topic"]
        assert "type" not in input_topics["extra-topic"]
        assert input_topics["input-pattern"]["type"] == "pattern"
        assert input_topics["extra-pattern"]["type"] == "pattern"
        assert "role" not in input_topics["input-topic"]
        assert "role" not in input_topics["input-pattern"]
        assert input_topics["extra-topic"]["role"] == "role"
        assert input_topics["extra-pattern"]["role"] == "role"

        assert "type" not in input_components["component-input"]
        assert "type" not in input_components["component-extra"]
        assert input_components["component-input-pattern"]["type"] == "pattern"
        assert input_components["component-extra-pattern"]["type"] == "pattern"
        assert "role" not in input_components["component-input"]
        assert "role" not in input_components["component-input-pattern"]
        assert input_components["component-extra"]["role"] == "role"
        assert input_components["component-extra-pattern"]["role"] == "role"

    def test_kubernetes_app_name_validation(self):
        with pytest.raises(
            ParsingException,
            match="Error enriching filter component illegal_name",
        ), pytest.raises(
            ValueError,
            match="The component name illegal_name is invalid for Kubernetes.",
        ):
            runner.invoke(
                app,
                [
                    "generate",
                    str(
                        RESOURCE_PATH
                        / "pipeline-with-illegal-kubernetes-name/pipeline.yaml",
                    ),
                    "--defaults",
                    str(RESOURCE_PATH),
                ],
                catch_exceptions=False,
            )

    def test_validate_unique_step_names(self):
        with pytest.raises(
            ParsingException,
            match="Error enriching pipeline-component component component",
        ), pytest.raises(
            ValidationError,
            match="Pipeline steps must have unique id, 'component-resources-pipeline-duplicate-step-names-component' already exists.",
        ):
            runner.invoke(
                app,
                [
                    "generate",
                    str(RESOURCE_PATH / "pipeline-duplicate-step-names/pipeline.yaml"),
                    "--defaults",
                    str(RESOURCE_PATH),
                ],
                catch_exceptions=False,
            )

    def test_validate_loops_on_pipeline(self):
        with pytest.raises(ValueError, match="Pipeline is not a valid DAG."):
            runner.invoke(
                app,
                [
                    "generate",
                    str(RESOURCE_PATH / "pipeline-with-loop/pipeline.yaml"),
                    "--defaults",
                    str(RESOURCE_PATH / "pipeline-with-loop"),
                ],
                catch_exceptions=False,
            )

    def test_validate_simple_graph(self):
        pipeline = kpops.generate(
            RESOURCE_PATH / "pipelines-with-graphs/simple-pipeline/pipeline.yaml",
            defaults=RESOURCE_PATH / "pipelines-with-graphs" / "simple-pipeline",
        )
        assert len(pipeline.components) == 2
<<<<<<< HEAD
        assert len(pipeline.graph.nodes) == 3
        assert len(pipeline.graph.edges) == 2
        topic_nodes = [
            node for node in pipeline.graph.nodes if node.startswith("topic-")
        ]
        assert len(topic_nodes) == 1
        assert len(pipeline.components) == len(pipeline.graph.nodes) - len(topic_nodes)
=======
        assert len(pipeline._graph.nodes) == 3
        assert len(pipeline._graph.edges) == 2
        node_components = list(
            filter(lambda node_id: "component" in node_id, pipeline._graph.nodes)
        )
        assert len(pipeline.components) == len(node_components)
>>>>>>> 56eebdae

    def test_validate_topic_and_component_same_name(self):
        pipeline = kpops.generate(
            RESOURCE_PATH
            / "pipelines-with-graphs/same-topic-and-component-name/pipeline.yaml",
            defaults=RESOURCE_PATH
            / "pipelines-with-graphs"
            / "same-topic-and-component-name",
        )
<<<<<<< HEAD
        component, topic = list(pipeline.graph.nodes)
        edges = list(pipeline.graph.edges)
        assert component == topic.removeprefix("topic-")
=======
        component, topic = list(pipeline._graph.nodes)
        edges = list(pipeline._graph.edges)
        assert component == f"component-{topic}"
>>>>>>> 56eebdae
        assert (component, topic) in edges

    @pytest.mark.asyncio()
    async def test_parallel_execution_graph(self):
        pipeline = kpops.generate(
            RESOURCE_PATH / "parallel-pipeline/pipeline.yaml",
            defaults=RESOURCE_PATH / "parallel-pipeline",
            config=RESOURCE_PATH / "parallel-pipeline",
        )

        called_component = AsyncMock()

        sleep_table_components = {
            "transaction-avro-producer-1": 1,
            "transaction-avro-producer-2": 0,
            "transaction-avro-producer-3": 2,
            "transaction-joiner": 3,
            "fraud-detector": 2,
            "account-linker": 0,
            "s3-connector-1": 2,
            "s3-connector-2": 1,
            "s3-connector-3": 0,
        }

        async def name_runner(component: PipelineComponent):
            await asyncio.sleep(sleep_table_components[component.name])
            await called_component(component.name)

        execution_graph = pipeline.build_execution_graph(name_runner)

        await execution_graph

        assert called_component.mock_calls == [
            mock.call("transaction-avro-producer-2"),
            mock.call("transaction-avro-producer-1"),
            mock.call("transaction-avro-producer-3"),
            mock.call("transaction-joiner"),
            mock.call("fraud-detector"),
            mock.call("account-linker"),
            mock.call("s3-connector-3"),
            mock.call("s3-connector-2"),
            mock.call("s3-connector-1"),
        ]

    @pytest.mark.asyncio()
    async def test_subgraph_execution(self):
        pipeline = kpops.generate(
            RESOURCE_PATH / "parallel-pipeline/pipeline.yaml",
            defaults=RESOURCE_PATH / "parallel-pipeline",
            config=RESOURCE_PATH / "parallel-pipeline",
        )

        called_component = AsyncMock()

        async def name_runner(component: PipelineComponent):
            await called_component(component.name)

        pipeline.remove(pipeline.components[8].id)
        pipeline.remove(pipeline.components[7].id)
        pipeline.remove(pipeline.components[5].id)
        pipeline.remove(pipeline.components[4].id)
        pipeline.remove(pipeline.components[2].id)
        pipeline.remove(pipeline.components[1].id)
        execution_graph = pipeline.build_execution_graph(name_runner)

        await execution_graph

        assert called_component.mock_calls == [
            mock.call("transaction-avro-producer-1"),
            mock.call("transaction-joiner"),
            mock.call("s3-connector-1"),
        ]

    @pytest.mark.asyncio()
    async def test_parallel_execution_graph_reverse(self):
        pipeline = kpops.generate(
            RESOURCE_PATH / "parallel-pipeline/pipeline.yaml",
            defaults=RESOURCE_PATH / "parallel-pipeline",
            config=RESOURCE_PATH / "parallel-pipeline",
        )

        called_component = AsyncMock()

        sleep_table_components = {
            "transaction-avro-producer-1": 1,
            "transaction-avro-producer-2": 0,
            "transaction-avro-producer-3": 2,
            "transaction-joiner": 3,
            "fraud-detector": 2,
            "account-linker": 0,
            "s3-connector-1": 2,
            "s3-connector-2": 1,
            "s3-connector-3": 0,
        }

        async def name_runner(component: PipelineComponent):
            await asyncio.sleep(sleep_table_components[component.name])
            await called_component(component.name)

        execution_graph = pipeline.build_execution_graph(name_runner, reverse=True)

        await execution_graph

        assert called_component.mock_calls == [
            mock.call("s3-connector-3"),
            mock.call("s3-connector-2"),
            mock.call("s3-connector-1"),
            mock.call("account-linker"),
            mock.call("fraud-detector"),
            mock.call("transaction-joiner"),
            mock.call("transaction-avro-producer-2"),
            mock.call("transaction-avro-producer-1"),
            mock.call("transaction-avro-producer-3"),
        ]

    def test_temp_trim_release_name(self):
        result = runner.invoke(
            app,
            [
                "generate",
                str(RESOURCE_PATH / "temp-trim-release-name/pipeline.yaml"),
                "--defaults",
                str(RESOURCE_PATH / "temp-trim-release-name"),
            ],
            catch_exceptions=False,
        )
        assert result.exit_code == 0, result.stdout
        enriched_pipeline: list = yaml.safe_load(result.stdout)
        assert (
            enriched_pipeline[0]["name"]
            == "in-order-to-have-len-fifty-two-name-should-end--here"
        )<|MERGE_RESOLUTION|>--- conflicted
+++ resolved
@@ -699,22 +699,13 @@
             defaults=RESOURCE_PATH / "pipelines-with-graphs" / "simple-pipeline",
         )
         assert len(pipeline.components) == 2
-<<<<<<< HEAD
-        assert len(pipeline.graph.nodes) == 3
-        assert len(pipeline.graph.edges) == 2
+        assert len(pipeline._graph.nodes) == 3
+        assert len(pipeline._graph.edges) == 2
         topic_nodes = [
-            node for node in pipeline.graph.nodes if node.startswith("topic-")
+            node for node in pipeline._graph.nodes if node.startswith("topic-")
         ]
         assert len(topic_nodes) == 1
-        assert len(pipeline.components) == len(pipeline.graph.nodes) - len(topic_nodes)
-=======
-        assert len(pipeline._graph.nodes) == 3
-        assert len(pipeline._graph.edges) == 2
-        node_components = list(
-            filter(lambda node_id: "component" in node_id, pipeline._graph.nodes)
-        )
-        assert len(pipeline.components) == len(node_components)
->>>>>>> 56eebdae
+        assert len(pipeline.components) == len(pipeline._graph.nodes) - len(topic_nodes)
 
     def test_validate_topic_and_component_same_name(self):
         pipeline = kpops.generate(
@@ -724,15 +715,9 @@
             / "pipelines-with-graphs"
             / "same-topic-and-component-name",
         )
-<<<<<<< HEAD
-        component, topic = list(pipeline.graph.nodes)
-        edges = list(pipeline.graph.edges)
-        assert component == topic.removeprefix("topic-")
-=======
         component, topic = list(pipeline._graph.nodes)
         edges = list(pipeline._graph.edges)
-        assert component == f"component-{topic}"
->>>>>>> 56eebdae
+        assert component == topic.removeprefix("topic-")
         assert (component, topic) in edges
 
     @pytest.mark.asyncio()
