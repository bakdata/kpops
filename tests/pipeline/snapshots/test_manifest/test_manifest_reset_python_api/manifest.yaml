---
apiVersion: kafka.strimzi.io/v1beta2
kind: KafkaTopic
metadata:
  labels:
    strimzi.io/cluster: my-cluster
  name: my-producer-app-output-topic
spec:
  config: {}
  partitions: 1
  replicas: 1

---
apiVersion: kafka.strimzi.io/v1beta2
kind: KafkaTopic
metadata:
  labels:
    strimzi.io/cluster: my-cluster
  name: my-labeled-producer-app-topic-output
spec:
  config: {}
  partitions: 1
  replicas: 1

---
apiVersion: batch/v1
kind: Job
metadata:
  labels:
    app: resources-manifest-pipeline-my-streams-app-clean
    chart: streams-app-cleanup-job-3.1.0
    release: resources-manifest-pipeline-my-streams-app-clean
  name: resources-manifest-pipeline-my-streams-app-clean
spec:
  backoffLimit: 6
  template:
    metadata:
      labels:
        app: resources-manifest-pipeline-my-streams-app-clean
        release: resources-manifest-pipeline-my-streams-app-clean
    spec:
      containers:
<<<<<<< HEAD
        - args:
            - reset
          env:
            - name: ENV_PREFIX
              value: APP_
            - name: APP_BOOTSTRAP_SERVERS
              value: http://k8kafka-cp-kafka-headless.kpops.svc.cluster.local:9092
            - name: APP_SCHEMA_REGISTRY_URL
              value: http://localhost:8081/
            - name: APP_INPUT_TOPICS
              value: my-input-topic
            - name: APP_INPUT_PATTERN
              value: my-input-pattern
            - name: APP_OUTPUT_TOPIC
              value: my-output-topic
            - name: APP_ERROR_TOPIC
              value: resources-manifest-pipeline-my-streams-app-error
            - name: APP_LABELED_OUTPUT_TOPICS
              value: my-output-topic-label=my-labeled-topic-output,
            - name: APP_LABELED_INPUT_TOPICS
              value: my-input-topic-label=my-labeled-input-topic,
            - name: APP_LABELED_INPUT_PATTERNS
              value: my-input-topic-labeled-pattern=my-labeled-input-pattern,
            - name: APP_APPLICATION_ID
              value: my-streams-app-id
            - name: JAVA_TOOL_OPTIONS
              value: '-XX:MaxRAMPercentage=75.0 '
          image: my-registry/my-streams-app-image:1.0.0
          imagePullPolicy: Always
          name: resources-manifest-pipeline-my-streams-app-clean
          resources:
            limits:
              cpu: 500m
              memory: 2G
            requests:
              cpu: 200m
              memory: 300Mi
=======
      - args:
        - reset
        env:
        - name: ENV_PREFIX
          value: APP_
        - name: KAFKA_LARGE_MESSAGE_ID_GENERATOR
          value: com.bakdata.kafka.MurmurHashIdGenerator
        - name: APP_BOOTSTRAP_SERVERS
          value: http://k8kafka-cp-kafka-headless.kpops.svc.cluster.local:9092
        - name: APP_SCHEMA_REGISTRY_URL
          value: http://localhost:8081/
        - name: APP_INPUT_TOPICS
          value: my-input-topic
        - name: APP_INPUT_PATTERN
          value: my-input-pattern
        - name: APP_OUTPUT_TOPIC
          value: my-output-topic
        - name: APP_ERROR_TOPIC
          value: resources-manifest-pipeline-my-streams-app-error
        - name: APP_LABELED_OUTPUT_TOPICS
          value: my-output-topic-label=my-labeled-topic-output,
        - name: APP_LABELED_INPUT_TOPICS
          value: my-input-topic-label=my-labeled-input-topic,
        - name: APP_LABELED_INPUT_PATTERNS
          value: my-input-topic-labeled-pattern=my-labeled-input-pattern,
        - name: APP_APPLICATION_ID
          value: my-streams-app-id
        - name: JAVA_TOOL_OPTIONS
          value: '-XX:MaxRAMPercentage=75.0 '
        image: my-registry/my-streams-app-image:1.0.0
        imagePullPolicy: Always
        name: resources-manifest-pipeline-my-streams-app-clean
        resources:
          limits:
            cpu: 500m
            memory: 2G
          requests:
            cpu: 200m
            memory: 300Mi
>>>>>>> 8504cd59
      restartPolicy: OnFailure
  ttlSecondsAfterFinished: 30

---
apiVersion: kafka.strimzi.io/v1beta2
kind: KafkaTopic
metadata:
  labels:
    strimzi.io/cluster: my-cluster
  name: my-output-topic
spec:
  config: {}
  partitions: 1
  replicas: 1

---
apiVersion: kafka.strimzi.io/v1beta2
kind: KafkaTopic
metadata:
  labels:
    strimzi.io/cluster: my-cluster
  name: my-error-topic
spec:
  config: {}
  partitions: 1
  replicas: 1

---
apiVersion: kafka.strimzi.io/v1beta2
kind: KafkaTopic
metadata:
  labels:
    strimzi.io/cluster: my-cluster
  name: my-labeled-topic-output
spec:
  config: {}
  partitions: 1
  replicas: 1

---
apiVersion: kafka.strimzi.io/v1beta2
kind: KafkaTopic
metadata:
  labels:
    strimzi.io/cluster: my-cluster
  name: resources-manifest-pipeline-my-streams-app-error
spec:
  config:
    cleanup.policy: compact,delete
  partitions: 1
  replicas: 1
<|MERGE_RESOLUTION|>--- conflicted
+++ resolved
@@ -40,12 +40,13 @@
         release: resources-manifest-pipeline-my-streams-app-clean
     spec:
       containers:
-<<<<<<< HEAD
         - args:
             - reset
           env:
             - name: ENV_PREFIX
               value: APP_
+            - name: KAFKA_LARGE_MESSAGE_ID_GENERATOR
+              value: com.bakdata.kafka.MurmurHashIdGenerator
             - name: APP_BOOTSTRAP_SERVERS
               value: http://k8kafka-cp-kafka-headless.kpops.svc.cluster.local:9092
             - name: APP_SCHEMA_REGISTRY_URL
@@ -78,47 +79,6 @@
             requests:
               cpu: 200m
               memory: 300Mi
-=======
-      - args:
-        - reset
-        env:
-        - name: ENV_PREFIX
-          value: APP_
-        - name: KAFKA_LARGE_MESSAGE_ID_GENERATOR
-          value: com.bakdata.kafka.MurmurHashIdGenerator
-        - name: APP_BOOTSTRAP_SERVERS
-          value: http://k8kafka-cp-kafka-headless.kpops.svc.cluster.local:9092
-        - name: APP_SCHEMA_REGISTRY_URL
-          value: http://localhost:8081/
-        - name: APP_INPUT_TOPICS
-          value: my-input-topic
-        - name: APP_INPUT_PATTERN
-          value: my-input-pattern
-        - name: APP_OUTPUT_TOPIC
-          value: my-output-topic
-        - name: APP_ERROR_TOPIC
-          value: resources-manifest-pipeline-my-streams-app-error
-        - name: APP_LABELED_OUTPUT_TOPICS
-          value: my-output-topic-label=my-labeled-topic-output,
-        - name: APP_LABELED_INPUT_TOPICS
-          value: my-input-topic-label=my-labeled-input-topic,
-        - name: APP_LABELED_INPUT_PATTERNS
-          value: my-input-topic-labeled-pattern=my-labeled-input-pattern,
-        - name: APP_APPLICATION_ID
-          value: my-streams-app-id
-        - name: JAVA_TOOL_OPTIONS
-          value: '-XX:MaxRAMPercentage=75.0 '
-        image: my-registry/my-streams-app-image:1.0.0
-        imagePullPolicy: Always
-        name: resources-manifest-pipeline-my-streams-app-clean
-        resources:
-          limits:
-            cpu: 500m
-            memory: 2G
-          requests:
-            cpu: 200m
-            memory: 300Mi
->>>>>>> 8504cd59
       restartPolicy: OnFailure
   ttlSecondsAfterFinished: 30
 
