--- conflicted
+++ resolved
@@ -334,11 +334,7 @@
                     'kafka-sink-connector': {
                         'configs': {
                         },
-<<<<<<< HEAD
-                        'role': 'test'
-=======
-                        'type': 'output'
->>>>>>> ba086c23
+                        'type': 'output'
                     },
                     'should-inflate-inflated-sink-connector': {
                         'configs': {
