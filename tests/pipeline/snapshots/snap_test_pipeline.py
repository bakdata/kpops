--- conflicted
+++ resolved
@@ -870,7 +870,6 @@
     ]
 }
 
-<<<<<<< HEAD
 snapshots["TestPipeline.test_prefix_pipeline_component test-pipeline"] = {
     "components": [
         {
@@ -903,10 +902,9 @@
     ]
 }
 
-snapshots["TestPipeline.test_substitute_component_names test-pipeline"] = {
-=======
+
 snapshots["TestPipeline.test_read_from_component test-pipeline"] = {
->>>>>>> d4327695
+
     "components": [
         {
             "app": {
@@ -1157,8 +1155,6 @@
             "type": "should-inflate",
             "version": "2.4.2",
         },
-<<<<<<< HEAD
-=======
         {
             "app": {
                 "batch.size": "2000",
@@ -1605,7 +1601,6 @@
             "type": "filter",
             "version": "2.4.2",
         },
->>>>>>> d4327695
     ]
 }
 
