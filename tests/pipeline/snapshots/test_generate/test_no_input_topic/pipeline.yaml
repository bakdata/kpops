- _cleaner:
    name: app1
    namespace: example-namespace
    prefix: resources-no-input-topic-pipeline-
    repo_config:
      repo_auth_flags:
        insecure_skip_tls_verify: false
      repository_name: bakdata-streams-bootstrap
      url: https://bakdata.github.io/streams-bootstrap/
    suffix: -clean
    type: streams-app-cleaner
    values:
      commandLine:
        CONVERT_XML: true
      image: bakdata-demo-streams-app
      kafka:
        bootstrapServers: http://k8kafka-cp-kafka-headless.kpops.svc.cluster.local:9092
        config:
          large.message.id.generator: com.bakdata.kafka.MurmurHashIdGenerator
        errorTopic: resources-no-input-topic-pipeline-app1-error
        inputPattern: .*
        outputTopic: example-output
        schemaRegistryUrl: http://localhost:8081/
      resources:
        limits:
          memory: 2G
        requests:
          memory: 2G
      statefulSet: false
    version: 3.1.0
  from:
    components: {}
    topics:
      .*:
        type: pattern
  name: app1
  namespace: example-namespace
  prefix: resources-no-input-topic-pipeline-
  repo_config:
    repo_auth_flags:
      insecure_skip_tls_verify: false
    repository_name: bakdata-streams-bootstrap
    url: https://bakdata.github.io/streams-bootstrap/
  to:
    models: {}
    topics:
      example-output:
        configs: {}
        type: output
      resources-no-input-topic-pipeline-app1-error:
        configs:
          cleanup.policy: compact,delete
        partitions_count: 1
        type: error
        value_schema: com.bakdata.kafka.DeadLetter
  type: streams-app
  values:
    commandLine:
      CONVERT_XML: true
    image: bakdata-demo-streams-app
    kafka:
      bootstrapServers: http://k8kafka-cp-kafka-headless.kpops.svc.cluster.local:9092
      config:
        large.message.id.generator: com.bakdata.kafka.MurmurHashIdGenerator
      errorTopic: resources-no-input-topic-pipeline-app1-error
      inputPattern: .*
      outputTopic: example-output
      schemaRegistryUrl: http://localhost:8081/
    resources:
      limits:
        memory: 2G
      requests:
        memory: 2G
    statefulSet: false
  version: 3.1.0
- _cleaner:
    name: app2
    namespace: example-namespace
    prefix: resources-no-input-topic-pipeline-
    repo_config:
      repo_auth_flags:
        insecure_skip_tls_verify: false
      repository_name: bakdata-streams-bootstrap
      url: https://bakdata.github.io/streams-bootstrap/
    suffix: -clean
    type: streams-app-cleaner
    values:
      image: bakdata-demo-streams-app
      kafka:
        bootstrapServers: http://k8kafka-cp-kafka-headless.kpops.svc.cluster.local:9092
        config:
          large.message.id.generator: com.bakdata.kafka.MurmurHashIdGenerator
        errorTopic: resources-no-input-topic-pipeline-app2-error
        inputTopics:
<<<<<<< HEAD
          - example-output
=======
        - example-output
        labeledOutputTopics:
          extra: example-output-extra
          test-output: test-output-extra
>>>>>>> 8504cd59
        schemaRegistryUrl: http://localhost:8081/
      statefulSet: false
    version: 3.1.0
  name: app2
  namespace: example-namespace
  prefix: resources-no-input-topic-pipeline-
  repo_config:
    repo_auth_flags:
      insecure_skip_tls_verify: false
    repository_name: bakdata-streams-bootstrap
    url: https://bakdata.github.io/streams-bootstrap/
  to:
    models: {}
    topics:
      example-output-extra:
        configs: {}
        label: extra
      resources-no-input-topic-pipeline-app2-error:
        configs:
          cleanup.policy: compact,delete
        partitions_count: 1
        type: error
        value_schema: com.bakdata.kafka.DeadLetter
      test-output-extra:
        configs: {}
        label: test-output
  type: streams-app
  values:
    image: bakdata-demo-streams-app
    kafka:
      bootstrapServers: http://k8kafka-cp-kafka-headless.kpops.svc.cluster.local:9092
      config:
        large.message.id.generator: com.bakdata.kafka.MurmurHashIdGenerator
      errorTopic: resources-no-input-topic-pipeline-app2-error
      inputTopics:
<<<<<<< HEAD
        - example-output
=======
      - example-output
      labeledOutputTopics:
        extra: example-output-extra
        test-output: test-output-extra
>>>>>>> 8504cd59
      schemaRegistryUrl: http://localhost:8081/
    statefulSet: false
  version: 3.1.0
<|MERGE_RESOLUTION|>--- conflicted
+++ resolved
@@ -92,14 +92,10 @@
           large.message.id.generator: com.bakdata.kafka.MurmurHashIdGenerator
         errorTopic: resources-no-input-topic-pipeline-app2-error
         inputTopics:
-<<<<<<< HEAD
           - example-output
-=======
-        - example-output
         labeledOutputTopics:
           extra: example-output-extra
           test-output: test-output-extra
->>>>>>> 8504cd59
         schemaRegistryUrl: http://localhost:8081/
       statefulSet: false
     version: 3.1.0
@@ -135,14 +131,10 @@
         large.message.id.generator: com.bakdata.kafka.MurmurHashIdGenerator
       errorTopic: resources-no-input-topic-pipeline-app2-error
       inputTopics:
-<<<<<<< HEAD
         - example-output
-=======
-      - example-output
       labeledOutputTopics:
         extra: example-output-extra
         test-output: test-output-extra
->>>>>>> 8504cd59
       schemaRegistryUrl: http://localhost:8081/
     statefulSet: false
   version: 3.1.0
