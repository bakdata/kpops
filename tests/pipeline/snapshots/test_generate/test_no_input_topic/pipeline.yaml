--- conflicted
+++ resolved
@@ -127,13 +127,8 @@
         value_schema: com.bakdata.kafka.DeadLetter
       test-output-extra:
         configs: {}
-<<<<<<< HEAD
-        role: test-output
+        label: test-output
   type: streams-app-v2
-=======
-        label: test-output
-  type: streams-app
->>>>>>> 3ab8885b
   values:
     imageTag: latest
     persistence:
