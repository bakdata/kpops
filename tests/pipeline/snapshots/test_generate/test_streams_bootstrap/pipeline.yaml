- _cleaner:
    name: my-producer-app
    namespace: example-namespace
    prefix: resources-streams-bootstrap-
    repo_config:
      repo_auth_flags:
        insecure_skip_tls_verify: false
      repository_name: bakdata-streams-bootstrap
      url: https://bakdata.github.io/streams-bootstrap/
    suffix: -clean
    sync_wave: 1
    type: producer-app-cleaner
    values:
      affinity: {}
      backoffLimit: 6
      commandLine:
        FAKE_ARG: fake-arg-value
      configurationEnvPrefix: APP
      deployment: false
      env: {}
      failedJobsHistoryLimit: 1
      files: {}
      image: my-registry/my-producer-image
      imagePullPolicy: Always
      imagePullSecrets: []
      imageTag: 1.0.0
      javaOptions:
        maxRAMPercentage: 75
        others: []
      kafka:
        bootstrapServers: http://k8kafka-cp-kafka-headless.kpops.svc.cluster.local:9092
        labeledOutputTopics:
          my-producer-app-output-topic-label: my-labeled-producer-app-topic-output
        outputTopic: my-producer-app-output-topic
        schemaRegistryUrl: http://localhost:8081/
<<<<<<< HEAD
      metadata: {}
=======
      livenessProbe: {}
      podAnnotations: {}
      podLabels: {}
      ports: []
      readinessProbe: {}
      resources:
        limits:
          cpu: 300m
          memory: 2G
        requests:
          cpu: 100m
          memory: 500Mi
      restartPolicy: OnFailure
      schedule: 30 3/8 * * *
      secretFilesRefs: []
      secretRefs: {}
      secrets: {}
      service:
        enabled: false
        labels: {}
        type: ClusterIP
      successfulJobsHistoryLimit: 1
      suspend: false
      tolerations: []
      ttlSecondsAfterFinished: 100
>>>>>>> 4ba3b816
    version: 3.0.1
  name: my-producer-app
  namespace: example-namespace
  prefix: resources-streams-bootstrap-
  repo_config:
    repo_auth_flags:
      insecure_skip_tls_verify: false
    repository_name: bakdata-streams-bootstrap
    url: https://bakdata.github.io/streams-bootstrap/
  sync_wave: 1
  to:
    models: {}
    sync_wave: 1
    topics:
      my-labeled-producer-app-topic-output:
        configs: {}
        label: my-producer-app-output-topic-label
      my-producer-app-output-topic:
        configs: {}
        type: output
  type: my-producer-app
  values:
    affinity: {}
    backoffLimit: 6
    commandLine:
      FAKE_ARG: fake-arg-value
    configurationEnvPrefix: APP
    deployment: false
    env: {}
    failedJobsHistoryLimit: 1
    files: {}
    image: my-registry/my-producer-image
    imagePullPolicy: Always
    imagePullSecrets: []
    imageTag: 1.0.0
    javaOptions:
      maxRAMPercentage: 75
      others: []
    kafka:
      bootstrapServers: http://k8kafka-cp-kafka-headless.kpops.svc.cluster.local:9092
      labeledOutputTopics:
        my-producer-app-output-topic-label: my-labeled-producer-app-topic-output
      outputTopic: my-producer-app-output-topic
      schemaRegistryUrl: http://localhost:8081/
<<<<<<< HEAD
    metadata: {}
=======
    livenessProbe: {}
    podAnnotations: {}
    podLabels: {}
    ports: []
    readinessProbe: {}
    resources:
      limits:
        cpu: 300m
        memory: 2G
      requests:
        cpu: 100m
        memory: 500Mi
    restartPolicy: OnFailure
    schedule: 30 3/8 * * *
    secretFilesRefs: []
    secretRefs: {}
    secrets: {}
    service:
      enabled: false
      labels: {}
      type: ClusterIP
    successfulJobsHistoryLimit: 1
    suspend: false
    tolerations: []
    ttlSecondsAfterFinished: 100
>>>>>>> 4ba3b816
  version: 3.0.1
- _cleaner:
    name: my-streams-app
    namespace: example-namespace
    prefix: resources-streams-bootstrap-
    repo_config:
      repo_auth_flags:
        insecure_skip_tls_verify: false
      repository_name: bakdata-streams-bootstrap
      url: https://bakdata.github.io/streams-bootstrap/
    suffix: -clean
    sync_wave: 2
    type: streams-app-cleaner
    values:
      affinity: {}
      commandLine:
        CONVERT_XML: true
      configurationEnvPrefix: APP
      env: {}
      files: {}
      image: my-registry/my-streams-app-image
      imagePullPolicy: Always
      imagePullSecrets: []
      imageTag: 1.0.0
      javaOptions:
        maxRAMPercentage: 85
        others: []
      jmx:
        metricRules:
        - .*
        port: 5555
      kafka:
        applicationId: my-streams-app-id
        bootstrapServers: http://k8kafka-cp-kafka-headless.kpops.svc.cluster.local:9092
        config:
          large.message.id.generator: com.bakdata.kafka.MurmurHashIdGenerator
        errorTopic: resources-streams-bootstrap-my-streams-app-error
        inputPattern: my-input-pattern
        inputTopics:
        - my-input-topic
        labeledInputPatterns:
          my-input-topic-labeled-pattern: my-labeled-input-pattern
        labeledInputTopics:
          my-input-topic-label:
          - my-labeled-input-topic
        labeledOutputTopics:
          my-output-topic-label: my-labeled-topic-output
        outputTopic: my-output-topic
        schemaRegistryUrl: http://localhost:8081/
<<<<<<< HEAD
      metadata: {}
=======
      livenessProbe: {}
>>>>>>> 4ba3b816
      persistence:
        enabled: false
      podAnnotations: {}
      podLabels: {}
      ports: []
      prometheus:
        jmx:
          enabled: true
          image: solsson/kafka-prometheus-jmx-exporter@sha256
          imagePullPolicy: IfNotPresent
          imageTag: 6f82e2b0464f50da8104acd7363fb9b995001ddff77d248379f8788e78946143
          port: 5556
          resources:
            limits:
              cpu: 300m
              memory: 2G
            requests:
              cpu: 100m
              memory: 500Mi
      readinessProbe: {}
      resources:
        limits:
          cpu: 300m
          memory: 2G
        requests:
          cpu: 100m
          memory: 500Mi
      secretFilesRefs: []
      secretRefs: {}
      secrets: {}
      service:
        enabled: false
        labels: {}
        type: ClusterIP
      statefulSet: false
      terminationGracePeriodSeconds: 300
      tolerations: []
    version: 3.0.1
  from:
    components: {}
    topics:
      my-input-pattern:
        type: pattern
      my-input-topic:
        type: input
      my-labeled-input-pattern:
        label: my-input-topic-labeled-pattern
        type: pattern
      my-labeled-input-topic:
        label: my-input-topic-label
  name: my-streams-app
  namespace: example-namespace
  prefix: resources-streams-bootstrap-
  repo_config:
    repo_auth_flags:
      insecure_skip_tls_verify: false
    repository_name: bakdata-streams-bootstrap
    url: https://bakdata.github.io/streams-bootstrap/
  sync_wave: 2
  to:
    models: {}
    sync_wave: 2
    topics:
      my-error-topic:
        configs: {}
        type: error
      my-labeled-topic-output:
        configs: {}
        label: my-output-topic-label
      my-output-topic:
        configs: {}
        type: output
      resources-streams-bootstrap-my-streams-app-error:
        configs:
          cleanup.policy: compact,delete
        partitions_count: 1
        type: error
        value_schema: com.bakdata.kafka.DeadLetter
  type: my-streams-app
  values:
    affinity: {}
    commandLine:
      CONVERT_XML: true
    configurationEnvPrefix: APP
    env: {}
    files: {}
    image: my-registry/my-streams-app-image
    imagePullPolicy: Always
    imagePullSecrets: []
    imageTag: 1.0.0
    javaOptions:
      maxRAMPercentage: 85
      others: []
    jmx:
      metricRules:
      - .*
      port: 5555
    kafka:
      applicationId: my-streams-app-id
      bootstrapServers: http://k8kafka-cp-kafka-headless.kpops.svc.cluster.local:9092
      config:
        large.message.id.generator: com.bakdata.kafka.MurmurHashIdGenerator
      errorTopic: resources-streams-bootstrap-my-streams-app-error
      inputPattern: my-input-pattern
      inputTopics:
      - my-input-topic
      labeledInputPatterns:
        my-input-topic-labeled-pattern: my-labeled-input-pattern
      labeledInputTopics:
        my-input-topic-label:
        - my-labeled-input-topic
      labeledOutputTopics:
        my-output-topic-label: my-labeled-topic-output
      outputTopic: my-output-topic
      schemaRegistryUrl: http://localhost:8081/
<<<<<<< HEAD
    metadata: {}
=======
    livenessProbe: {}
>>>>>>> 4ba3b816
    persistence:
      enabled: false
    podAnnotations: {}
    podLabels: {}
    ports: []
    prometheus:
      jmx:
        enabled: true
        image: solsson/kafka-prometheus-jmx-exporter@sha256
        imagePullPolicy: IfNotPresent
        imageTag: 6f82e2b0464f50da8104acd7363fb9b995001ddff77d248379f8788e78946143
        port: 5556
        resources:
          limits:
            cpu: 300m
            memory: 2G
          requests:
            cpu: 100m
            memory: 500Mi
    readinessProbe: {}
    resources:
      limits:
        cpu: 300m
        memory: 2G
      requests:
        cpu: 100m
        memory: 500Mi
    secretFilesRefs: []
    secretRefs: {}
    secrets: {}
    service:
      enabled: false
      labels: {}
      type: ClusterIP
    statefulSet: false
    terminationGracePeriodSeconds: 300
    tolerations: []
  version: 3.0.1
<|MERGE_RESOLUTION|>--- conflicted
+++ resolved
@@ -33,10 +33,8 @@
           my-producer-app-output-topic-label: my-labeled-producer-app-topic-output
         outputTopic: my-producer-app-output-topic
         schemaRegistryUrl: http://localhost:8081/
-<<<<<<< HEAD
+      livenessProbe: {}
       metadata: {}
-=======
-      livenessProbe: {}
       podAnnotations: {}
       podLabels: {}
       ports: []
@@ -61,7 +59,6 @@
       suspend: false
       tolerations: []
       ttlSecondsAfterFinished: 100
->>>>>>> 4ba3b816
     version: 3.0.1
   name: my-producer-app
   namespace: example-namespace
@@ -74,7 +71,7 @@
   sync_wave: 1
   to:
     models: {}
-    sync_wave: 1
+    sync_wave: 0
     topics:
       my-labeled-producer-app-topic-output:
         configs: {}
@@ -106,10 +103,8 @@
         my-producer-app-output-topic-label: my-labeled-producer-app-topic-output
       outputTopic: my-producer-app-output-topic
       schemaRegistryUrl: http://localhost:8081/
-<<<<<<< HEAD
+    livenessProbe: {}
     metadata: {}
-=======
-    livenessProbe: {}
     podAnnotations: {}
     podLabels: {}
     ports: []
@@ -134,7 +129,6 @@
     suspend: false
     tolerations: []
     ttlSecondsAfterFinished: 100
->>>>>>> 4ba3b816
   version: 3.0.1
 - _cleaner:
     name: my-streams-app
@@ -184,11 +178,8 @@
           my-output-topic-label: my-labeled-topic-output
         outputTopic: my-output-topic
         schemaRegistryUrl: http://localhost:8081/
-<<<<<<< HEAD
+      livenessProbe: {}
       metadata: {}
-=======
-      livenessProbe: {}
->>>>>>> 4ba3b816
       persistence:
         enabled: false
       podAnnotations: {}
@@ -250,7 +241,7 @@
   sync_wave: 2
   to:
     models: {}
-    sync_wave: 2
+    sync_wave: 0
     topics:
       my-error-topic:
         configs: {}
@@ -304,11 +295,8 @@
         my-output-topic-label: my-labeled-topic-output
       outputTopic: my-output-topic
       schemaRegistryUrl: http://localhost:8081/
-<<<<<<< HEAD
+    livenessProbe: {}
     metadata: {}
-=======
-    livenessProbe: {}
->>>>>>> 4ba3b816
     persistence:
       enabled: false
     podAnnotations: {}
