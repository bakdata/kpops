--- conflicted
+++ resolved
@@ -1,13 +1,4 @@
 - _cleaner:
-<<<<<<< HEAD
-    diff_config:
-      ignore: []
-    helm_diff:
-      ignore:
-        - - foo
-          - bar
-=======
->>>>>>> bc052b44
     name: my-producer-app
     namespace: example-namespace
     prefix: resources-streams-bootstrap-
@@ -95,15 +86,6 @@
     schedule: 30 3/8 * * *
   version: 3.6.1
 - _cleaner:
-<<<<<<< HEAD
-    diff_config:
-      ignore: []
-    helm_diff:
-      ignore:
-        - - foo
-          - bar
-=======
->>>>>>> bc052b44
     name: my-streams-app
     namespace: example-namespace
     prefix: resources-streams-bootstrap-
