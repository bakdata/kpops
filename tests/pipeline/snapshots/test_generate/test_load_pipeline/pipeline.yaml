- _cleaner:
    name: scheduled-producer
    namespace: example-namespace
    prefix: resources-first-pipeline-
    repo_config:
      repo_auth_flags:
        insecure_skip_tls_verify: false
      repository_name: bakdata-streams-bootstrap
      url: https://bakdata.github.io/streams-bootstrap/
    suffix: -clean
    type: producer-app-cleaner
    values:
      commandLine:
        FAKE_ARG: fake-arg-value
      image: example-registry/fake-image
      imageTag: 0.0.1
      kafka:
        bootstrapServers: http://k8kafka-cp-kafka-headless.kpops.svc.cluster.local:9092
        outputTopic: resources-first-pipeline-scheduled-producer
        schemaRegistryUrl: http://localhost:8081/
      schedule: 30 3/8 * * *
    version: 3.1.0
  name: scheduled-producer
  namespace: example-namespace
  prefix: resources-first-pipeline-
  repo_config:
    repo_auth_flags:
      insecure_skip_tls_verify: false
    repository_name: bakdata-streams-bootstrap
    url: https://bakdata.github.io/streams-bootstrap/
  to:
    models:
      com/bakdata/kafka/fake: 1.0.0
    topics:
      resources-first-pipeline-scheduled-producer:
        configs:
          cleanup.policy: compact,delete
        partitions_count: 12
        type: output
        value_schema: com.bakdata.fake.Produced
  type: scheduled-producer
  values:
    commandLine:
      FAKE_ARG: fake-arg-value
    image: example-registry/fake-image
    imageTag: 0.0.1
    kafka:
      bootstrapServers: http://k8kafka-cp-kafka-headless.kpops.svc.cluster.local:9092
      outputTopic: resources-first-pipeline-scheduled-producer
      schemaRegistryUrl: http://localhost:8081/
    schedule: 30 3/8 * * *
  version: 3.1.0
- _cleaner:
    name: converter
    namespace: example-namespace
    prefix: resources-first-pipeline-
    repo_config:
      repo_auth_flags:
        insecure_skip_tls_verify: false
      repository_name: bakdata-streams-bootstrap
      url: https://bakdata.github.io/streams-bootstrap/
    suffix: -clean
    type: streams-app-cleaner
    values:
      autoscaling:
<<<<<<< HEAD
        consumerGroup: converter-resources-first-pipeline-converter
=======
>>>>>>> 2a20c48e
        enabled: true
        lagThreshold: 10000
        maxReplicas: 1
      commandLine:
        CONVERT_XML: true
      image: bakdata-demo-streams-app
      kafka:
<<<<<<< HEAD
=======
        applicationId: converter-resources-first-pipeline-converter
>>>>>>> 2a20c48e
        bootstrapServers: http://k8kafka-cp-kafka-headless.kpops.svc.cluster.local:9092
        config:
          large.message.id.generator: com.bakdata.kafka.MurmurHashIdGenerator
        errorTopic: resources-first-pipeline-converter-error
        inputTopics:
        - resources-first-pipeline-scheduled-producer
        outputTopic: resources-first-pipeline-converter
        schemaRegistryUrl: http://localhost:8081/
      resources:
        limits:
          memory: 2G
        requests:
          memory: 2G
      statefulSet: false
    version: 3.1.0
  name: converter
  namespace: example-namespace
  prefix: resources-first-pipeline-
  repo_config:
    repo_auth_flags:
      insecure_skip_tls_verify: false
    repository_name: bakdata-streams-bootstrap
    url: https://bakdata.github.io/streams-bootstrap/
  to:
    models: {}
    topics:
      resources-first-pipeline-converter:
        configs:
          cleanup.policy: compact,delete
          retention.ms: '-1'
        partitions_count: 50
        type: output
      resources-first-pipeline-converter-error:
        configs:
          cleanup.policy: compact,delete
        partitions_count: 10
        type: error
        value_schema: com.bakdata.kafka.DeadLetter
  type: converter
  values:
    autoscaling:
<<<<<<< HEAD
      consumerGroup: converter-resources-first-pipeline-converter
=======
>>>>>>> 2a20c48e
      enabled: true
      lagThreshold: 10000
      maxReplicas: 1
    commandLine:
      CONVERT_XML: true
    image: bakdata-demo-streams-app
    kafka:
<<<<<<< HEAD
=======
      applicationId: converter-resources-first-pipeline-converter
>>>>>>> 2a20c48e
      bootstrapServers: http://k8kafka-cp-kafka-headless.kpops.svc.cluster.local:9092
      config:
        large.message.id.generator: com.bakdata.kafka.MurmurHashIdGenerator
      errorTopic: resources-first-pipeline-converter-error
      inputTopics:
      - resources-first-pipeline-scheduled-producer
      outputTopic: resources-first-pipeline-converter
      schemaRegistryUrl: http://localhost:8081/
    resources:
      limits:
        memory: 2G
      requests:
        memory: 2G
    statefulSet: false
  version: 3.1.0
- _cleaner:
    name: a-long-name-a-long-name-a-long-name-a-long-name-a-long-name-a-long-name-a-long-name-a-long-name-a-long-name-a-long-name-a-long-name-a-long-name
    namespace: example-namespace
    prefix: resources-first-pipeline-
    repo_config:
      repo_auth_flags:
        insecure_skip_tls_verify: false
      repository_name: bakdata-streams-bootstrap
      url: https://bakdata.github.io/streams-bootstrap/
    suffix: -clean
    type: streams-app-cleaner
    values:
      autoscaling:
<<<<<<< HEAD
        consumerGroup: filter-resources-first-pipeline-a-long-name-a-long-name-a-long-name-a-long-name-a-long-name-a-long-name-a-long-name-a-long-name-a-long-name-a-long-name-a-long-name-a-long-name
=======
>>>>>>> 2a20c48e
        enabled: true
        lagThreshold: 10000
        maxReplicas: 4
        minReplicas: 4
        topics:
        - resources-first-pipeline-a-long-name-a-long-name-a-long-name-a-long-name-a-long-name-a-long-name-a-long-name-a-long-name-a-long-name-a-long-name-a-long-name-a-long-name
      commandLine:
        TYPE: nothing
      image: fake-registry/filter
      imageTag: 2.4.1
      kafka:
<<<<<<< HEAD
=======
        applicationId: filter-resources-first-pipeline-a-long-name-a-long-name-a-long-name-a-long-name-a-long-name-a-long-name-a-long-name-a-long-name-a-long-name-a-long-name-a-long-name-a-long-name
>>>>>>> 2a20c48e
        bootstrapServers: http://k8kafka-cp-kafka-headless.kpops.svc.cluster.local:9092
        config:
          large.message.id.generator: com.bakdata.kafka.MurmurHashIdGenerator
        errorTopic: resources-first-pipeline-a-long-name-a-long-name-a-long-name-a-long-name-a-long-name-a-long-name-a-long-name-a-long-name-a-long-name-a-long-name-a-long-name-a-long-name-error
        inputTopics:
        - resources-first-pipeline-converter
        outputTopic: resources-first-pipeline-a-long-name-a-long-name-a-long-name-a-long-name-a-long-name-a-long-name-a-long-name-a-long-name-a-long-name-a-long-name-a-long-name-a-long-name
        schemaRegistryUrl: http://localhost:8081/
      replicaCount: 4
      resources:
        requests:
          memory: 3G
      statefulSet: false
    version: 3.1.0
  name: a-long-name-a-long-name-a-long-name-a-long-name-a-long-name-a-long-name-a-long-name-a-long-name-a-long-name-a-long-name-a-long-name-a-long-name
  namespace: example-namespace
  prefix: resources-first-pipeline-
  repo_config:
    repo_auth_flags:
      insecure_skip_tls_verify: false
    repository_name: bakdata-streams-bootstrap
    url: https://bakdata.github.io/streams-bootstrap/
  to:
    models: {}
    topics:
      ? resources-first-pipeline-a-long-name-a-long-name-a-long-name-a-long-name-a-long-name-a-long-name-a-long-name-a-long-name-a-long-name-a-long-name-a-long-name-a-long-name
      : configs:
          retention.ms: '-1'
        partitions_count: 50
        type: output
      ? resources-first-pipeline-a-long-name-a-long-name-a-long-name-a-long-name-a-long-name-a-long-name-a-long-name-a-long-name-a-long-name-a-long-name-a-long-name-a-long-name-error
      : configs:
          cleanup.policy: compact,delete
        partitions_count: 1
        type: error
        value_schema: com.bakdata.kafka.DeadLetter
  type: filter
  values:
    autoscaling:
<<<<<<< HEAD
      consumerGroup: filter-resources-first-pipeline-a-long-name-a-long-name-a-long-name-a-long-name-a-long-name-a-long-name-a-long-name-a-long-name-a-long-name-a-long-name-a-long-name-a-long-name
=======
>>>>>>> 2a20c48e
      enabled: true
      lagThreshold: 10000
      maxReplicas: 4
      minReplicas: 4
      topics:
      - resources-first-pipeline-a-long-name-a-long-name-a-long-name-a-long-name-a-long-name-a-long-name-a-long-name-a-long-name-a-long-name-a-long-name-a-long-name-a-long-name
    commandLine:
      TYPE: nothing
    image: fake-registry/filter
    imageTag: 2.4.1
    kafka:
<<<<<<< HEAD
=======
      applicationId: filter-resources-first-pipeline-a-long-name-a-long-name-a-long-name-a-long-name-a-long-name-a-long-name-a-long-name-a-long-name-a-long-name-a-long-name-a-long-name-a-long-name
>>>>>>> 2a20c48e
      bootstrapServers: http://k8kafka-cp-kafka-headless.kpops.svc.cluster.local:9092
      config:
        large.message.id.generator: com.bakdata.kafka.MurmurHashIdGenerator
      errorTopic: resources-first-pipeline-a-long-name-a-long-name-a-long-name-a-long-name-a-long-name-a-long-name-a-long-name-a-long-name-a-long-name-a-long-name-a-long-name-a-long-name-error
      inputTopics:
      - resources-first-pipeline-converter
      outputTopic: resources-first-pipeline-a-long-name-a-long-name-a-long-name-a-long-name-a-long-name-a-long-name-a-long-name-a-long-name-a-long-name-a-long-name-a-long-name-a-long-name
      schemaRegistryUrl: http://localhost:8081/
    replicaCount: 4
    resources:
      requests:
        memory: 3G
    statefulSet: false
  version: 3.1.0
<|MERGE_RESOLUTION|>--- conflicted
+++ resolved
@@ -63,10 +63,6 @@
     type: streams-app-cleaner
     values:
       autoscaling:
-<<<<<<< HEAD
-        consumerGroup: converter-resources-first-pipeline-converter
-=======
->>>>>>> 2a20c48e
         enabled: true
         lagThreshold: 10000
         maxReplicas: 1
@@ -74,10 +70,7 @@
         CONVERT_XML: true
       image: bakdata-demo-streams-app
       kafka:
-<<<<<<< HEAD
-=======
         applicationId: converter-resources-first-pipeline-converter
->>>>>>> 2a20c48e
         bootstrapServers: http://k8kafka-cp-kafka-headless.kpops.svc.cluster.local:9092
         config:
           large.message.id.generator: com.bakdata.kafka.MurmurHashIdGenerator
@@ -119,10 +112,6 @@
   type: converter
   values:
     autoscaling:
-<<<<<<< HEAD
-      consumerGroup: converter-resources-first-pipeline-converter
-=======
->>>>>>> 2a20c48e
       enabled: true
       lagThreshold: 10000
       maxReplicas: 1
@@ -130,10 +119,7 @@
       CONVERT_XML: true
     image: bakdata-demo-streams-app
     kafka:
-<<<<<<< HEAD
-=======
       applicationId: converter-resources-first-pipeline-converter
->>>>>>> 2a20c48e
       bootstrapServers: http://k8kafka-cp-kafka-headless.kpops.svc.cluster.local:9092
       config:
         large.message.id.generator: com.bakdata.kafka.MurmurHashIdGenerator
@@ -162,10 +148,6 @@
     type: streams-app-cleaner
     values:
       autoscaling:
-<<<<<<< HEAD
-        consumerGroup: filter-resources-first-pipeline-a-long-name-a-long-name-a-long-name-a-long-name-a-long-name-a-long-name-a-long-name-a-long-name-a-long-name-a-long-name-a-long-name-a-long-name
-=======
->>>>>>> 2a20c48e
         enabled: true
         lagThreshold: 10000
         maxReplicas: 4
@@ -177,10 +159,7 @@
       image: fake-registry/filter
       imageTag: 2.4.1
       kafka:
-<<<<<<< HEAD
-=======
         applicationId: filter-resources-first-pipeline-a-long-name-a-long-name-a-long-name-a-long-name-a-long-name-a-long-name-a-long-name-a-long-name-a-long-name-a-long-name-a-long-name-a-long-name
->>>>>>> 2a20c48e
         bootstrapServers: http://k8kafka-cp-kafka-headless.kpops.svc.cluster.local:9092
         config:
           large.message.id.generator: com.bakdata.kafka.MurmurHashIdGenerator
@@ -220,10 +199,6 @@
   type: filter
   values:
     autoscaling:
-<<<<<<< HEAD
-      consumerGroup: filter-resources-first-pipeline-a-long-name-a-long-name-a-long-name-a-long-name-a-long-name-a-long-name-a-long-name-a-long-name-a-long-name-a-long-name-a-long-name-a-long-name
-=======
->>>>>>> 2a20c48e
       enabled: true
       lagThreshold: 10000
       maxReplicas: 4
@@ -235,10 +210,7 @@
     image: fake-registry/filter
     imageTag: 2.4.1
     kafka:
-<<<<<<< HEAD
-=======
       applicationId: filter-resources-first-pipeline-a-long-name-a-long-name-a-long-name-a-long-name-a-long-name-a-long-name-a-long-name-a-long-name-a-long-name-a-long-name-a-long-name-a-long-name
->>>>>>> 2a20c48e
       bootstrapServers: http://k8kafka-cp-kafka-headless.kpops.svc.cluster.local:9092
       config:
         large.message.id.generator: com.bakdata.kafka.MurmurHashIdGenerator
