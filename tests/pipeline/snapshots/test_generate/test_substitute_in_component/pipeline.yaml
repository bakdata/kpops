--- conflicted
+++ resolved
@@ -173,7 +173,7 @@
           large.message.id.generator: com.bakdata.kafka.MurmurHashIdGenerator
         errorTopic: resources-component-type-substitution-filter-app-error
         inputTopics:
-        - resources-component-type-substitution-converter
+          - resources-component-type-substitution-converter
         outputTopic: resources-component-type-substitution-filter-app
         schemaRegistryUrl: http://localhost:8081/
       labels:
@@ -187,20 +187,7 @@
         requests:
           memory: 3G
       statefulSet: false
-<<<<<<< HEAD
-      streams:
-        brokers: http://k8kafka-cp-kafka-headless.kpops.svc.cluster.local:9092
-        config:
-          large.message.id.generator: com.bakdata.kafka.MurmurHashIdGenerator
-        errorTopic: resources-component-type-substitution-filter-app-error
-        inputTopics:
-          - resources-component-type-substitution-converter
-        outputTopic: resources-component-type-substitution-filter-app
-        schemaRegistryUrl: http://localhost:8081/
-    version: 2.4.2
-=======
     version: 3.1.0
->>>>>>> 8504cd59
   name: filter-app
   namespace: example-namespace
   prefix: resources-component-type-substitution-
@@ -243,7 +230,7 @@
         large.message.id.generator: com.bakdata.kafka.MurmurHashIdGenerator
       errorTopic: resources-component-type-substitution-filter-app-error
       inputTopics:
-      - resources-component-type-substitution-converter
+        - resources-component-type-substitution-converter
       outputTopic: resources-component-type-substitution-filter-app
       schemaRegistryUrl: http://localhost:8081/
     labels:
@@ -257,17 +244,4 @@
       requests:
         memory: 3G
     statefulSet: false
-<<<<<<< HEAD
-    streams:
-      brokers: http://k8kafka-cp-kafka-headless.kpops.svc.cluster.local:9092
-      config:
-        large.message.id.generator: com.bakdata.kafka.MurmurHashIdGenerator
-      errorTopic: resources-component-type-substitution-filter-app-error
-      inputTopics:
-        - resources-component-type-substitution-converter
-      outputTopic: resources-component-type-substitution-filter-app
-      schemaRegistryUrl: http://localhost:8081/
-  version: 2.4.2
-=======
   version: 3.1.0
->>>>>>> 8504cd59
