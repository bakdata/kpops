--- conflicted
+++ resolved
@@ -2127,11 +2127,6 @@
 
 snapshots['TestGenerate.test_read_from_component test-pipeline'] = [
     {
-<<<<<<< HEAD
-        'app': {
-            'streams': {
-                'brokers': 'http://k8kafka-cp-kafka-headless.kpops.svc.cluster.local:9092',
-=======
         '_cleaner': {
             'app': {
                 'streams': {
@@ -2169,9 +2164,6 @@
         'app': {
             'streams': {
                 'brokers': 'http://k8kafka-cp-kafka-headless.kpops.svc.cluster.local:9092',
-                'extraOutputTopics': {
-                },
->>>>>>> 20f534c8
                 'outputTopic': 'resources-read-from-component-producer1',
                 'schemaRegistryUrl': 'http://localhost:8081/'
             }
