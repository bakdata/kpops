# -*- coding: utf-8 -*-
# snapshottest: v1 - https://goo.gl/zC4yUc
from __future__ import unicode_literals

from snapshottest import Snapshot


snapshots = Snapshot()

<<<<<<< HEAD
snapshots['TestExample.test_atm_fraud atm-fraud-pipeline'] = {
    'components': [
        {
            'app': {
                'debug': True,
                'image': '${DOCKER_REGISTRY}/atm-demo-accountproducer',
                'imageTag': '1.0.0',
                'fullnameOverride': 'account-producer',
                'prometheus': {
                    'jmx': {
                        'enabled': False
                    }
                },
                'replicaCount': 1,
                'schedule': '0 12 * * *',
                'streams': {
                    'brokers': 'http://k8kafka-cp-kafka-headless.kpops.svc.cluster.local:9092',
                    'extraOutputTopics': {
                    },
                    'optimizeLeaveGroupBehavior': False,
                    'outputTopic': 'bakdata-atm-fraud-detection-account-producer-topic',
                    'schemaRegistryUrl': 'http://k8kafka-cp-schema-registry.kpops.svc.cluster.local:8081/'
                },
                'suspend': True
=======
snapshots['TestExample.test_atm_fraud atm-fraud-pipeline'] = [
    {
        'app': {
            'debug': True,
            'image': '${DOCKER_REGISTRY}/atm-demo-accountproducer',
            'imageTag': '1.0.0',
            'nameOverride': 'account-producer',
            'prometheus': {
                'jmx': {
                    'enabled': False
                }
>>>>>>> f95afe23
            },
            'replicaCount': 1,
            'schedule': '0 12 * * *',
            'streams': {
                'brokers': 'http://k8kafka-cp-kafka-headless.kpops.svc.cluster.local:9092',
                'extraOutputTopics': {
                },
                'optimizeLeaveGroupBehavior': False,
                'outputTopic': 'bakdata-atm-fraud-detection-account-producer-topic',
                'schemaRegistryUrl': 'http://k8kafka-cp-schema-registry.kpops.svc.cluster.local:8081/'
            },
            'suspend': True
        },
        'name': 'account-producer',
        'namespace': '${NAMESPACE}',
        'prefix': '',
        'repo_config': {
            'repo_auth_flags': {
                'insecure_skip_tls_verify': False
            },
            'repository_name': 'bakdata-streams-bootstrap',
            'url': 'https://bakdata.github.io/streams-bootstrap/'
        },
<<<<<<< HEAD
        {
            'app': {
                'commandLine': {
                    'ITERATION': 20,
                    'REAL_TX': 19
                },
                'debug': True,
                'image': '${DOCKER_REGISTRY}/atm-demo-transactionavroproducer',
                'imageTag': '1.0.0',
                'fullnameOverride': 'transaction-avro-producer',
                'prometheus': {
                    'jmx': {
                        'enabled': False
                    }
                },
                'replicaCount': 1,
                'schedule': '0 12 * * *',
                'streams': {
                    'brokers': 'http://k8kafka-cp-kafka-headless.kpops.svc.cluster.local:9092',
                    'extraOutputTopics': {
=======
        'to': {
            'models': {
            },
            'topics': {
                'bakdata-atm-fraud-detection-account-producer-topic': {
                    'configs': {
>>>>>>> f95afe23
                    },
                    'partitions_count': 3
                }
            }
        },
        'type': 'producer-app',
        'version': '2.9.0'
    },
    {
        'app': {
            'commandLine': {
                'ITERATION': 20,
                'REAL_TX': 19
            },
            'debug': True,
            'image': '${DOCKER_REGISTRY}/atm-demo-transactionavroproducer',
            'imageTag': '1.0.0',
            'nameOverride': 'transaction-avro-producer',
            'prometheus': {
                'jmx': {
                    'enabled': False
                }
            },
            'replicaCount': 1,
            'schedule': '0 12 * * *',
            'streams': {
                'brokers': 'http://k8kafka-cp-kafka-headless.kpops.svc.cluster.local:9092',
                'extraOutputTopics': {
                },
                'optimizeLeaveGroupBehavior': False,
                'outputTopic': 'bakdata-atm-fraud-detection-transaction-avro-producer-topic',
                'schemaRegistryUrl': 'http://k8kafka-cp-schema-registry.kpops.svc.cluster.local:8081/'
            },
            'suspend': True
        },
<<<<<<< HEAD
        {
            'app': {
                'annotations': {
                    'consumerGroup': 'atm-transactionjoiner-atm-fraud-joinedtransactions-topic'
                },
                'commandLine': {
                    'PRODUCTIVE': False
                },
                'debug': True,
                'image': '${DOCKER_REGISTRY}/atm-demo-transactionjoiner',
                'imageTag': '1.0.0',
                'labels': {
                    'pipeline': 'bakdata-atm-fraud-detection'
                },
                'fullnameOverride': 'transaction-joiner',
                'prometheus': {
                    'jmx': {
                        'enabled': False
                    }
                },
                'replicaCount': 1,
                'streams': {
                    'brokers': 'http://k8kafka-cp-kafka-headless.kpops.svc.cluster.local:9092',
                    'errorTopic': 'bakdata-atm-fraud-detection-transaction-joiner-dead-letter-topic',
                    'inputTopics': [
                        'bakdata-atm-fraud-detection-transaction-avro-producer-topic'
                    ],
                    'optimizeLeaveGroupBehavior': False,
                    'outputTopic': 'bakdata-atm-fraud-detection-transaction-joiner-topic',
                    'schemaRegistryUrl': 'http://k8kafka-cp-schema-registry.kpops.svc.cluster.local:8081/'
                }
=======
        'name': 'transaction-avro-producer',
        'namespace': '${NAMESPACE}',
        'prefix': '',
        'repo_config': {
            'repo_auth_flags': {
                'insecure_skip_tls_verify': False
>>>>>>> f95afe23
            },
            'repository_name': 'bakdata-streams-bootstrap',
            'url': 'https://bakdata.github.io/streams-bootstrap/'
        },
        'to': {
            'models': {
            },
            'topics': {
                'bakdata-atm-fraud-detection-transaction-avro-producer-topic': {
                    'configs': {
                    },
                    'partitions_count': 3
                }
            }
        },
<<<<<<< HEAD
        {
            'app': {
                'annotations': {
                    'consumerGroup': 'atm-frauddetector-atm-fraud-possiblefraudtransactions-topic'
                },
                'commandLine': {
                    'PRODUCTIVE': False
                },
                'debug': True,
                'image': '${DOCKER_REGISTRY}/atm-demo-frauddetector',
                'imageTag': '1.0.0',
                'labels': {
                    'pipeline': 'bakdata-atm-fraud-detection'
                },
                'fullnameOverride': 'fraud-detector',
                'prometheus': {
                    'jmx': {
                        'enabled': False
                    }
                },
                'replicaCount': 1,
                'streams': {
                    'brokers': 'http://k8kafka-cp-kafka-headless.kpops.svc.cluster.local:9092',
                    'errorTopic': 'bakdata-atm-fraud-detection-fraud-detector-dead-letter-topic',
                    'inputTopics': [
                        'bakdata-atm-fraud-detection-transaction-joiner-topic'
                    ],
                    'optimizeLeaveGroupBehavior': False,
                    'outputTopic': 'bakdata-atm-fraud-detection-fraud-detector-topic',
                    'schemaRegistryUrl': 'http://k8kafka-cp-schema-registry.kpops.svc.cluster.local:8081/'
=======
        'type': 'producer-app',
        'version': '2.9.0'
    },
    {
        'app': {
            'annotations': {
                'consumerGroup': 'atm-transactionjoiner-atm-fraud-joinedtransactions-topic'
            },
            'commandLine': {
                'PRODUCTIVE': False
            },
            'debug': True,
            'image': '${DOCKER_REGISTRY}/atm-demo-transactionjoiner',
            'imageTag': '1.0.0',
            'labels': {
                'pipeline': 'bakdata-atm-fraud-detection'
            },
            'nameOverride': 'transaction-joiner',
            'prometheus': {
                'jmx': {
                    'enabled': False
>>>>>>> f95afe23
                }
            },
            'replicaCount': 1,
            'streams': {
                'brokers': 'http://k8kafka-cp-kafka-headless.kpops.svc.cluster.local:9092',
                'errorTopic': 'bakdata-atm-fraud-detection-transaction-joiner-dead-letter-topic',
                'inputTopics': [
                    'bakdata-atm-fraud-detection-transaction-avro-producer-topic'
                ],
                'optimizeLeaveGroupBehavior': False,
                'outputTopic': 'bakdata-atm-fraud-detection-transaction-joiner-topic',
                'schemaRegistryUrl': 'http://k8kafka-cp-schema-registry.kpops.svc.cluster.local:8081/'
            }
        },
        'name': 'transaction-joiner',
        'namespace': '${NAMESPACE}',
        'prefix': '',
        'repo_config': {
            'repo_auth_flags': {
                'insecure_skip_tls_verify': False
            },
            'repository_name': 'bakdata-streams-bootstrap',
            'url': 'https://bakdata.github.io/streams-bootstrap/'
        },
        'to': {
            'models': {
            },
            'topics': {
                'bakdata-atm-fraud-detection-transaction-joiner-dead-letter-topic': {
                    'configs': {
                    },
                    'partitions_count': 1,
                    'type': 'error'
                },
                'bakdata-atm-fraud-detection-transaction-joiner-topic': {
                    'configs': {
                    },
                    'partitions_count': 3
                }
            }
        },
        'type': 'streams-app',
        'version': '2.9.0'
    },
    {
        'app': {
            'annotations': {
                'consumerGroup': 'atm-frauddetector-atm-fraud-possiblefraudtransactions-topic'
            },
            'commandLine': {
                'PRODUCTIVE': False
            },
            'debug': True,
            'image': '${DOCKER_REGISTRY}/atm-demo-frauddetector',
            'imageTag': '1.0.0',
            'labels': {
                'pipeline': 'bakdata-atm-fraud-detection'
            },
            'nameOverride': 'fraud-detector',
            'prometheus': {
                'jmx': {
                    'enabled': False
                }
            },
            'replicaCount': 1,
            'streams': {
                'brokers': 'http://k8kafka-cp-kafka-headless.kpops.svc.cluster.local:9092',
                'errorTopic': 'bakdata-atm-fraud-detection-fraud-detector-dead-letter-topic',
                'inputTopics': [
                    'bakdata-atm-fraud-detection-transaction-joiner-topic'
                ],
                'optimizeLeaveGroupBehavior': False,
                'outputTopic': 'bakdata-atm-fraud-detection-fraud-detector-topic',
                'schemaRegistryUrl': 'http://k8kafka-cp-schema-registry.kpops.svc.cluster.local:8081/'
            }
        },
<<<<<<< HEAD
        {
            'app': {
                'annotations': {
                    'consumerGroup': 'atm-accountlinker-atm-fraud-output-topic'
                },
                'commandLine': {
                    'PRODUCTIVE': False
                },
                'debug': True,
                'image': '${DOCKER_REGISTRY}/atm-demo-accountlinker',
                'imageTag': '1.0.0',
                'labels': {
                    'pipeline': 'bakdata-atm-fraud-detection'
                },
                'fullnameOverride': 'account-linker',
                'prometheus': {
                    'jmx': {
                        'enabled': False
                    }
=======
        'name': 'fraud-detector',
        'namespace': '${NAMESPACE}',
        'prefix': '',
        'repo_config': {
            'repo_auth_flags': {
                'insecure_skip_tls_verify': False
            },
            'repository_name': 'bakdata-streams-bootstrap',
            'url': 'https://bakdata.github.io/streams-bootstrap/'
        },
        'to': {
            'models': {
            },
            'topics': {
                'bakdata-atm-fraud-detection-fraud-detector-dead-letter-topic': {
                    'configs': {
                    },
                    'partitions_count': 1,
                    'type': 'error'
>>>>>>> f95afe23
                },
                'bakdata-atm-fraud-detection-fraud-detector-topic': {
                    'configs': {
                    },
                    'partitions_count': 3
                }
            }
        },
        'type': 'streams-app',
        'version': '2.9.0'
    },
    {
        'app': {
            'annotations': {
                'consumerGroup': 'atm-accountlinker-atm-fraud-output-topic'
            },
            'commandLine': {
                'PRODUCTIVE': False
            },
            'debug': True,
            'image': '${DOCKER_REGISTRY}/atm-demo-accountlinker',
            'imageTag': '1.0.0',
            'labels': {
                'pipeline': 'bakdata-atm-fraud-detection'
            },
            'nameOverride': 'account-linker',
            'prometheus': {
                'jmx': {
                    'enabled': False
                }
            },
            'replicaCount': 1,
            'streams': {
                'brokers': 'http://k8kafka-cp-kafka-headless.kpops.svc.cluster.local:9092',
                'errorTopic': 'bakdata-atm-fraud-detection-account-linker-dead-letter-topic',
                'extraInputTopics': {
                    'accounts': [
                        'bakdata-atm-fraud-detection-account-producer-topic'
                    ]
                },
                'inputTopics': [
                    'bakdata-atm-fraud-detection-fraud-detector-topic'
                ],
                'optimizeLeaveGroupBehavior': False,
                'outputTopic': 'bakdata-atm-fraud-detection-account-linker-topic',
                'schemaRegistryUrl': 'http://k8kafka-cp-schema-registry.kpops.svc.cluster.local:8081/'
            }
        },
        'from': {
            'components': {
                'account-producer': {
                    'role': 'accounts'
                },
                'fraud-detector': {
                    'type': 'input'
                }
            },
            'topics': {
            }
        },
        'name': 'account-linker',
        'namespace': '${NAMESPACE}',
        'prefix': '',
        'repo_config': {
            'repo_auth_flags': {
                'insecure_skip_tls_verify': False
            },
            'repository_name': 'bakdata-streams-bootstrap',
            'url': 'https://bakdata.github.io/streams-bootstrap/'
        },
        'to': {
            'models': {
            },
            'topics': {
                'bakdata-atm-fraud-detection-account-linker-dead-letter-topic': {
                    'configs': {
                    },
                    'partitions_count': 1,
                    'type': 'error'
                },
                'bakdata-atm-fraud-detection-account-linker-topic': {
                    'configs': {
                    },
                    'partitions_count': 3
                }
            }
        },
        'type': 'streams-app',
        'version': '2.9.0'
    },
    {
        'app': {
            'auto.create': True,
            'connection.ds.pool.size': 5,
            'connection.password': 'AppPassword',
            'connection.url': 'jdbc:postgresql://postgresql-dev.${NAMESPACE}.svc.cluster.local:5432/app_db',
            'connection.user': 'app1',
            'connector.class': 'io.confluent.connect.jdbc.JdbcSinkConnector',
            'errors.deadletterqueue.context.headers.enable': True,
            'errors.deadletterqueue.topic.name': 'postgres-request-sink-dead-letters',
            'errors.deadletterqueue.topic.replication.factor': 1,
            'errors.tolerance': 'all',
            'insert.mode': 'insert',
            'insert.mode.databaselevel': True,
            'key.converter': 'org.apache.kafka.connect.storage.StringConverter',
            'name': 'postgresql-connector',
            'pk.mode': 'record_value',
            'table.name.format': 'fraud_transactions',
            'tasks.max': 1,
            'topics': 'bakdata-atm-fraud-detection-account-linker-topic',
            'transforms': 'flatten',
            'transforms.flatten.type': 'org.apache.kafka.connect.transforms.Flatten$Value',
            'value.converter': 'io.confluent.connect.avro.AvroConverter',
            'value.converter.schema.registry.url': 'http://k8kafka-cp-schema-registry.${NAMESPACE}.svc.cluster.local:8081'
        },
        'name': 'postgresql-connector',
        'namespace': '${NAMESPACE}',
        'prefix': '',
        'repo_config': {
            'repo_auth_flags': {
                'insecure_skip_tls_verify': False
            },
            'repository_name': 'bakdata-kafka-connect-resetter',
            'url': 'https://bakdata.github.io/kafka-connect-resetter/'
        },
        'resetter_values': {
        },
        'type': 'kafka-sink-connector',
        'version': '1.0.4'
    }
]<|MERGE_RESOLUTION|>--- conflicted
+++ resolved
@@ -7,32 +7,6 @@
 
 snapshots = Snapshot()
 
-<<<<<<< HEAD
-snapshots['TestExample.test_atm_fraud atm-fraud-pipeline'] = {
-    'components': [
-        {
-            'app': {
-                'debug': True,
-                'image': '${DOCKER_REGISTRY}/atm-demo-accountproducer',
-                'imageTag': '1.0.0',
-                'fullnameOverride': 'account-producer',
-                'prometheus': {
-                    'jmx': {
-                        'enabled': False
-                    }
-                },
-                'replicaCount': 1,
-                'schedule': '0 12 * * *',
-                'streams': {
-                    'brokers': 'http://k8kafka-cp-kafka-headless.kpops.svc.cluster.local:9092',
-                    'extraOutputTopics': {
-                    },
-                    'optimizeLeaveGroupBehavior': False,
-                    'outputTopic': 'bakdata-atm-fraud-detection-account-producer-topic',
-                    'schemaRegistryUrl': 'http://k8kafka-cp-schema-registry.kpops.svc.cluster.local:8081/'
-                },
-                'suspend': True
-=======
 snapshots['TestExample.test_atm_fraud atm-fraud-pipeline'] = [
     {
         'app': {
@@ -44,7 +18,6 @@
                 'jmx': {
                     'enabled': False
                 }
->>>>>>> f95afe23
             },
             'replicaCount': 1,
             'schedule': '0 12 * * *',
@@ -68,35 +41,12 @@
             'repository_name': 'bakdata-streams-bootstrap',
             'url': 'https://bakdata.github.io/streams-bootstrap/'
         },
-<<<<<<< HEAD
-        {
-            'app': {
-                'commandLine': {
-                    'ITERATION': 20,
-                    'REAL_TX': 19
-                },
-                'debug': True,
-                'image': '${DOCKER_REGISTRY}/atm-demo-transactionavroproducer',
-                'imageTag': '1.0.0',
-                'fullnameOverride': 'transaction-avro-producer',
-                'prometheus': {
-                    'jmx': {
-                        'enabled': False
-                    }
-                },
-                'replicaCount': 1,
-                'schedule': '0 12 * * *',
-                'streams': {
-                    'brokers': 'http://k8kafka-cp-kafka-headless.kpops.svc.cluster.local:9092',
-                    'extraOutputTopics': {
-=======
         'to': {
             'models': {
             },
             'topics': {
                 'bakdata-atm-fraud-detection-account-producer-topic': {
                     'configs': {
->>>>>>> f95afe23
                     },
                     'partitions_count': 3
                 }
@@ -132,46 +82,12 @@
             },
             'suspend': True
         },
-<<<<<<< HEAD
-        {
-            'app': {
-                'annotations': {
-                    'consumerGroup': 'atm-transactionjoiner-atm-fraud-joinedtransactions-topic'
-                },
-                'commandLine': {
-                    'PRODUCTIVE': False
-                },
-                'debug': True,
-                'image': '${DOCKER_REGISTRY}/atm-demo-transactionjoiner',
-                'imageTag': '1.0.0',
-                'labels': {
-                    'pipeline': 'bakdata-atm-fraud-detection'
-                },
-                'fullnameOverride': 'transaction-joiner',
-                'prometheus': {
-                    'jmx': {
-                        'enabled': False
-                    }
-                },
-                'replicaCount': 1,
-                'streams': {
-                    'brokers': 'http://k8kafka-cp-kafka-headless.kpops.svc.cluster.local:9092',
-                    'errorTopic': 'bakdata-atm-fraud-detection-transaction-joiner-dead-letter-topic',
-                    'inputTopics': [
-                        'bakdata-atm-fraud-detection-transaction-avro-producer-topic'
-                    ],
-                    'optimizeLeaveGroupBehavior': False,
-                    'outputTopic': 'bakdata-atm-fraud-detection-transaction-joiner-topic',
-                    'schemaRegistryUrl': 'http://k8kafka-cp-schema-registry.kpops.svc.cluster.local:8081/'
-                }
-=======
         'name': 'transaction-avro-producer',
         'namespace': '${NAMESPACE}',
         'prefix': '',
         'repo_config': {
             'repo_auth_flags': {
                 'insecure_skip_tls_verify': False
->>>>>>> f95afe23
             },
             'repository_name': 'bakdata-streams-bootstrap',
             'url': 'https://bakdata.github.io/streams-bootstrap/'
@@ -187,38 +103,6 @@
                 }
             }
         },
-<<<<<<< HEAD
-        {
-            'app': {
-                'annotations': {
-                    'consumerGroup': 'atm-frauddetector-atm-fraud-possiblefraudtransactions-topic'
-                },
-                'commandLine': {
-                    'PRODUCTIVE': False
-                },
-                'debug': True,
-                'image': '${DOCKER_REGISTRY}/atm-demo-frauddetector',
-                'imageTag': '1.0.0',
-                'labels': {
-                    'pipeline': 'bakdata-atm-fraud-detection'
-                },
-                'fullnameOverride': 'fraud-detector',
-                'prometheus': {
-                    'jmx': {
-                        'enabled': False
-                    }
-                },
-                'replicaCount': 1,
-                'streams': {
-                    'brokers': 'http://k8kafka-cp-kafka-headless.kpops.svc.cluster.local:9092',
-                    'errorTopic': 'bakdata-atm-fraud-detection-fraud-detector-dead-letter-topic',
-                    'inputTopics': [
-                        'bakdata-atm-fraud-detection-transaction-joiner-topic'
-                    ],
-                    'optimizeLeaveGroupBehavior': False,
-                    'outputTopic': 'bakdata-atm-fraud-detection-fraud-detector-topic',
-                    'schemaRegistryUrl': 'http://k8kafka-cp-schema-registry.kpops.svc.cluster.local:8081/'
-=======
         'type': 'producer-app',
         'version': '2.9.0'
     },
@@ -240,7 +124,6 @@
             'prometheus': {
                 'jmx': {
                     'enabled': False
->>>>>>> f95afe23
                 }
             },
             'replicaCount': 1,
@@ -317,27 +200,6 @@
                 'schemaRegistryUrl': 'http://k8kafka-cp-schema-registry.kpops.svc.cluster.local:8081/'
             }
         },
-<<<<<<< HEAD
-        {
-            'app': {
-                'annotations': {
-                    'consumerGroup': 'atm-accountlinker-atm-fraud-output-topic'
-                },
-                'commandLine': {
-                    'PRODUCTIVE': False
-                },
-                'debug': True,
-                'image': '${DOCKER_REGISTRY}/atm-demo-accountlinker',
-                'imageTag': '1.0.0',
-                'labels': {
-                    'pipeline': 'bakdata-atm-fraud-detection'
-                },
-                'fullnameOverride': 'account-linker',
-                'prometheus': {
-                    'jmx': {
-                        'enabled': False
-                    }
-=======
         'name': 'fraud-detector',
         'namespace': '${NAMESPACE}',
         'prefix': '',
@@ -357,7 +219,6 @@
                     },
                     'partitions_count': 1,
                     'type': 'error'
->>>>>>> f95afe23
                 },
                 'bakdata-atm-fraud-detection-fraud-detector-topic': {
                     'configs': {
