--- conflicted
+++ resolved
@@ -2,7 +2,6 @@
 from typing import Any
 
 import pytest
-from pydantic_core import PydanticUndefined
 
 from hooks.gen_docs.gen_docs_env_vars import (
     EnvVarAttrs,
@@ -14,20 +13,6 @@
 
 
 class TestEnvDocGen:
-<<<<<<< HEAD
-    def test_collect_fields(self):
-        expected: list[Any] = [
-            "not_nested_field",
-            PydanticUndefined,
-            PydanticUndefined,
-        ]
-        actual = [
-            field_value.default for _, field_value in collect_fields(ParentSettings)
-        ]
-        assert actual == expected
-
-=======
->>>>>>> 03aa318a
     @pytest.mark.parametrize(
         ("var_name", "default_value", "description", "extra_args", "expected_outcome"),
         [
