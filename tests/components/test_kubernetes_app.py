--- conflicted
+++ resolved
@@ -54,154 +54,6 @@
             namespace="test-namespace",
         )
 
-<<<<<<< HEAD
-    @pytest.mark.asyncio()
-    async def test_should_lazy_load_helm_wrapper_and_not_repo_add(
-        self,
-        kubernetes_app: KubernetesApp,
-        mocker: MockerFixture,
-        helm_mock: MagicMock,
-    ):
-        helm_mock.add_repo.assert_not_called()
-
-        mocker.patch.object(
-            KubernetesApp,
-            "helm_chart",
-            return_value="test/test-chart",
-            new_callable=mocker.PropertyMock,
-        )
-
-        await kubernetes_app.deploy(False)
-
-        helm_mock.upgrade_install.assert_called_once_with(
-            "${pipeline_name}-test-kubernetes-app",
-            "test/test-chart",
-            False,
-            "test-namespace",
-            {"nameOverride": "test-value"},
-            HelmUpgradeInstallFlags(),
-        )
-
-    @pytest.mark.asyncio()
-    async def test_should_lazy_load_helm_wrapper_and_call_repo_add_when_implemented(
-        self,
-        config: PipelineConfig,
-        handlers: ComponentHandlers,
-        helm_mock: MagicMock,
-        mocker: MockerFixture,
-        app_value: KubernetesTestValue,
-    ):
-        repo_config = HelmRepoConfig(
-            repository_name="test-repo", url="https://test.com/charts/"
-        )
-        kubernetes_app = KubernetesApp(
-            name="test-kubernetes-app",
-            config=config,
-            handlers=handlers,
-            app=app_value,
-            namespace="test-namespace",
-            repo_config=repo_config,
-            version="3.4.5",
-        )
-
-        mocker.patch.object(
-            KubernetesApp,
-            "helm_chart",
-            return_value="test/test-chart",
-            new_callable=mocker.PropertyMock,
-        )
-
-        await kubernetes_app.deploy(dry_run=False)
-
-        assert helm_mock.mock_calls == [
-            mocker.call.add_repo(
-                "test-repo",
-                "https://test.com/charts/",
-                RepoAuthFlags(),
-            ),
-            mocker.call.upgrade_install(
-                "${pipeline_name}-test-kubernetes-app",
-                "test/test-chart",
-                False,
-                "test-namespace",
-                {"nameOverride": "test-value"},
-                HelmUpgradeInstallFlags(version="3.4.5"),
-            ),
-        ]
-
-    @pytest.mark.asyncio()
-    async def test_should_deploy_app_with_local_helm_chart(
-        self,
-        config: PipelineConfig,
-        handlers: ComponentHandlers,
-        helm_mock: MagicMock,
-        app_value: KubernetesTestValue,
-    ):
-        class AppWithLocalChart(KubernetesApp):
-            repo_config: None = None
-
-            @property
-            @override
-            def helm_chart(self) -> str:
-                return "path/to/helm/charts/"
-
-        app_with_local_chart = AppWithLocalChart(
-            name="test-app-with-local-chart",
-            config=config,
-            handlers=handlers,
-            app=app_value,
-            namespace="test-namespace",
-        )
-
-        await app_with_local_chart.deploy(dry_run=False)
-
-        helm_mock.add_repo.assert_not_called()
-
-        helm_mock.upgrade_install.assert_called_once_with(
-            "${pipeline_name}-test-app-with-local-chart",
-            "path/to/helm/charts/",
-            False,
-            "test-namespace",
-            {"nameOverride": "test-value"},
-            HelmUpgradeInstallFlags(),
-        )
-
-    @pytest.mark.asyncio()
-    async def test_should_raise_not_implemented_error_when_helm_chart_is_not_set(
-        self,
-        kubernetes_app: KubernetesApp,
-        helm_mock: MagicMock,
-    ):
-        with pytest.raises(NotImplementedError) as error:
-            await kubernetes_app.deploy(True)
-
-        helm_mock.add_repo.assert_called()
-
-        assert (
-            str(error.value)
-            == "Please implement the helm_chart property of the kpops.components.base_components.kubernetes_app module."
-        )
-
-    @pytest.mark.asyncio()
-    async def test_should_call_helm_uninstall_when_destroying_kubernetes_app(
-        self,
-        kubernetes_app: KubernetesApp,
-        helm_mock: MagicMock,
-        log_info_mock: MagicMock,
-    ):
-        stdout = 'KubernetesAppComponent - release "test-kubernetes-app" uninstalled'
-        helm_mock.uninstall.return_value = stdout
-
-        await kubernetes_app.destroy(True)
-
-        helm_mock.uninstall.assert_called_once_with(
-            "test-namespace", "${pipeline_name}-test-kubernetes-app", True
-        )
-
-        log_info_mock.assert_called_once_with(magentaify(stdout))
-
-=======
->>>>>>> 3cd10959
     def test_should_raise_value_error_when_name_is_not_valid(
         self,
         config: KpopsConfig,
