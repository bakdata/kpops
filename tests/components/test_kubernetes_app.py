from pathlib import Path
from unittest.mock import AsyncMock, MagicMock

import pytest
from pytest_mock import MockerFixture

from kpops.cli.pipeline_config import PipelineConfig
from kpops.component_handlers import ComponentHandlers
from kpops.component_handlers.helm_wrapper.model import (
    HelmDiffConfig,
    HelmRepoConfig,
    HelmUpgradeInstallFlags,
    RepoAuthFlags,
)
from kpops.components.base_components.kubernetes_app import (
    KubernetesApp,
    KubernetesAppConfig,
)
from kpops.utils.colorify import magentaify

DEFAULTS_PATH = Path(__file__).parent / "resources"


class KubernetesTestValue(KubernetesAppConfig):
    name_override: str


class TestKubernetesApp:
    @pytest.fixture
    def config(self) -> PipelineConfig:
        return PipelineConfig(
            defaults_path=DEFAULTS_PATH,
            environment="development",
            helm_diff_config=HelmDiffConfig(),
        )

    @pytest.fixture
    def handlers(self) -> ComponentHandlers:
        return ComponentHandlers(
            schema_handler=AsyncMock(),
            connector_handler=AsyncMock(),
            topic_handler=AsyncMock(),
        )

    @pytest.fixture
    def helm_mock(self, mocker: MockerFixture) -> MagicMock:
        return mocker.patch(
            "kpops.components.base_components.kubernetes_app.Helm"
        ).return_value

    @pytest.fixture
    def log_info_mock(self, mocker: MockerFixture) -> MagicMock:
        return mocker.patch("kpops.components.base_components.kubernetes_app.log.info")

    @pytest.fixture
    def app_value(self) -> KubernetesTestValue:
        return KubernetesTestValue(**{"name_override": "test-value"})

<<<<<<< HEAD
    @pytest.fixture
    def repo_config(self) -> HelmRepoConfig:
        return HelmRepoConfig(repository_name="test", url="https://bakdata.com")

    @pytest.fixture
    def kubernetes_app(
=======
    @pytest.mark.asyncio
    async def test_should_lazy_load_helm_wrapper_and_not_repo_add(
>>>>>>> 8db88962
        self,
        config: PipelineConfig,
        handlers: ComponentHandlers,
        app_value: KubernetesTestValue,
        repo_config: HelmRepoConfig,
    ) -> KubernetesApp:
        return KubernetesApp(
            name="test-kubernetes-app",
            config=config,
            handlers=handlers,
            app=app_value,
            namespace="test-namespace",
            repo_config=repo_config,
        )

    def test_should_lazy_load_helm_wrapper_and_not_repo_add(
        self,
        kubernetes_app: KubernetesApp,
        mocker: MockerFixture,
        helm_mock: MagicMock,
    ):
        helm_mock.add_repo.assert_not_called()

        mocker.patch.object(
            KubernetesApp,
            "helm_chart",
            return_value="test/test-chart",
            new_callable=mocker.PropertyMock,
        )

        await kubernetes_app.deploy(False)

        helm_mock.upgrade_install.assert_called_once_with(
            "test-kubernetes-app",
            "test/test-chart",
            False,
            "test-namespace",
            {"nameOverride": "test-value"},
            HelmUpgradeInstallFlags(),
        )

    @pytest.mark.asyncio
    async def test_should_lazy_load_helm_wrapper_and_call_repo_add_when_implemented(
        self,
        kubernetes_app: KubernetesApp,
        config: PipelineConfig,
        handlers: ComponentHandlers,
        helm_mock: MagicMock,
        mocker: MockerFixture,
        app_value: KubernetesTestValue,
    ):
        repo_config = HelmRepoConfig(repository_name="test-repo", url="mock://test")
        kubernetes_app = KubernetesApp(
            name="test-kubernetes-app",
            config=config,
            handlers=handlers,
            app=app_value,
            namespace="test-namespace",
            repo_config=repo_config,
            version="3.4.5",
        )

        mocker.patch.object(
            KubernetesApp,
            "helm_chart",
            return_value="test/test-chart",
            new_callable=mocker.PropertyMock,
        )

        await kubernetes_app.deploy(dry_run=False)

        assert helm_mock.mock_calls == [
            mocker.call.add_repo(
                "test-repo",
                "mock://test",
                RepoAuthFlags(),
            ),
            mocker.call.upgrade_install(
                "test-kubernetes-app",
                "test/test-chart",
                False,
                "test-namespace",
                {"nameOverride": "test-value"},
                HelmUpgradeInstallFlags(version="3.4.5"),
            ),
        ]

    @pytest.mark.asyncio
    async def test_should_raise_not_implemented_error_when_helm_chart_is_not_set(
        self,
        kubernetes_app: KubernetesApp,
        helm_mock: MagicMock,
    ):
        with pytest.raises(NotImplementedError) as error:
<<<<<<< HEAD
            kubernetes_app.deploy(True)
        helm_mock.add_repo.assert_called()
=======
            await kubernetes_app.deploy(True)
>>>>>>> 8db88962
        assert (
            "Please implement the helm_chart property of the kpops.components.base_components.kubernetes_app module."
            == str(error.value)
        )

    @pytest.mark.asyncio
    async def test_should_call_helm_uninstall_when_destroying_kubernetes_app(
        self,
        kubernetes_app: KubernetesApp,
        helm_mock: MagicMock,
        log_info_mock: MagicMock,
    ):
        stdout = 'KubernetesAppComponent - release "test-kubernetes-app" uninstalled'
        helm_mock.uninstall.return_value = stdout

        await kubernetes_app.destroy(True)

        helm_mock.uninstall.assert_called_once_with(
            "test-namespace", "test-kubernetes-app", True
        )

        log_info_mock.assert_called_once_with(magentaify(stdout))

    def test_should_raise_value_error_when_name_is_not_valid(
        self,
        config: PipelineConfig,
        handlers: ComponentHandlers,
        app_value: KubernetesTestValue,
        repo_config: HelmRepoConfig,
    ):
        with pytest.raises(
            ValueError, match=r"The component name .* is invalid for Kubernetes."
        ):
            KubernetesApp(
                name="Not-Compatible*",
                config=config,
                handlers=handlers,
                app=app_value,
                namespace="test-namespace",
                repo_config=repo_config,
            )

        with pytest.raises(
            ValueError, match=r"The component name .* is invalid for Kubernetes."
        ):
            KubernetesApp(
                name="snake_case*",
                config=config,
                handlers=handlers,
                app=app_value,
                namespace="test-namespace",
                repo_config=repo_config,
            )

        assert KubernetesApp(
            name="valid-name",
            config=config,
            handlers=handlers,
            app=app_value,
            namespace="test-namespace",
            repo_config=repo_config,
        )<|MERGE_RESOLUTION|>--- conflicted
+++ resolved
@@ -56,17 +56,12 @@
     def app_value(self) -> KubernetesTestValue:
         return KubernetesTestValue(**{"name_override": "test-value"})
 
-<<<<<<< HEAD
     @pytest.fixture
     def repo_config(self) -> HelmRepoConfig:
         return HelmRepoConfig(repository_name="test", url="https://bakdata.com")
 
     @pytest.fixture
     def kubernetes_app(
-=======
-    @pytest.mark.asyncio
-    async def test_should_lazy_load_helm_wrapper_and_not_repo_add(
->>>>>>> 8db88962
         self,
         config: PipelineConfig,
         handlers: ComponentHandlers,
@@ -82,7 +77,8 @@
             repo_config=repo_config,
         )
 
-    def test_should_lazy_load_helm_wrapper_and_not_repo_add(
+    @pytest.mark.asyncio
+    async def test_should_lazy_load_helm_wrapper_and_not_repo_add(
         self,
         kubernetes_app: KubernetesApp,
         mocker: MockerFixture,
@@ -161,12 +157,10 @@
         helm_mock: MagicMock,
     ):
         with pytest.raises(NotImplementedError) as error:
-<<<<<<< HEAD
-            kubernetes_app.deploy(True)
+            await kubernetes_app.deploy(True)
+
         helm_mock.add_repo.assert_called()
-=======
-            await kubernetes_app.deploy(True)
->>>>>>> 8db88962
+
         assert (
             "Please implement the helm_chart property of the kpops.components.base_components.kubernetes_app module."
             == str(error.value)
