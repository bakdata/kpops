from pathlib import Path
from unittest.mock import MagicMock

import pytest
from pytest_mock import MockerFixture

from kpops.cli.pipeline_config import PipelineConfig
from kpops.component_handlers import ComponentHandlers
from kpops.component_handlers.helm_wrapper.model import (
    HelmDiffConfig,
    HelmRepoConfig,
    HelmUpgradeInstallFlags,
    RepoAuthFlags,
)
from kpops.components.base_components.kubernetes_app import (
    KubernetesApp,
    KubernetesAppConfig,
)
from kpops.utils.colorify import magentaify

DEFAULTS_PATH = Path(__file__).parent / "resources"


class KubernetesTestValue(KubernetesAppConfig):
    name_override: str


class TestKubernetesApp:
    @pytest.fixture
    def config(self) -> PipelineConfig:
        return PipelineConfig(
            defaults_path=DEFAULTS_PATH,
            environment="development",
            helm_diff_config=HelmDiffConfig(enable=True),
        )

    @pytest.fixture
    def handlers(self) -> ComponentHandlers:
        return ComponentHandlers(
            schema_handler=MagicMock(),
            connector_handler=MagicMock(),
            topic_handler=MagicMock(),
        )

    @pytest.fixture
    def helm_mock(self, mocker: MockerFixture) -> MagicMock:
        return mocker.patch(
            "kpops.components.base_components.kubernetes_app.Helm"
        ).return_value

    @pytest.fixture
    def log_info_mock(self, mocker: MockerFixture) -> MagicMock:
        return mocker.patch("kpops.components.base_components.kubernetes_app.log.info")

    @pytest.fixture
    def app_value(self) -> KubernetesTestValue:
        return KubernetesTestValue(**{"name_override": "test-value"})

    def test_should_lazy_load_helm_wrapper_and_not_repo_add(
        self,
        config: PipelineConfig,
        handlers: ComponentHandlers,
        mocker: MockerFixture,
        helm_mock: MagicMock,
        app_value: KubernetesTestValue,
    ):

        kubernetes_app = KubernetesApp(
<<<<<<< HEAD
            type="test",
=======
            _type="test",
            app=app_value,
>>>>>>> 1d571f66
            handlers=handlers,
            config=config,
            name="test-kubernetes-apps",
            namespace="test-namespace",
        )

        mocker.patch.object(
            kubernetes_app, "get_helm_chart", return_value="test/test-chart"
        )

        kubernetes_app.deploy(True)

        helm_mock.add_repo.assert_not_called()

        helm_mock.upgrade_install.assert_called_once_with(
            "test-kubernetes-apps",
            "test/test-chart",
            True,
            "test-namespace",
            {"nameOverride": "test-value"},
            HelmUpgradeInstallFlags(),
        )

    def test_should_lazy_load_helm_wrapper_and_call_repo_add_when_implemented(
        self,
        config: PipelineConfig,
        handlers: ComponentHandlers,
        helm_mock: MagicMock,
        mocker: MockerFixture,
        app_value: KubernetesTestValue,
    ):
        repo_config = HelmRepoConfig(repository_name="test-repo", url="mock://test")
        kubernetes_app = KubernetesApp(
<<<<<<< HEAD
            type="test",
=======
            _type="test",
            app=app_value,
>>>>>>> 1d571f66
            handlers=handlers,
            config=config,
            name="test-kubernetes-apps",
            namespace="test-namespace",
            repo_config=repo_config,
            version="3.4.5",
        )

        mocker.patch.object(
            kubernetes_app,
            "get_helm_chart",
            return_value="test/test-chart",
            new_callable=mocker.PropertyMock,
        )

        kubernetes_app.deploy(True)

        helm_mock.assert_has_calls(
            [
                mocker.call.add_repo(
                    "test-repo",
                    "mock://test",
                    RepoAuthFlags(),
                ),
                mocker.call.upgrade_install(
                    "test-kubernetes-apps",
                    "test/test-chart",
                    True,
                    "test-namespace",
                    {"nameOverride": "test-value"},
                    HelmUpgradeInstallFlags(version="3.4.5"),
                ),
            ]
        )

    def test_should_print_helm_diff_after_install_when_dry_run_and_helm_diff_enabled(
        self,
        config: PipelineConfig,
        handlers: ComponentHandlers,
        helm_mock: MagicMock,
        mocker: MagicMock,
        app_value: KubernetesTestValue,
    ):

        kubernetes_app = KubernetesApp(
<<<<<<< HEAD
            type="test",
=======
            _type="test",
            app=app_value,
>>>>>>> 1d571f66
            handlers=handlers,
            config=config,
            name="test-kubernetes-apps",
            namespace="test-namespace",
        )
        mocker.patch.object(
            kubernetes_app, "get_helm_chart", return_value="test/test-chart"
        )

        kubernetes_app.deploy(True)
        helm_mock.get_manifest.assert_called_once_with(
            "test-kubernetes-apps", "test-namespace"
        )

    def test_should_raise_not_implemented_error_when_helm_chart_is_not_set(
        self,
        config: PipelineConfig,
        handlers: ComponentHandlers,
        app_value: KubernetesTestValue,
    ):

        kubernetes_app = KubernetesApp(
<<<<<<< HEAD
            type="test",
=======
            _type="test",
            app=app_value,
>>>>>>> 1d571f66
            handlers=handlers,
            config=config,
            name="test-kubernetes-apps",
            namespace="test-namespace",
        )

        with pytest.raises(NotImplementedError) as error:
            kubernetes_app.deploy(True)
        assert (
            "Please implement the get_helm_chart() method of the kpops.components.base_components.kubernetes_app module."
            == str(error.value)
        )

    def test_should_call_helm_uninstall_when_destroying_kubernetes_app(
        self,
        config: PipelineConfig,
        handlers: ComponentHandlers,
        helm_mock: MagicMock,
        log_info_mock: MagicMock,
        app_value: KubernetesTestValue,
    ):

        kubernetes_app = KubernetesApp(
<<<<<<< HEAD
            type="test",
=======
            _type="test",
            app=app_value,
>>>>>>> 1d571f66
            handlers=handlers,
            config=config,
            name="test-kubernetes-apps",
            namespace="test-namespace",
        )

        stdout = 'KubernetesAppComponent - release "test-kubernetes-apps" uninstalled'
        helm_mock.uninstall.return_value = stdout

        kubernetes_app.destroy(True)

        helm_mock.uninstall.assert_called_once_with(
            "test-namespace", "test-kubernetes-apps", True
        )

        log_info_mock.assert_called_once_with(magentaify(stdout))

    def test_should_raise_value_error_when_name_is_not_valid(
        self,
        config: PipelineConfig,
        handlers: ComponentHandlers,
        app_value: KubernetesTestValue,
    ):

        assert KubernetesApp(
<<<<<<< HEAD
            type="test",
=======
            _type="test",
            app=app_value,
>>>>>>> 1d571f66
            handlers=handlers,
            config=config,
            name="example-component-with-very-long-name-longer-than-most-of-our-kubernetes-apps",
            namespace="test-namespace",
        )

        with pytest.raises(ValueError):
            assert KubernetesApp(
                type="test",
                handlers=handlers,
                config=config,
                name="Not-Compatible*",
            )

        with pytest.raises(ValueError):
            assert KubernetesApp(
                type="test",
                handlers=handlers,
                config=config,
                name="snake_case",
            )<|MERGE_RESOLUTION|>--- conflicted
+++ resolved
@@ -66,14 +66,9 @@
     ):
 
         kubernetes_app = KubernetesApp(
-<<<<<<< HEAD
-            type="test",
-=======
-            _type="test",
-            app=app_value,
->>>>>>> 1d571f66
-            handlers=handlers,
-            config=config,
+            app=app_value,
+            config=config,
+            handlers=handlers,
             name="test-kubernetes-apps",
             namespace="test-namespace",
         )
@@ -105,14 +100,9 @@
     ):
         repo_config = HelmRepoConfig(repository_name="test-repo", url="mock://test")
         kubernetes_app = KubernetesApp(
-<<<<<<< HEAD
-            type="test",
-=======
-            _type="test",
-            app=app_value,
->>>>>>> 1d571f66
-            handlers=handlers,
-            config=config,
+            app=app_value,
+            config=config,
+            handlers=handlers,
             name="test-kubernetes-apps",
             namespace="test-namespace",
             repo_config=repo_config,
@@ -156,14 +146,9 @@
     ):
 
         kubernetes_app = KubernetesApp(
-<<<<<<< HEAD
-            type="test",
-=======
-            _type="test",
-            app=app_value,
->>>>>>> 1d571f66
-            handlers=handlers,
-            config=config,
+            app=app_value,
+            config=config,
+            handlers=handlers,
             name="test-kubernetes-apps",
             namespace="test-namespace",
         )
@@ -184,14 +169,9 @@
     ):
 
         kubernetes_app = KubernetesApp(
-<<<<<<< HEAD
-            type="test",
-=======
-            _type="test",
-            app=app_value,
->>>>>>> 1d571f66
-            handlers=handlers,
-            config=config,
+            app=app_value,
+            config=config,
+            handlers=handlers,
             name="test-kubernetes-apps",
             namespace="test-namespace",
         )
@@ -213,14 +193,9 @@
     ):
 
         kubernetes_app = KubernetesApp(
-<<<<<<< HEAD
-            type="test",
-=======
-            _type="test",
-            app=app_value,
->>>>>>> 1d571f66
-            handlers=handlers,
-            config=config,
+            app=app_value,
+            config=config,
+            handlers=handlers,
             name="test-kubernetes-apps",
             namespace="test-namespace",
         )
@@ -244,14 +219,9 @@
     ):
 
         assert KubernetesApp(
-<<<<<<< HEAD
-            type="test",
-=======
-            _type="test",
-            app=app_value,
->>>>>>> 1d571f66
-            handlers=handlers,
-            config=config,
+            app=app_value,
+            config=config,
+            handlers=handlers,
             name="example-component-with-very-long-name-longer-than-most-of-our-kubernetes-apps",
             namespace="test-namespace",
         )
@@ -259,15 +229,15 @@
         with pytest.raises(ValueError):
             assert KubernetesApp(
                 type="test",
+                config=config,
                 handlers=handlers,
-                config=config,
                 name="Not-Compatible*",
             )
 
         with pytest.raises(ValueError):
             assert KubernetesApp(
                 type="test",
+                config=config,
                 handlers=handlers,
-                config=config,
                 name="snake_case",
             )