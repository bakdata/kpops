--- conflicted
+++ resolved
@@ -1,9 +1,4 @@
-<<<<<<< HEAD
-from unittest.mock import MagicMock
-=======
-from pathlib import Path
 from unittest.mock import AsyncMock, MagicMock
->>>>>>> 4a4ab33c
 
 import pytest
 from pytest_mock import MockerFixture
