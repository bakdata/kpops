from pathlib import Path
from unittest.mock import MagicMock

import pytest
from pytest_mock import MockerFixture

from kpops.component_handlers import ComponentHandlers
from kpops.component_handlers.helm_wrapper.model import (
    HelmRepoConfig,
)
from kpops.component_handlers.helm_wrapper.utils import create_helm_release_name
from kpops.components.base_components.kubernetes_app import (
    KubernetesApp,
    KubernetesAppValues,
)
from kpops.config import KpopsConfig

HELM_RELEASE_NAME = create_helm_release_name("${pipeline_name}-test-kubernetes-app")

DEFAULTS_PATH = Path(__file__).parent / "resources"


<<<<<<< HEAD
class KubernetesTestValue(KubernetesAppValues):
    foo: str
=======
class KubernetesTestValue(KubernetesAppConfig):
    name_override: str
>>>>>>> 4a415944


class TestKubernetesApp:
    @pytest.fixture()
    def config(self) -> KpopsConfig:
        return KpopsConfig(defaults_path=DEFAULTS_PATH)

    @pytest.fixture()
    def handlers(self) -> ComponentHandlers:
        return ComponentHandlers(
            schema_handler=MagicMock(),
            connector_handler=MagicMock(),
            topic_handler=MagicMock(),
        )

    @pytest.fixture()
    def log_info_mock(self, mocker: MockerFixture) -> MagicMock:
        return mocker.patch("kpops.components.base_components.kubernetes_app.log.info")

    @pytest.fixture()
<<<<<<< HEAD
    def app_values(self) -> KubernetesTestValue:
        return KubernetesTestValue(foo="foo")
=======
    def app_value(self) -> KubernetesTestValue:
        return KubernetesTestValue(**{"name_override": "test-value"})

    @pytest.fixture()
    def repo_config(self) -> HelmRepoConfig:
        return HelmRepoConfig(repository_name="test", url="https://bakdata.com")
>>>>>>> 4a415944

    @pytest.fixture()
    def kubernetes_app(
        self,
        config: KpopsConfig,
        handlers: ComponentHandlers,
        app_values: KubernetesTestValue,
    ) -> KubernetesApp:
        return KubernetesApp(
            name="test-kubernetes-app",
            config=config,
            handlers=handlers,
            app=app_values,
            namespace="test-namespace",
        )

    def test_should_raise_value_error_when_name_is_not_valid(
        self,
        config: KpopsConfig,
        handlers: ComponentHandlers,
        app_values: KubernetesTestValue,
    ):
        with pytest.raises(
            ValueError, match=r"The component name .* is invalid for Kubernetes."
        ):
            KubernetesApp(
                name="Not-Compatible*",
                config=config,
                handlers=handlers,
                app=app_values,
                namespace="test-namespace",
            )

        with pytest.raises(
            ValueError, match=r"The component name .* is invalid for Kubernetes."
        ):
            KubernetesApp(
                name="snake_case*",
                config=config,
                handlers=handlers,
                app=app_values,
                namespace="test-namespace",
            )

        assert KubernetesApp(
            name="valid-name",
            config=config,
            handlers=handlers,
            app=app_values,
            namespace="test-namespace",
        )<|MERGE_RESOLUTION|>--- conflicted
+++ resolved
@@ -20,13 +20,8 @@
 DEFAULTS_PATH = Path(__file__).parent / "resources"
 
 
-<<<<<<< HEAD
-class KubernetesTestValue(KubernetesAppValues):
+class KubernetesTestValues(KubernetesAppValues):
     foo: str
-=======
-class KubernetesTestValue(KubernetesAppConfig):
-    name_override: str
->>>>>>> 4a415944
 
 
 class TestKubernetesApp:
@@ -47,24 +42,19 @@
         return mocker.patch("kpops.components.base_components.kubernetes_app.log.info")
 
     @pytest.fixture()
-<<<<<<< HEAD
-    def app_values(self) -> KubernetesTestValue:
-        return KubernetesTestValue(foo="foo")
-=======
-    def app_value(self) -> KubernetesTestValue:
-        return KubernetesTestValue(**{"name_override": "test-value"})
+    def app_values(self) -> KubernetesTestValues:
+        return KubernetesTestValues(foo="foo")
 
     @pytest.fixture()
     def repo_config(self) -> HelmRepoConfig:
         return HelmRepoConfig(repository_name="test", url="https://bakdata.com")
->>>>>>> 4a415944
 
     @pytest.fixture()
     def kubernetes_app(
         self,
         config: KpopsConfig,
         handlers: ComponentHandlers,
-        app_values: KubernetesTestValue,
+        app_values: KubernetesTestValues,
     ) -> KubernetesApp:
         return KubernetesApp(
             name="test-kubernetes-app",
@@ -78,7 +68,7 @@
         self,
         config: KpopsConfig,
         handlers: ComponentHandlers,
-        app_values: KubernetesTestValue,
+        app_values: KubernetesTestValues,
     ):
         with pytest.raises(
             ValueError, match=r"The component name .* is invalid for Kubernetes."
