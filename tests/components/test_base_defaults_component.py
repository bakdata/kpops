--- conflicted
+++ resolved
@@ -191,20 +191,13 @@
     def test_env_var_substitution(
         self, config: KpopsConfig, handlers: ComponentHandlers
     ):
-<<<<<<< HEAD
-        ENV["pipeline_name"] = str(RESOURCES_PATH)
+        ENV["pipeline_name"] = RESOURCES_PATH.as_posix()
         component = EnvVarTest(config=config, handlers=handlers)
 
-        assert component.name == str(
-            RESOURCES_PATH
-=======
-        ENV["pipeline_name"] = DEFAULTS_PATH.as_posix()
-        component = EnvVarTest(config=config, handlers=handlers)
-
         assert component.name
-        assert (
-            Path(component.name) == DEFAULTS_PATH
->>>>>>> 65e943ab
+
+        assert (
+            Path(component.name) == RESOURCES_PATH
         ), "Environment variables should be substituted"
 
     def test_merge_defaults(self, config: KpopsConfig, handlers: ComponentHandlers):
