from pathlib import Path
from unittest.mock import MagicMock

import pytest

from kpops.component_handlers import ComponentHandlers
from kpops.components.base_components.base_defaults_component import (
    BaseDefaultsComponent,
    load_defaults,
)
from kpops.config import KpopsConfig
from kpops.utils.environment import ENV

DEFAULTS_PATH = Path(__file__).parent / "resources"


class Parent(BaseDefaultsComponent):
    __test__ = False
    name: str | None = None
    value: float | None = None
    hard_coded: str = "hard_coded_value"


class Child(Parent):
    __test__ = False
    nice: dict | None = None
    another_hard_coded: str = "another_hard_coded_value"


class GrandChild(Child):
    __test__ = False
    grand_child: str | None = None


class EnvVarTest(BaseDefaultsComponent):
    __test__ = False
    name: str | None = None


<<<<<<< HEAD
@pytest.fixture
def config() -> KpopsConfig:
    return KpopsConfig(
=======
@pytest.fixture()
def config() -> PipelineConfig:
    return PipelineConfig(
>>>>>>> 6ca00815
        defaults_path=DEFAULTS_PATH,
        environment="development",
    )


@pytest.fixture()
def handlers() -> ComponentHandlers:
    return ComponentHandlers(
        schema_handler=MagicMock(),
        connector_handler=MagicMock(),
        topic_handler=MagicMock(),
    )


class TestBaseDefaultsComponent:
    @pytest.mark.parametrize(
        ("component_class", "defaults"),
        [
            (BaseDefaultsComponent, {}),
            (
                Parent,
                {
                    "name": "fake-name",
                    "value": 1.0,
                },
            ),
            (
                Child,
                {
                    "name": "fake-child-name",
                    "nice": {"fake-value": "must-be-overwritten"},
                    "value": 1.0,
                },
            ),
        ],
    )
    def test_load_defaults(
        self, component_class: type[BaseDefaultsComponent], defaults: dict
    ):
        assert (
            load_defaults(component_class, DEFAULTS_PATH / "defaults.yaml") == defaults
        )

    @pytest.mark.parametrize(
        ("component_class", "defaults"),
        [
            (BaseDefaultsComponent, {}),
            (
                Parent,
                {
                    "name": "fake-name",
                    "value": 2.0,
                },
            ),
            (
                Child,
                {
                    "name": "fake-child-name",
                    "nice": {"fake-value": "fake"},
                    "value": 2.0,
                },
            ),
        ],
    )
    def test_load_defaults_with_environment(
        self, component_class: type[BaseDefaultsComponent], defaults: dict
    ):
        assert (
            load_defaults(
                component_class,
                DEFAULTS_PATH / "defaults.yaml",
                DEFAULTS_PATH / "defaults_development.yaml",
            )
            == defaults
        )

    def test_inherit_defaults(self, config: KpopsConfig, handlers: ComponentHandlers):
        component = Child(config=config, handlers=handlers)

        assert (
            component.name == "fake-child-name"
        ), "Child default should overwrite parent default"
        assert component.nice == {
            "fake-value": "fake"
        }, "Field introduce by child should be added"
        assert (
            component.value == 2.0
        ), "Environment tmp_defaults should always overwrite"
        assert (
            component.another_hard_coded == "another_hard_coded_value"
        ), "Defaults in code should be kept for childs"
        assert (
            component.hard_coded == "hard_coded_value"
        ), "Defaults in code should be kept for parents"

    def test_inherit(self, config: KpopsConfig, handlers: ComponentHandlers):
        component = Child(
            config=config,
            handlers=handlers,
            name="name-defined-in-pipeline_generator",
        )

        assert (
            component.name == "name-defined-in-pipeline_generator"
        ), "Kwargs should should overwrite all other values"
        assert component.nice == {
            "fake-value": "fake"
        }, "Field introduce by child should be added"
        assert (
            component.value == 2.0
        ), "Environment tmp_defaults should always overwrite"
        assert (
            component.another_hard_coded == "another_hard_coded_value"
        ), "Defaults in code should be kept for childs"
        assert (
            component.hard_coded == "hard_coded_value"
        ), "Defaults in code should be kept for parents"

    def test_multiple_generations(
        self, config: KpopsConfig, handlers: ComponentHandlers
    ):
        component = GrandChild(config=config, handlers=handlers)

        assert (
            component.name == "fake-child-name"
        ), "Child default should overwrite parent default"
        assert component.nice == {
            "fake-value": "fake"
        }, "Field introduce by child should be added"
        assert (
            component.value == 2.0
        ), "Environment tmp_defaults should always overwrite"
        assert (
            component.another_hard_coded == "another_hard_coded_value"
        ), "Defaults in code should be kept for childs"
        assert (
            component.hard_coded == "hard_coded_value"
        ), "Defaults in code should be kept for parents"
        assert component.grand_child == "grand-child-value"

    def test_env_var_substitution(
        self, config: KpopsConfig, handlers: ComponentHandlers
    ):
        ENV["pipeline_name"] = str(DEFAULTS_PATH)
        component = EnvVarTest(config=config, handlers=handlers)

        assert component.name == str(
            DEFAULTS_PATH
        ), "Environment variables should be substituted"<|MERGE_RESOLUTION|>--- conflicted
+++ resolved
@@ -37,15 +37,9 @@
     name: str | None = None
 
 
-<<<<<<< HEAD
-@pytest.fixture
+@pytest.fixture()
 def config() -> KpopsConfig:
     return KpopsConfig(
-=======
-@pytest.fixture()
-def config() -> PipelineConfig:
-    return PipelineConfig(
->>>>>>> 6ca00815
         defaults_path=DEFAULTS_PATH,
         environment="development",
     )
