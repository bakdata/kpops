<<<<<<< HEAD
from pathlib import Path
from unittest.mock import AsyncMock, MagicMock
=======
from unittest.mock import MagicMock
>>>>>>> 1aadef2d

import pytest
from pytest_mock import MockerFixture

from kpops.cli.pipeline_config import PipelineConfig
from kpops.component_handlers import ComponentHandlers
from kpops.component_handlers.helm_wrapper.model import (
    HelmUpgradeInstallFlags,
    RepoAuthFlags,
)
from kpops.component_handlers.kafka_connect.model import KafkaConnectorConfig
from kpops.components.base_components.kafka_connector import KafkaSourceConnector
from kpops.components.base_components.models.from_section import (
    FromSection,
    FromTopic,
    InputTopicTypes,
    TopicName,
)
from kpops.components.base_components.models.to_section import (
    OutputTopicTypes,
    TopicConfig,
    ToSection,
)
from kpops.utils.environment import ENV
from tests.components.test_kafka_connector import (
    CONNECTOR_CLEAN_NAME,
    CONNECTOR_NAME,
    TestKafkaConnector,
)

<<<<<<< HEAD
DEFAULTS_PATH = Path(__file__).parent / "resources"
CONNECTOR_NAME = "test-connector-with-long-name-0123456789abcdefghijklmnop"
CONNECTOR_CLEAN_NAME = "test-connector-with-long-name-0123456789abcdef-clean"


class TestKafkaSourceConnector:
    @pytest.fixture
    def config(slef) -> PipelineConfig:
        return PipelineConfig(
            defaults_path=DEFAULTS_PATH,
            environment="development",
            topic_name_config=TopicNameConfig(
                default_error_topic_name="${component_type}-error-topic",
                default_output_topic_name="${component_type}-output-topic",
            ),
            brokers="broker:9092",
            helm_diff_config=HelmDiffConfig(),
        )

    @pytest.fixture
    def handlers(self) -> ComponentHandlers:
        return ComponentHandlers(
            schema_handler=AsyncMock(),
            connector_handler=AsyncMock(),
            topic_handler=AsyncMock(),
        )

    @pytest.fixture(autouse=True)
    def helm_mock(self, mocker: MockerFixture) -> MagicMock:
        return mocker.patch(
            "kpops.components.base_components.kafka_connector.Helm"
        ).return_value

    @pytest.fixture
    def dry_run_handler(self, mocker: MockerFixture) -> MagicMock:
        return mocker.patch(
            "kpops.components.base_components.kafka_connector.DryRunHandler"
        ).return_value
=======
>>>>>>> 1aadef2d

class TestKafkaSourceConnector(TestKafkaConnector):
    @pytest.fixture
    def connector(
        self,
        config: PipelineConfig,
        handlers: ComponentHandlers,
        connector_config: KafkaConnectorConfig,
    ) -> KafkaSourceConnector:
        return KafkaSourceConnector(
            name=CONNECTOR_NAME,
            config=config,
            handlers=handlers,
            app=connector_config,
            namespace="test-namespace",
            to=ToSection(
                topics={
                    TopicName("${output_topic_name}"): TopicConfig(
                        type=OutputTopicTypes.OUTPUT, partitions_count=10
                    ),
                }
            ),
            offset_topic="kafka-connect-offsets",
        )

    def test_from_section_raises_exception(
        self,
        config: PipelineConfig,
        handlers: ComponentHandlers,
        connector_config: KafkaConnectorConfig,
    ):
        with pytest.raises(NotImplementedError):
            KafkaSourceConnector(
                name=CONNECTOR_NAME,
                config=config,
                handlers=handlers,
                app=connector_config,
                namespace="test-namespace",
                from_=FromSection(  # pyright: ignore[reportGeneralTypeIssues] wrong diagnostic when using TopicName as topics key type
                    topics={
                        TopicName("connector-topic"): FromTopic(
                            type=InputTopicTypes.INPUT
                        ),
                    }
                ),
            )

    @pytest.mark.asyncio
    async def test_deploy_order(
        self,
        connector: KafkaSourceConnector,
        mocker: MockerFixture,
    ):
        mock_create_topics = mocker.patch.object(
            connector.handlers.topic_handler, "create_topics"
        )

        mock_create_connector = mocker.patch.object(
            connector.handlers.connector_handler, "create_connector"
        )

        mock = mocker.AsyncMock()
        mock.attach_mock(mock_create_topics, "mock_create_topics")
        mock.attach_mock(mock_create_connector, "mock_create_connector")
        await connector.deploy(dry_run=True)
        assert mock.mock_calls == [
            mocker.call.mock_create_topics(to_section=connector.to, dry_run=True),
            mocker.call.mock_create_connector(connector.app, dry_run=True),
        ]

    @pytest.mark.asyncio
    async def test_destroy(
        self,
        connector: KafkaSourceConnector,
        mocker: MockerFixture,
    ):
        ENV["KPOPS_KAFKA_CONNECT_RESETTER_OFFSET_TOPIC"] = "kafka-connect-offsets"
        assert connector.handlers.connector_handler

        mock_destroy_connector = mocker.patch.object(
            connector.handlers.connector_handler, "destroy_connector"
        )

        await connector.destroy(dry_run=True)

        mock_destroy_connector.assert_called_once_with(CONNECTOR_NAME, dry_run=True)

    @pytest.mark.asyncio
    async def test_reset_when_dry_run_is_true(
        self,
        connector: KafkaSourceConnector,
        dry_run_handler: MagicMock,
    ):
        assert connector.handlers.connector_handler

        await connector.reset(dry_run=True)

        dry_run_handler.print_helm_diff.assert_called_once()

    @pytest.mark.asyncio
    async def test_reset_when_dry_run_is_false(
        self,
        connector: KafkaSourceConnector,
        dry_run_handler: MagicMock,
        helm_mock: MagicMock,
        mocker: MockerFixture,
    ):
        assert connector.handlers.connector_handler
        mock_delete_topics = mocker.patch.object(
            connector.handlers.topic_handler, "delete_topics"
        )
        mock_clean_connector = mocker.spy(
            connector.handlers.connector_handler, "clean_connector"
        )

        mock = mocker.MagicMock()
        mock.attach_mock(mock_clean_connector, "mock_clean_connector")
        mock.attach_mock(helm_mock, "helm")

        await connector.reset(dry_run=False)

        assert mock.mock_calls == [
            mocker.call.helm.add_repo(
                "bakdata-kafka-connect-resetter",
                "https://bakdata.github.io/kafka-connect-resetter/",
                RepoAuthFlags(),
            ),
            mocker.call.helm.uninstall(
                namespace="test-namespace",
                release_name=CONNECTOR_CLEAN_NAME,
                dry_run=False,
            ),
            mocker.call.helm.upgrade_install(
                release_name=CONNECTOR_CLEAN_NAME,
                namespace="test-namespace",
                chart="bakdata-kafka-connect-resetter/kafka-connect-resetter",
                dry_run=False,
                flags=HelmUpgradeInstallFlags(
                    version="1.0.4",
                    wait=True,
                    wait_for_jobs=True,
                ),
                values={
                    "connectorType": "source",
                    "config": {
                        "brokers": "broker:9092",
                        "connector": CONNECTOR_NAME,
                        "offsetTopic": "kafka-connect-offsets",
                    },
                    "nameOverride": CONNECTOR_NAME,
                },
            ),
            mocker.call.helm.uninstall(
                namespace="test-namespace",
                release_name="test-connector-with-long-name-0123456789abcdef-clean",
                dry_run=False,
            ),
        ]
        mock_delete_topics.assert_not_called()
        dry_run_handler.print_helm_diff.assert_not_called()

    @pytest.mark.asyncio
    async def test_clean_when_dry_run_is_true(
        self,
        connector: KafkaSourceConnector,
        dry_run_handler: MagicMock,
    ):
        assert connector.handlers.connector_handler

        await connector.clean(dry_run=True)

        dry_run_handler.print_helm_diff.assert_called_once()

    @pytest.mark.asyncio
    async def test_clean_when_dry_run_is_false(
        self,
        connector: KafkaSourceConnector,
        helm_mock: MagicMock,
        dry_run_handler: MagicMock,
        mocker: MockerFixture,
    ):
        assert connector.handlers.connector_handler

        mock_delete_topics = mocker.patch.object(
            connector.handlers.topic_handler, "delete_topics"
        )
        mock_clean_connector = mocker.spy(
            connector.handlers.connector_handler, "clean_connector"
        )

        mock = mocker.MagicMock()
        mock.attach_mock(mock_delete_topics, "mock_delete_topics")
        mock.attach_mock(mock_clean_connector, "mock_clean_connector")
        mock.attach_mock(helm_mock, "helm")

        await connector.clean(dry_run=False)

        assert mock.mock_calls == [
            mocker.call.mock_delete_topics(connector.to, dry_run=False),
            mocker.call.helm.add_repo(
                "bakdata-kafka-connect-resetter",
                "https://bakdata.github.io/kafka-connect-resetter/",
                RepoAuthFlags(),
            ),
            mocker.call.helm.uninstall(
                namespace="test-namespace",
                release_name=CONNECTOR_CLEAN_NAME,
                dry_run=False,
            ),
            mocker.call.helm.upgrade_install(
                release_name=CONNECTOR_CLEAN_NAME,
                namespace="test-namespace",
                chart="bakdata-kafka-connect-resetter/kafka-connect-resetter",
                dry_run=False,
                flags=HelmUpgradeInstallFlags(
                    version="1.0.4",
                    wait=True,
                    wait_for_jobs=True,
                ),
                values={
                    "connectorType": "source",
                    "config": {
                        "brokers": "broker:9092",
                        "connector": CONNECTOR_NAME,
                        "offsetTopic": "kafka-connect-offsets",
                    },
                    "nameOverride": CONNECTOR_NAME,
                },
            ),
            mocker.call.helm.uninstall(
                namespace="test-namespace",
                release_name=CONNECTOR_CLEAN_NAME,
                dry_run=False,
            ),
        ]

        dry_run_handler.print_helm_diff.assert_not_called()

    @pytest.mark.asyncio
    async def test_clean_without_to_when_dry_run_is_false(
        self,
        config: PipelineConfig,
        handlers: ComponentHandlers,
        helm_mock: MagicMock,
        dry_run_handler: MagicMock,
        mocker: MockerFixture,
        connector_config: KafkaConnectorConfig,
    ):
        connector = KafkaSourceConnector(
            name=CONNECTOR_NAME,
            config=config,
            handlers=handlers,
            app=connector_config,
            namespace="test-namespace",
            offset_topic="kafka-connect-offsets",
        )
        assert connector.to is None

        assert connector.handlers.connector_handler

        mock_delete_topics = mocker.patch.object(
            connector.handlers.topic_handler, "delete_topics"
        )
        mock_clean_connector = mocker.spy(
            connector.handlers.connector_handler, "clean_connector"
        )

        mock = mocker.MagicMock()
        mock.attach_mock(mock_delete_topics, "mock_delete_topics")
        mock.attach_mock(mock_clean_connector, "mock_clean_connector")
        mock.attach_mock(helm_mock, "helm")

        await connector.clean(dry_run=False)

        assert mock.mock_calls == [
            mocker.call.helm.add_repo(
                "bakdata-kafka-connect-resetter",
                "https://bakdata.github.io/kafka-connect-resetter/",
                RepoAuthFlags(),
            ),
            mocker.call.helm.uninstall(
                namespace="test-namespace",
                release_name=CONNECTOR_CLEAN_NAME,
                dry_run=False,
            ),
            mocker.call.helm.upgrade_install(
                release_name=CONNECTOR_CLEAN_NAME,
                namespace="test-namespace",
                chart="bakdata-kafka-connect-resetter/kafka-connect-resetter",
                dry_run=False,
                flags=HelmUpgradeInstallFlags(
                    version="1.0.4",
                    wait=True,
                    wait_for_jobs=True,
                ),
                values={
                    "connectorType": "source",
                    "config": {
                        "brokers": "broker:9092",
                        "connector": CONNECTOR_NAME,
                        "offsetTopic": "kafka-connect-offsets",
                    },
                    "nameOverride": CONNECTOR_NAME,
                },
            ),
            mocker.call.helm.uninstall(
                namespace="test-namespace",
                release_name=CONNECTOR_CLEAN_NAME,
                dry_run=False,
            ),
        ]

        mock_delete_topics.assert_not_called()
        dry_run_handler.print_helm_diff.assert_not_called()

    @pytest.mark.asyncio
    async def test_clean_without_to_when_dry_run_is_true(
        self,
        config: PipelineConfig,
        handlers: ComponentHandlers,
        dry_run_handler: MagicMock,
        connector_config: KafkaConnectorConfig,
    ):
        connector = KafkaSourceConnector(
            name=CONNECTOR_NAME,
            config=config,
            handlers=handlers,
            app=connector_config,
            namespace="test-namespace",
            offset_topic="kafka-connect-offsets",
        )
        assert connector.to is None

        assert connector.handlers.connector_handler

        await connector.clean(dry_run=True)

        dry_run_handler.print_helm_diff.assert_called_once()<|MERGE_RESOLUTION|>--- conflicted
+++ resolved
@@ -1,9 +1,5 @@
-<<<<<<< HEAD
-from pathlib import Path
 from unittest.mock import AsyncMock, MagicMock
-=======
-from unittest.mock import MagicMock
->>>>>>> 1aadef2d
+
 
 import pytest
 from pytest_mock import MockerFixture
@@ -34,47 +30,6 @@
     TestKafkaConnector,
 )
 
-<<<<<<< HEAD
-DEFAULTS_PATH = Path(__file__).parent / "resources"
-CONNECTOR_NAME = "test-connector-with-long-name-0123456789abcdefghijklmnop"
-CONNECTOR_CLEAN_NAME = "test-connector-with-long-name-0123456789abcdef-clean"
-
-
-class TestKafkaSourceConnector:
-    @pytest.fixture
-    def config(slef) -> PipelineConfig:
-        return PipelineConfig(
-            defaults_path=DEFAULTS_PATH,
-            environment="development",
-            topic_name_config=TopicNameConfig(
-                default_error_topic_name="${component_type}-error-topic",
-                default_output_topic_name="${component_type}-output-topic",
-            ),
-            brokers="broker:9092",
-            helm_diff_config=HelmDiffConfig(),
-        )
-
-    @pytest.fixture
-    def handlers(self) -> ComponentHandlers:
-        return ComponentHandlers(
-            schema_handler=AsyncMock(),
-            connector_handler=AsyncMock(),
-            topic_handler=AsyncMock(),
-        )
-
-    @pytest.fixture(autouse=True)
-    def helm_mock(self, mocker: MockerFixture) -> MagicMock:
-        return mocker.patch(
-            "kpops.components.base_components.kafka_connector.Helm"
-        ).return_value
-
-    @pytest.fixture
-    def dry_run_handler(self, mocker: MockerFixture) -> MagicMock:
-        return mocker.patch(
-            "kpops.components.base_components.kafka_connector.DryRunHandler"
-        ).return_value
-=======
->>>>>>> 1aadef2d
 
 class TestKafkaSourceConnector(TestKafkaConnector):
     @pytest.fixture
