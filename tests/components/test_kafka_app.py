from pathlib import Path
from unittest.mock import MagicMock

import pytest
from pytest_mock import MockerFixture

from kpops.cli.pipeline_config import PipelineConfig
from kpops.component_handlers import ComponentHandlers
from kpops.component_handlers.helm_wrapper.model import (
    HelmDiffConfig,
    HelmRepoConfig,
    HelmUpgradeInstallFlags,
)
from kpops.components.base_components import KafkaApp

DEFAULTS_PATH = Path(__file__).parent / "resources"


class TestKafkaApp:
    @pytest.fixture
    def config(self) -> PipelineConfig:
        return PipelineConfig(
            defaults_path=DEFAULTS_PATH,
            environment="development",
            helm_diff_config=HelmDiffConfig(),
        )

    @pytest.fixture
    def handlers(self) -> ComponentHandlers:
        return ComponentHandlers(
            schema_handler=MagicMock(),
            connector_handler=MagicMock(),
            topic_handler=MagicMock(),
        )

    def test_default_configs(self, config: PipelineConfig, handlers: ComponentHandlers):
        kafka_app = KafkaApp(
            name="example-name",
            config=config,
            handlers=handlers,
            **{
                "namespace": "test-namespace",
                "app": {
                    "streams": {
                        "outputTopic": "test",
                        "brokers": "fake-broker:9092",
                    },
                },
            },
        )
        assert kafka_app.app.streams.brokers == "fake-broker:9092"

        assert kafka_app.repo_config == HelmRepoConfig(
            repository_name="bakdata-streams-bootstrap",
            url="https://bakdata.github.io/streams-bootstrap/",
        )
        assert kafka_app.version == "2.9.0"
        assert kafka_app.namespace == "test-namespace"

<<<<<<< HEAD
    def test_should_deploy_kafka_app(
        self,
        config: PipelineConfig,
        handlers: ComponentHandlers,
        mocker: MockerFixture,
=======
    @pytest.mark.asyncio
    async def test_should_deploy_kafka_app(
        self, config: PipelineConfig, handlers: ComponentHandlers, mocker: MockerFixture
>>>>>>> 8db88962
    ):
        kafka_app = KafkaApp(
            name="example-name",
            config=config,
            handlers=handlers,
            **{
                "namespace": "test-namespace",
                "app": {
                    "streams": {
                        "outputTopic": "test",
                        "brokers": "fake-broker:9092",
                    },
                },
                "version": "1.2.3",
            },
        )
        helm_upgrade_install = mocker.patch.object(kafka_app.helm, "upgrade_install")
        print_helm_diff = mocker.patch.object(
            kafka_app.dry_run_handler, "print_helm_diff"
        )
        mocker.patch.object(
            KafkaApp,
            "helm_chart",
            return_value="test/test-chart",
            new_callable=mocker.PropertyMock,
        )

        await kafka_app.deploy(dry_run=True)

        print_helm_diff.assert_called_once()
        helm_upgrade_install.assert_called_once_with(
            "example-name",
            "test/test-chart",
            True,
            "test-namespace",
            {
                "streams": {"brokers": "fake-broker:9092", "outputTopic": "test"},
            },
            HelmUpgradeInstallFlags(version="1.2.3"),
        )<|MERGE_RESOLUTION|>--- conflicted
+++ resolved
@@ -57,17 +57,9 @@
         assert kafka_app.version == "2.9.0"
         assert kafka_app.namespace == "test-namespace"
 
-<<<<<<< HEAD
-    def test_should_deploy_kafka_app(
-        self,
-        config: PipelineConfig,
-        handlers: ComponentHandlers,
-        mocker: MockerFixture,
-=======
     @pytest.mark.asyncio
     async def test_should_deploy_kafka_app(
         self, config: PipelineConfig, handlers: ComponentHandlers, mocker: MockerFixture
->>>>>>> 8db88962
     ):
         kafka_app = KafkaApp(
             name="example-name",
