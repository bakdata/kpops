--- conflicted
+++ resolved
@@ -1,5 +1,4 @@
 from pathlib import Path
-from typing import ClassVar
 from unittest.mock import MagicMock
 
 import pytest
@@ -69,22 +68,10 @@
         )
 
     def test_set_topics(self, config: PipelineConfig, handlers: ComponentHandlers):
-<<<<<<< HEAD
-        class AnotherType(StreamsApp):
-            type: ClassVar[str] = "test"
-
-        streams_app = AnotherType(
-=======
         streams_app = StreamsApp(
-            handlers=handlers,
->>>>>>> 1d571f66
-            config=config,
-            handlers=handlers,
-            **{
-<<<<<<< HEAD
-=======
-                "type": "streams-app",
->>>>>>> 1d571f66
+            config=config,
+            handlers=handlers,
+            **{
                 "name": self.STREAMS_APP_NAME,
                 "namespace": "test-namespace",
                 "app": {
