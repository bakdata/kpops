import logging
from pathlib import Path
from unittest.mock import ANY, AsyncMock, MagicMock

import pytest
from pytest_mock import MockerFixture

from kpops.api.exception import ValidationError
<<<<<<< HEAD
from kpops.component_handlers import ComponentHandlers, get_handlers
=======
from kpops.component_handlers import ComponentHandlers
from kpops.component_handlers.helm_wrapper.helm import Helm
>>>>>>> ab9569f5
from kpops.component_handlers.helm_wrapper.model import (
    HelmDiffConfig,
    HelmUpgradeInstallFlags,
)
from kpops.component_handlers.helm_wrapper.utils import create_helm_release_name
from kpops.components.base_components.models import TopicName
from kpops.components.base_components.models.to_section import (
    ToSection,
)
from kpops.components.common.topic import (
    KafkaTopic,
    OutputTopicTypes,
    TopicConfig,
)
from kpops.components.streams_bootstrap.streams.model import (
    PersistenceConfig,
    StreamsAppAutoScaling,
)
from kpops.components.streams_bootstrap.streams.streams_app import (
    StreamsApp,
    StreamsAppCleaner,
)
from kpops.config import KpopsConfig, TopicNameConfig
from tests.components import PIPELINE_BASE_DIR

RESOURCES_PATH = Path(__file__).parent / "resources"

STREAMS_APP_NAME = "test-streams-app-with-long-name-0123456789abcdefghijklmnop"
STREAMS_APP_FULL_NAME = "${pipeline.name}-" + STREAMS_APP_NAME
STREAMS_APP_HELM_NAME_OVERRIDE = (
    "${pipeline.name}-" + "test-streams-app-with-long-name-01234567-a35c6"
)
STREAMS_APP_RELEASE_NAME = create_helm_release_name(STREAMS_APP_FULL_NAME)
STREAMS_APP_CLEAN_FULL_NAME = STREAMS_APP_FULL_NAME + "-clean"
STREAMS_APP_CLEAN_HELM_NAME_OVERRIDE = (
    "${pipeline.name}-" + "test-streams-app-with-long-name-01-c98c5-clean"
)
STREAMS_APP_CLEAN_RELEASE_NAME = create_helm_release_name(
    STREAMS_APP_CLEAN_FULL_NAME, "-clean"
)

log = logging.getLogger("TestStreamsApp")


@pytest.mark.usefixtures("mock_env")
class TestStreamsApp:
    def test_release_name(self):
        assert STREAMS_APP_CLEAN_RELEASE_NAME.endswith("-clean")

    @pytest.fixture()
    def handlers(self) -> ComponentHandlers:
        return ComponentHandlers(
            schema_handler=AsyncMock(),
            connector_handler=AsyncMock(),
            topic_handler=AsyncMock(),
        )

    @pytest.fixture()
    def config(self) -> KpopsConfig:
        return KpopsConfig(
            topic_name_config=TopicNameConfig(
                default_error_topic_name="${component.type}-error-topic",
                default_output_topic_name="${component.type}-output-topic",
            ),
            helm_diff_config=HelmDiffConfig(),
            pipeline_base_dir=PIPELINE_BASE_DIR,
        )

    @pytest.fixture()
    def streams_app(
        self,
        config: KpopsConfig,
        handlers: ComponentHandlers,
    ) -> StreamsApp:
        return StreamsApp(
            name=STREAMS_APP_NAME,
            **{
                "namespace": "test-namespace",
                "values": {
                    "streams": {"brokers": "fake-broker:9092"},
                },
                "to": {
                    "topics": {
                        "streams-app-output-topic": TopicConfig(
                            type=OutputTopicTypes.OUTPUT, partitions_count=10
                        ),
                    }
                },
            },
        )

    @pytest.fixture()
    def stateful_streams_app(
        self,
        config: KpopsConfig,
        handlers: ComponentHandlers,
    ) -> StreamsApp:
        return StreamsApp(
            name=STREAMS_APP_NAME,
            **{
                "namespace": "test-namespace",
                "values": {
                    "statefulSet": True,
                    "persistence": {"enabled": True, "size": "5Gi"},
                    "streams": {
                        "brokers": "fake-broker:9092",
                    },
                },
                "to": {
                    "topics": {
                        "streams-app-output-topic": TopicConfig(
                            type=OutputTopicTypes.OUTPUT, partitions_count=10
                        ),
                    }
                },
            },
        )

    @pytest.fixture()
    def dry_run_handler_mock(self, mocker: MockerFixture) -> MagicMock:
        return mocker.patch(
            "kpops.components.base_components.helm_app.DryRunHandler"
        ).return_value

    @pytest.fixture(autouse=True)
    def empty_helm_get_values(self, mocker: MockerFixture) -> MagicMock:
        return mocker.patch.object(Helm, "get_values", return_value=None)

    def test_cleaner(self, streams_app: StreamsApp):
        cleaner = streams_app._cleaner
        assert isinstance(cleaner, StreamsAppCleaner)
        assert not hasattr(cleaner, "_cleaner")

    def test_cleaner_inheritance(self, streams_app: StreamsApp):
        streams_app.values.autoscaling = StreamsAppAutoScaling(
            enabled=True,
            consumer_group="foo",
            lag_threshold=100,
            idle_replicas=1,
        )
        assert streams_app._cleaner.values == streams_app.values

    def test_raise_validation_error_when_autoscaling_enabled_and_mandatory_fields_not_set(
        self, streams_app: StreamsApp
    ):
        with pytest.raises(ValidationError) as error:
            streams_app.values.autoscaling = StreamsAppAutoScaling(
                enabled=True,
            )
        msg = (
            "If app.autoscaling.enabled is set to true, "
            "the fields app.autoscaling.consumer_group and app.autoscaling.lag_threshold should be set."
        )
        assert str(error.value) == msg

    def test_raise_validation_error_when_autoscaling_enabled_and_only_consumer_group_set(
        self, streams_app: StreamsApp
    ):
        with pytest.raises(ValidationError) as error:
            streams_app.values.autoscaling = StreamsAppAutoScaling(
                enabled=True, consumer_group="a-test-group"
            )
        msg = (
            "If app.autoscaling.enabled is set to true, "
            "the fields app.autoscaling.consumer_group and app.autoscaling.lag_threshold should be set."
        )
        assert str(error.value) == msg

    def test_raise_validation_error_when_autoscaling_enabled_and_only_lag_threshold_is_set(
        self, streams_app: StreamsApp
    ):
        with pytest.raises(ValidationError) as error:
            streams_app.values.autoscaling = StreamsAppAutoScaling(
                enabled=True, lag_threshold=1000
            )
        msg = (
            "If app.autoscaling.enabled is set to true, "
            "the fields app.autoscaling.consumer_group and app.autoscaling.lag_threshold should be set."
        )
        assert str(error.value) == msg

    def test_cleaner_helm_release_name(self, streams_app: StreamsApp):
        assert (
            streams_app._cleaner.helm_release_name
            == "${pipeline.name}-test-streams-app-with-lo-c98c5-clean"
        )

    def test_cleaner_helm_name_override(self, streams_app: StreamsApp):
        assert (
            streams_app._cleaner.to_helm_values()["nameOverride"]
            == STREAMS_APP_CLEAN_HELM_NAME_OVERRIDE
        )

    def test_set_topics(
        self,
        config: KpopsConfig,
        handlers: ComponentHandlers,
    ):
        streams_app = StreamsApp(
            name=STREAMS_APP_NAME,
            **{
                "namespace": "test-namespace",
                "values": {
                    "streams": {"brokers": "fake-broker:9092"},
                },
                "from": {
                    "topics": {
                        "example-input": {"type": "input"},
                        "b": {"type": "input"},
                        "a": {"type": "input"},
                        "topic-extra2": {"role": "role2"},
                        "topic-extra3": {"role": "role2"},
                        "topic-extra": {"role": "role1"},
                        ".*": {"type": "pattern"},
                        "example.*": {
                            "type": "pattern",
                            "role": "another-pattern",
                        },
                    }
                },
            },
        )
        assert streams_app.values.streams.input_topics == [
            KafkaTopic(name="example-input"),
            KafkaTopic(name="b"),
            KafkaTopic(name="a"),
        ]
        assert streams_app.values.streams.extra_input_topics == {
            "role1": [KafkaTopic(name="topic-extra")],
            "role2": [KafkaTopic(name="topic-extra2"), KafkaTopic(name="topic-extra3")],
        }
        assert streams_app.values.streams.input_pattern == ".*"
        assert streams_app.values.streams.extra_input_patterns == {
            "another-pattern": "example.*"
        }

        helm_values = streams_app.to_helm_values()
        streams_config = helm_values["streams"]
        assert streams_config["inputTopics"]
        assert "extraInputTopics" in streams_config
        assert "inputPattern" in streams_config
        assert "extraInputPatterns" in streams_config

    def test_no_empty_input_topic(
        self,
        config: KpopsConfig,
        handlers: ComponentHandlers,
    ):
        streams_app = StreamsApp(
            name=STREAMS_APP_NAME,
            **{
                "namespace": "test-namespace",
                "values": {
                    "streams": {"brokers": "fake-broker:9092"},
                },
                "from": {
                    "topics": {
                        ".*": {"type": "pattern"},
                    }
                },
            },
        )
        assert not streams_app.values.streams.extra_input_topics
        assert not streams_app.values.streams.input_topics
        assert streams_app.values.streams.input_pattern == ".*"
        assert not streams_app.values.streams.extra_input_patterns

        helm_values = streams_app.to_helm_values()
        streams_config = helm_values["streams"]
        assert "inputTopics" not in streams_config
        assert "extraInputTopics" not in streams_config
        assert "inputPattern" in streams_config
        assert "extraInputPatterns" not in streams_config

    def test_should_validate(
        self,
        config: KpopsConfig,
        handlers: ComponentHandlers,
    ):
        # An exception should be raised when both role and type are defined and type is input
        with pytest.raises(
            ValueError, match="Define role only if `type` is `pattern` or `None`"
        ):
            StreamsApp(
                name=STREAMS_APP_NAME,
                **{
                    "namespace": "test-namespace",
                    "values": {
                        "streams": {"brokers": "fake-broker:9092"},
                    },
                    "from": {
                        "topics": {
                            "topic-input": {
                                "type": "input",
                                "role": "role",
                            }
                        }
                    },
                },
            )

        # An exception should be raised when both role and type are defined and type is error
        with pytest.raises(
            ValueError, match="Define `role` only if `type` is undefined"
        ):
            StreamsApp(
                name=STREAMS_APP_NAME,
                **{
                    "namespace": "test-namespace",
                    "values": {
                        "streams": {"brokers": "fake-broker:9092"},
                    },
                    "to": {
                        "topics": {
                            "topic-input": {
                                "type": "error",
                                "role": "role",
                            }
                        }
                    },
                },
            )

    def test_set_streams_output_from_to(
        self,
        config: KpopsConfig,
        handlers: ComponentHandlers,
    ):
        streams_app = StreamsApp(
            name=STREAMS_APP_NAME,
            **{
                "namespace": "test-namespace",
                "values": {
                    "streams": {"brokers": "fake-broker:9092"},
                },
                "to": {
                    "topics": {
                        "streams-app-output-topic": TopicConfig(
                            type=OutputTopicTypes.OUTPUT, partitions_count=10
                        ),
                        "streams-app-error-topic": TopicConfig(
                            type=OutputTopicTypes.ERROR, partitions_count=10
                        ),
                        "extra-topic-1": TopicConfig(
                            role="first-extra-role",
                            partitions_count=10,
                        ),
                        "extra-topic-2": TopicConfig(
                            role="second-extra-role",
                            partitions_count=10,
                        ),
                    }
                },
            },
        )
        assert streams_app.values.streams.extra_output_topics == {
            "first-extra-role": KafkaTopic(name="extra-topic-1"),
            "second-extra-role": KafkaTopic(name="extra-topic-2"),
        }
        assert streams_app.values.streams.output_topic == KafkaTopic(
            name="streams-app-output-topic"
        )
        assert streams_app.values.streams.error_topic == KafkaTopic(
            name="streams-app-error-topic"
        )

    def test_weave_inputs_from_prev_component(
        self,
        config: KpopsConfig,
        handlers: ComponentHandlers,
    ):
        streams_app = StreamsApp(
            name=STREAMS_APP_NAME,
            **{
                "namespace": "test-namespace",
                "values": {
                    "streams": {"brokers": "fake-broker:9092"},
                },
            },
        )

        streams_app.weave_from_topics(
            ToSection(
                topics={
                    TopicName("prev-output-topic"): TopicConfig(
                        type=OutputTopicTypes.OUTPUT, partitions_count=10
                    ),
                    TopicName("b"): TopicConfig(
                        type=OutputTopicTypes.OUTPUT, partitions_count=10
                    ),
                    TopicName("a"): TopicConfig(
                        type=OutputTopicTypes.OUTPUT, partitions_count=10
                    ),
                    TopicName("prev-error-topic"): TopicConfig(
                        type=OutputTopicTypes.ERROR, partitions_count=10
                    ),
                }
            )
        )

        assert streams_app.values.streams.input_topics == [
            KafkaTopic(name="prev-output-topic"),
            KafkaTopic(name="b"),
            KafkaTopic(name="a"),
        ]

    @pytest.mark.asyncio()
    async def test_deploy_order_when_dry_run_is_false(
        self,
        config: KpopsConfig,
        handlers: ComponentHandlers,
        mocker: MockerFixture,
    ):
        streams_app = StreamsApp(
            name=STREAMS_APP_NAME,
            **{
                "namespace": "test-namespace",
                "values": {
                    "streams": {"brokers": "fake-broker:9092"},
                },
                "to": {
                    "topics": {
                        "streams-app-output-topic": TopicConfig(
                            type=OutputTopicTypes.OUTPUT, partitions_count=10
                        ),
                        "streams-app-error-topic": TopicConfig(
                            type=OutputTopicTypes.ERROR, partitions_count=10
                        ),
                        "extra-topic-1": TopicConfig(
                            role="first-extra-topic",
                            partitions_count=10,
                        ),
                        "extra-topic-2": TopicConfig(
                            role="second-extra-topic",
                            partitions_count=10,
                        ),
                    }
                },
            },
        )
        mock_create_topic = mocker.patch.object(
            get_handlers().topic_handler, "create_topic"
        )
        mock_helm_upgrade_install = mocker.patch.object(
            streams_app.helm, "upgrade_install"
        )

        mock = mocker.AsyncMock()
        mock.attach_mock(mock_create_topic, "mock_create_topic")
        mock.attach_mock(mock_helm_upgrade_install, "helm_upgrade_install")

        dry_run = False
        await streams_app.deploy(dry_run=dry_run)

        assert streams_app.to
        assert streams_app.to.kafka_topics == [
            KafkaTopic(
                name="streams-app-output-topic",
                config=TopicConfig(
                    type=OutputTopicTypes.OUTPUT,
                    partitions_count=10,
                ),
            ),
            KafkaTopic(
                name="streams-app-error-topic",
                config=TopicConfig(
                    type=OutputTopicTypes.ERROR,
                    partitions_count=10,
                ),
            ),
            KafkaTopic(
                name="extra-topic-1",
                config=TopicConfig(
                    partitions_count=10,
                    role="first-extra-topic",
                ),
            ),
            KafkaTopic(
                name="extra-topic-2",
                config=TopicConfig(
                    partitions_count=10,
                    role="second-extra-topic",
                ),
            ),
        ]
        assert mock.mock_calls == [
            *(
                mocker.call.mock_create_topic(topic, dry_run=dry_run)
                for topic in streams_app.to.kafka_topics
            ),
            mocker.call.helm_upgrade_install(
                STREAMS_APP_RELEASE_NAME,
                "bakdata-streams-bootstrap/streams-app",
                dry_run,
                "test-namespace",
                {
                    "nameOverride": STREAMS_APP_HELM_NAME_OVERRIDE,
                    "streams": {
                        "brokers": "fake-broker:9092",
                        "extraOutputTopics": {
                            "first-extra-topic": "extra-topic-1",
                            "second-extra-topic": "extra-topic-2",
                        },
                        "outputTopic": "streams-app-output-topic",
                        "errorTopic": "streams-app-error-topic",
                    },
                },
                HelmUpgradeInstallFlags(
                    create_namespace=False,
                    force=False,
                    username=None,
                    password=None,
                    ca_file=None,
                    insecure_skip_tls_verify=False,
                    timeout="5m0s",
                    version="2.9.0",
                    wait=True,
                    wait_for_jobs=False,
                ),
            ),
        ]

    @pytest.mark.asyncio()
    async def test_destroy(
        self,
        streams_app: StreamsApp,
        mocker: MockerFixture,
    ):
        mock_helm_uninstall = mocker.patch.object(streams_app.helm, "uninstall")

        await streams_app.destroy(dry_run=True)

        mock_helm_uninstall.assert_called_once_with(
            "test-namespace", STREAMS_APP_RELEASE_NAME, True
        )

    @pytest.mark.asyncio()
    async def test_reset_when_dry_run_is_false(
        self,
        streams_app: StreamsApp,
        empty_helm_get_values: MockerFixture,
        mocker: MockerFixture,
    ):
        # actual component
        mock_helm_uninstall_streams_app = mocker.patch.object(
            streams_app.helm, "uninstall"
        )

        cleaner = streams_app._cleaner
        assert isinstance(cleaner, StreamsAppCleaner)

        mock_helm_upgrade_install = mocker.patch.object(cleaner.helm, "upgrade_install")
        mock_helm_uninstall = mocker.patch.object(cleaner.helm, "uninstall")

        mock = mocker.MagicMock()
        mock.attach_mock(
            mock_helm_uninstall_streams_app, "mock_helm_uninstall_streams_app"
        )
        mock.attach_mock(mock_helm_upgrade_install, "helm_upgrade_install")
        mock.attach_mock(mock_helm_uninstall, "helm_uninstall")

        dry_run = False
        await streams_app.reset(dry_run=dry_run)

        mock.assert_has_calls(
            [
                mocker.call.mock_helm_uninstall_streams_app(
                    "test-namespace", STREAMS_APP_RELEASE_NAME, dry_run
                ),
                ANY,  # __bool__
                ANY,  # __str__
                mocker.call.helm_uninstall(
                    "test-namespace",
                    STREAMS_APP_CLEAN_RELEASE_NAME,
                    dry_run,
                ),
                ANY,  # __bool__  # FIXME: why is this in the call stack?
                ANY,  # __str__
                mocker.call.helm_upgrade_install(
                    STREAMS_APP_CLEAN_RELEASE_NAME,
                    "bakdata-streams-bootstrap/streams-app-cleanup-job",
                    dry_run,
                    "test-namespace",
                    {
                        "nameOverride": STREAMS_APP_CLEAN_HELM_NAME_OVERRIDE,
                        "streams": {
                            "brokers": "fake-broker:9092",
                            "outputTopic": "streams-app-output-topic",
                            "deleteOutput": False,
                        },
                    },
                    HelmUpgradeInstallFlags(
                        version="2.9.0", wait=True, wait_for_jobs=True
                    ),
                ),
                mocker.call.helm_uninstall(
                    "test-namespace",
                    STREAMS_APP_CLEAN_RELEASE_NAME,
                    dry_run,
                ),
            ]
        )

    @pytest.mark.asyncio()
    async def test_should_clean_streams_app_and_deploy_clean_up_job_and_delete_clean_up(
        self,
        streams_app: StreamsApp,
        empty_helm_get_values: MockerFixture,
        mocker: MockerFixture,
    ):
        # actual component
        mock_helm_uninstall_streams_app = mocker.patch.object(
            streams_app.helm, "uninstall"
        )

        mock_helm_upgrade_install = mocker.patch.object(
            streams_app._cleaner.helm, "upgrade_install"
        )
        mock_helm_uninstall = mocker.patch.object(
            streams_app._cleaner.helm, "uninstall"
        )

        mock = mocker.MagicMock()
        mock.attach_mock(mock_helm_uninstall_streams_app, "helm_uninstall_streams_app")
        mock.attach_mock(mock_helm_upgrade_install, "helm_upgrade_install")
        mock.attach_mock(mock_helm_uninstall, "helm_uninstall")

        dry_run = False
        await streams_app.clean(dry_run=dry_run)

        mock.assert_has_calls(
            [
                mocker.call.helm_uninstall_streams_app(
                    "test-namespace", STREAMS_APP_RELEASE_NAME, dry_run
                ),
                ANY,  # __bool__
                ANY,  # __str__
                mocker.call.helm_uninstall(
                    "test-namespace",
                    STREAMS_APP_CLEAN_RELEASE_NAME,
                    dry_run,
                ),
                ANY,  # __bool__
                ANY,  # __str__
                mocker.call.helm_upgrade_install(
                    STREAMS_APP_CLEAN_RELEASE_NAME,
                    "bakdata-streams-bootstrap/streams-app-cleanup-job",
                    dry_run,
                    "test-namespace",
                    {
                        "nameOverride": STREAMS_APP_CLEAN_HELM_NAME_OVERRIDE,
                        "streams": {
                            "brokers": "fake-broker:9092",
                            "outputTopic": "streams-app-output-topic",
                            "deleteOutput": True,
                        },
                    },
                    HelmUpgradeInstallFlags(
                        version="2.9.0", wait=True, wait_for_jobs=True
                    ),
                ),
                mocker.call.helm_uninstall(
                    "test-namespace",
                    STREAMS_APP_CLEAN_RELEASE_NAME,
                    dry_run,
                ),
            ]
        )

    @pytest.mark.asyncio()
    async def test_should_deploy_clean_up_job_with_values_in_cluster_when_reset(
        self,
        config: KpopsConfig,
        handlers: ComponentHandlers,
        mocker: MockerFixture,
    ):
        image_tag_in_cluster = "1.1.1"
        mocker.patch.object(
            Helm,
            "get_values",
            return_value={
                "image": "registry/streams-app",
                "imageTag": image_tag_in_cluster,
                "nameOverride": STREAMS_APP_NAME,
                "replicaCount": 1,
                "persistence": {"enabled": False, "size": "1Gi"},
                "statefulSet": False,
                "streams": {
                    "brokers": "fake-broker:9092",
                    "inputTopics": ["test-input-topic"],
                    "outputTopic": "streams-app-output-topic",
                    "schemaRegistryUrl": "http://localhost:8081",
                },
            },
        )
        streams_app = StreamsApp(
            name=STREAMS_APP_NAME,
            config=config,
            handlers=handlers,
            **{
                "namespace": "test-namespace",
                "app": {
                    "imageTag": "2.2.2",
                    "streams": {"brokers": "fake-broker:9092"},
                },
                "from": {
                    "topics": {
                        "test-input-topic": {"type": "input"},
                    }
                },
                "to": {
                    "topics": {
                        "streams-app-output-topic": {"type": "output"},
                    }
                },
            },
        )

        mocker.patch.object(streams_app.helm, "uninstall")

        mock_helm_upgrade_install = mocker.patch.object(
            streams_app._cleaner.helm, "upgrade_install"
        )
        mocker.patch.object(streams_app._cleaner.helm, "uninstall")

        mock = mocker.MagicMock()
        mock.attach_mock(mock_helm_upgrade_install, "helm_upgrade_install")

        dry_run = False
        await streams_app.reset(dry_run=dry_run)

        mock_helm_upgrade_install.assert_called_once_with(
            STREAMS_APP_CLEAN_RELEASE_NAME,
            "bakdata-streams-bootstrap/streams-app-cleanup-job",
            dry_run,
            "test-namespace",
            {
                "image": "registry/streams-app",
                "nameOverride": STREAMS_APP_CLEAN_HELM_NAME_OVERRIDE,
                "imageTag": image_tag_in_cluster,
                "persistence": {"size": "1Gi"},
                "replicaCount": 1,
                "streams": {
                    "brokers": "fake-broker:9092",
                    "inputTopics": ["test-input-topic"],
                    "outputTopic": "streams-app-output-topic",
                    "deleteOutput": False,
                    "schemaRegistryUrl": "http://localhost:8081",
                },
            },
            HelmUpgradeInstallFlags(version="2.9.0", wait=True, wait_for_jobs=True),
        )

    @pytest.mark.asyncio()
    async def test_should_deploy_clean_up_job_with_values_in_cluster_when_clean(
        self,
        config: KpopsConfig,
        handlers: ComponentHandlers,
        mocker: MockerFixture,
    ):
        image_tag_in_cluster = "1.1.1"
        mocker.patch.object(
            Helm,
            "get_values",
            return_value={
                "image": "registry/streams-app",
                "imageTag": image_tag_in_cluster,
                "nameOverride": STREAMS_APP_NAME,
                "replicaCount": 1,
                "persistence": {"enabled": False, "size": "1Gi"},
                "statefulSet": False,
                "streams": {
                    "brokers": "fake-broker:9092",
                    "inputTopics": ["test-input-topic"],
                    "outputTopic": "streams-app-output-topic",
                    "schemaRegistryUrl": "http://localhost:8081",
                },
            },
        )
        streams_app = StreamsApp(
            name=STREAMS_APP_NAME,
            config=config,
            handlers=handlers,
            **{
                "namespace": "test-namespace",
                "app": {
                    "imageTag": "2.2.2",
                    "streams": {"brokers": "fake-broker:9092"},
                },
                "from": {
                    "topics": {
                        "test-input-topic": {"type": "input"},
                    }
                },
                "to": {
                    "topics": {
                        "streams-app-output-topic": {"type": "output"},
                    }
                },
            },
        )

        mocker.patch.object(streams_app.helm, "uninstall")

        mock_helm_upgrade_install = mocker.patch.object(
            streams_app._cleaner.helm, "upgrade_install"
        )
        mocker.patch.object(streams_app._cleaner.helm, "uninstall")

        mock = mocker.MagicMock()
        mock.attach_mock(mock_helm_upgrade_install, "helm_upgrade_install")

        dry_run = False
        await streams_app.clean(dry_run=dry_run)

        mock_helm_upgrade_install.assert_called_once_with(
            STREAMS_APP_CLEAN_RELEASE_NAME,
            "bakdata-streams-bootstrap/streams-app-cleanup-job",
            dry_run,
            "test-namespace",
            {
                "image": "registry/streams-app",
                "nameOverride": STREAMS_APP_CLEAN_HELM_NAME_OVERRIDE,
                "imageTag": image_tag_in_cluster,
                "persistence": {"size": "1Gi"},
                "replicaCount": 1,
                "streams": {
                    "brokers": "fake-broker:9092",
                    "inputTopics": ["test-input-topic"],
                    "outputTopic": "streams-app-output-topic",
                    "deleteOutput": True,
                    "schemaRegistryUrl": "http://localhost:8081",
                },
            },
            HelmUpgradeInstallFlags(version="2.9.0", wait=True, wait_for_jobs=True),
        )

    @pytest.mark.asyncio()
    async def test_get_input_output_topics(
        self,
        config: KpopsConfig,
        handlers: ComponentHandlers,
    ):
        streams_app = StreamsApp(
            name="my-app",
            **{
                "namespace": "test-namespace",
                "values": {
                    "streams": {"brokers": "fake-broker:9092"},
                },
                "from": {
                    "topics": {
                        "example-input": {"type": "input"},
                        "b": {"type": "input"},
                        "a": {"type": "input"},
                        "topic-extra2": {"role": "role2"},
                        "topic-extra3": {"role": "role2"},
                        "topic-extra": {"role": "role1"},
                        ".*": {"type": "pattern"},
                        "example.*": {
                            "type": "pattern",
                            "role": "another-pattern",
                        },
                    }
                },
                "to": {
                    "topics": {
                        "example-output": {"type": "output"},
                        "extra-topic": {"role": "fake-role"},
                    }
                },
            },
        )

        assert streams_app.values.streams.input_topics == [
            KafkaTopic(name="example-input"),
            KafkaTopic(name="b"),
            KafkaTopic(name="a"),
        ]
        assert streams_app.values.streams.extra_input_topics == {
            "role1": [KafkaTopic(name="topic-extra")],
            "role2": [KafkaTopic(name="topic-extra2"), KafkaTopic(name="topic-extra3")],
        }
        assert streams_app.output_topic == KafkaTopic(name="example-output")
        assert streams_app.extra_output_topics == {
            "fake-role": KafkaTopic(name="extra-topic")
        }
        assert list(streams_app.outputs) == [
            KafkaTopic(name="example-output"),
            KafkaTopic(name="extra-topic"),
        ]
        assert list(streams_app.inputs) == [
            KafkaTopic(name="example-input"),
            KafkaTopic(name="b"),
            KafkaTopic(name="a"),
            KafkaTopic(name="topic-extra2"),
            KafkaTopic(name="topic-extra3"),
            KafkaTopic(name="topic-extra"),
        ]

    def test_raise_validation_error_when_persistence_enabled_and_size_not_set(
        self, stateful_streams_app: StreamsApp
    ):
        with pytest.raises(ValidationError) as error:
            stateful_streams_app.values.persistence = PersistenceConfig(
                enabled=True,
            )
        msg = (
            "If app.persistence.enabled is set to true, "
            "the field app.persistence.size needs to be set."
        )
        assert str(error.value) == msg

    @pytest.mark.asyncio()
    async def test_stateful_clean_with_dry_run_false(
        self,
        stateful_streams_app: StreamsApp,
        empty_helm_get_values: MockerFixture,
        mocker: MockerFixture,
    ):
        # actual component
        mock_helm_uninstall_streams_app = mocker.patch.object(
            stateful_streams_app.helm, "uninstall"
        )
        cleaner = stateful_streams_app._cleaner
        assert isinstance(cleaner, StreamsAppCleaner)

        mock_helm_upgrade_install = mocker.patch.object(cleaner.helm, "upgrade_install")
        mock_helm_uninstall = mocker.patch.object(cleaner.helm, "uninstall")

        module = StreamsAppCleaner.__module__
        mock_pvc_handler_instance = AsyncMock()
        mock_delete_pvcs = mock_pvc_handler_instance.delete_pvcs
        mock_delete_pvcs.return_value = AsyncMock()

        mocker.patch(
            f"{module}.PVCHandler.create", return_value=mock_pvc_handler_instance
        )

        mock = MagicMock()
        mock.attach_mock(mock_helm_uninstall_streams_app, "helm_uninstall_streams_app")
        mock.attach_mock(mock_helm_upgrade_install, "helm_upgrade_install")
        mock.attach_mock(mock_helm_uninstall, "helm_uninstall")
        mock.attach_mock(mock_delete_pvcs, "delete_pvcs")

        dry_run = False
        await stateful_streams_app.clean(dry_run=dry_run)

        mock.assert_has_calls(
            [
                mocker.call.helm_uninstall_streams_app(
                    "test-namespace", STREAMS_APP_RELEASE_NAME, dry_run
                ),
                ANY,  # __bool__
                ANY,  # __str__
                mocker.call.helm_uninstall(
                    "test-namespace",
                    STREAMS_APP_CLEAN_RELEASE_NAME,
                    dry_run,
                ),
                ANY,  # __bool__
                ANY,  # __str__
                mocker.call.helm_upgrade_install(
                    STREAMS_APP_CLEAN_RELEASE_NAME,
                    "bakdata-streams-bootstrap/streams-app-cleanup-job",
                    dry_run,
                    "test-namespace",
                    {
                        "nameOverride": STREAMS_APP_CLEAN_HELM_NAME_OVERRIDE,
                        "statefulSet": True,
                        "persistence": {"enabled": True, "size": "5Gi"},
                        "streams": {
                            "brokers": "fake-broker:9092",
                            "outputTopic": "streams-app-output-topic",
                            "deleteOutput": True,
                        },
                    },
                    HelmUpgradeInstallFlags(
                        version="2.9.0", wait=True, wait_for_jobs=True
                    ),
                ),
                mocker.call.helm_uninstall(
                    "test-namespace",
                    STREAMS_APP_CLEAN_RELEASE_NAME,
                    dry_run,
                ),
                ANY,  # __bool__
                ANY,  # __str__
                mocker.call.delete_pvcs(),
            ]
        )

    @pytest.mark.asyncio()
    async def test_stateful_clean_with_dry_run_true(
        self,
        stateful_streams_app: StreamsApp,
        empty_helm_get_values: MockerFixture,
        mocker: MockerFixture,
        caplog: pytest.LogCaptureFixture,
    ):
        caplog.set_level(logging.INFO)
        # actual component
        mocker.patch.object(stateful_streams_app, "destroy")

        cleaner = stateful_streams_app._cleaner
        assert isinstance(cleaner, StreamsAppCleaner)

        pvc_names = ["test-pvc1", "test-pvc2", "test-pvc3"]

        mock_pvc_handler_instance = AsyncMock()
        mock_list_pvcs = mock_pvc_handler_instance.list_pvcs
        mock_list_pvcs.return_value = pvc_names

        module = StreamsAppCleaner.__module__
        pvc_handler_create = mocker.patch(
            f"{module}.PVCHandler.create", return_value=mock_pvc_handler_instance
        )
        mocker.patch.object(cleaner, "destroy")
        mocker.patch.object(cleaner, "deploy")
        mocker.patch.object(mock_list_pvcs, "list_pvcs")

        dry_run = True
        await stateful_streams_app.clean(dry_run=dry_run)

        pvc_handler_create.assert_called_once_with(
            STREAMS_APP_FULL_NAME, "test-namespace"
        )

        mock_list_pvcs.assert_called_once()
        assert (
            f"Deleting the PVCs {pvc_names} for StatefulSet '{STREAMS_APP_FULL_NAME}'"
            in caplog.text
        )<|MERGE_RESOLUTION|>--- conflicted
+++ resolved
@@ -6,14 +6,9 @@
 from pytest_mock import MockerFixture
 
 from kpops.api.exception import ValidationError
-<<<<<<< HEAD
-from kpops.component_handlers import ComponentHandlers, get_handlers
-=======
-from kpops.component_handlers import ComponentHandlers
+from kpops.component_handlers import get_handlers
 from kpops.component_handlers.helm_wrapper.helm import Helm
->>>>>>> ab9569f5
 from kpops.component_handlers.helm_wrapper.model import (
-    HelmDiffConfig,
     HelmUpgradeInstallFlags,
 )
 from kpops.component_handlers.helm_wrapper.utils import create_helm_release_name
@@ -34,8 +29,6 @@
     StreamsApp,
     StreamsAppCleaner,
 )
-from kpops.config import KpopsConfig, TopicNameConfig
-from tests.components import PIPELINE_BASE_DIR
 
 RESOURCES_PATH = Path(__file__).parent / "resources"
 
@@ -62,30 +55,7 @@
         assert STREAMS_APP_CLEAN_RELEASE_NAME.endswith("-clean")
 
     @pytest.fixture()
-    def handlers(self) -> ComponentHandlers:
-        return ComponentHandlers(
-            schema_handler=AsyncMock(),
-            connector_handler=AsyncMock(),
-            topic_handler=AsyncMock(),
-        )
-
-    @pytest.fixture()
-    def config(self) -> KpopsConfig:
-        return KpopsConfig(
-            topic_name_config=TopicNameConfig(
-                default_error_topic_name="${component.type}-error-topic",
-                default_output_topic_name="${component.type}-output-topic",
-            ),
-            helm_diff_config=HelmDiffConfig(),
-            pipeline_base_dir=PIPELINE_BASE_DIR,
-        )
-
-    @pytest.fixture()
-    def streams_app(
-        self,
-        config: KpopsConfig,
-        handlers: ComponentHandlers,
-    ) -> StreamsApp:
+    def streams_app(self) -> StreamsApp:
         return StreamsApp(
             name=STREAMS_APP_NAME,
             **{
@@ -104,11 +74,7 @@
         )
 
     @pytest.fixture()
-    def stateful_streams_app(
-        self,
-        config: KpopsConfig,
-        handlers: ComponentHandlers,
-    ) -> StreamsApp:
+    def stateful_streams_app(self) -> StreamsApp:
         return StreamsApp(
             name=STREAMS_APP_NAME,
             **{
@@ -205,11 +171,7 @@
             == STREAMS_APP_CLEAN_HELM_NAME_OVERRIDE
         )
 
-    def test_set_topics(
-        self,
-        config: KpopsConfig,
-        handlers: ComponentHandlers,
-    ):
+    def test_set_topics(self):
         streams_app = StreamsApp(
             name=STREAMS_APP_NAME,
             **{
@@ -255,11 +217,7 @@
         assert "inputPattern" in streams_config
         assert "extraInputPatterns" in streams_config
 
-    def test_no_empty_input_topic(
-        self,
-        config: KpopsConfig,
-        handlers: ComponentHandlers,
-    ):
+    def test_no_empty_input_topic(self):
         streams_app = StreamsApp(
             name=STREAMS_APP_NAME,
             **{
@@ -286,11 +244,7 @@
         assert "inputPattern" in streams_config
         assert "extraInputPatterns" not in streams_config
 
-    def test_should_validate(
-        self,
-        config: KpopsConfig,
-        handlers: ComponentHandlers,
-    ):
+    def test_should_validate(self):
         # An exception should be raised when both role and type are defined and type is input
         with pytest.raises(
             ValueError, match="Define role only if `type` is `pattern` or `None`"
@@ -335,11 +289,7 @@
                 },
             )
 
-    def test_set_streams_output_from_to(
-        self,
-        config: KpopsConfig,
-        handlers: ComponentHandlers,
-    ):
+    def test_set_streams_output_from_to(self):
         streams_app = StreamsApp(
             name=STREAMS_APP_NAME,
             **{
@@ -378,11 +328,7 @@
             name="streams-app-error-topic"
         )
 
-    def test_weave_inputs_from_prev_component(
-        self,
-        config: KpopsConfig,
-        handlers: ComponentHandlers,
-    ):
+    def test_weave_inputs_from_prev_component(self):
         streams_app = StreamsApp(
             name=STREAMS_APP_NAME,
             **{
@@ -419,12 +365,7 @@
         ]
 
     @pytest.mark.asyncio()
-    async def test_deploy_order_when_dry_run_is_false(
-        self,
-        config: KpopsConfig,
-        handlers: ComponentHandlers,
-        mocker: MockerFixture,
-    ):
+    async def test_deploy_order_when_dry_run_is_false(self, mocker: MockerFixture):
         streams_app = StreamsApp(
             name=STREAMS_APP_NAME,
             **{
@@ -683,10 +624,7 @@
 
     @pytest.mark.asyncio()
     async def test_should_deploy_clean_up_job_with_values_in_cluster_when_reset(
-        self,
-        config: KpopsConfig,
-        handlers: ComponentHandlers,
-        mocker: MockerFixture,
+        self, mocker: MockerFixture
     ):
         image_tag_in_cluster = "1.1.1"
         mocker.patch.object(
@@ -709,11 +647,9 @@
         )
         streams_app = StreamsApp(
             name=STREAMS_APP_NAME,
-            config=config,
-            handlers=handlers,
             **{
                 "namespace": "test-namespace",
-                "app": {
+                "values": {
                     "imageTag": "2.2.2",
                     "streams": {"brokers": "fake-broker:9092"},
                 },
@@ -767,10 +703,7 @@
 
     @pytest.mark.asyncio()
     async def test_should_deploy_clean_up_job_with_values_in_cluster_when_clean(
-        self,
-        config: KpopsConfig,
-        handlers: ComponentHandlers,
-        mocker: MockerFixture,
+        self, mocker: MockerFixture
     ):
         image_tag_in_cluster = "1.1.1"
         mocker.patch.object(
@@ -793,11 +726,9 @@
         )
         streams_app = StreamsApp(
             name=STREAMS_APP_NAME,
-            config=config,
-            handlers=handlers,
             **{
                 "namespace": "test-namespace",
-                "app": {
+                "values": {
                     "imageTag": "2.2.2",
                     "streams": {"brokers": "fake-broker:9092"},
                 },
@@ -850,11 +781,7 @@
         )
 
     @pytest.mark.asyncio()
-    async def test_get_input_output_topics(
-        self,
-        config: KpopsConfig,
-        handlers: ComponentHandlers,
-    ):
+    async def test_get_input_output_topics(self):
         streams_app = StreamsApp(
             name="my-app",
             **{
