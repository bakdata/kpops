--- conflicted
+++ resolved
@@ -279,17 +279,10 @@
             "second-extra-role": KafkaTopic(name="extra-topic-2"),
         }
         assert streams_app.app.streams.output_topic == KafkaTopic(
-<<<<<<< HEAD
-            name="${output_topic_name}"
-        )
-        assert streams_app.app.streams.error_topic == KafkaTopic(
-            name="${error_topic_name}"
-=======
             name="streams-app-output-topic"
         )
         assert streams_app.app.streams.error_topic == KafkaTopic(
             name="streams-app-error-topic"
->>>>>>> 782d4d9e
         )
 
     def test_weave_inputs_from_prev_component(
@@ -385,22 +378,14 @@
         assert streams_app.to
         assert streams_app.to.kafka_topics == [
             KafkaTopic(
-<<<<<<< HEAD
-                name="${output_topic_name}",
-=======
                 name="streams-app-output-topic",
->>>>>>> 782d4d9e
                 config=TopicConfig(
                     type=OutputTopicTypes.OUTPUT,
                     partitions_count=10,
                 ),
             ),
             KafkaTopic(
-<<<<<<< HEAD
-                name="${error_topic_name}",
-=======
                 name="streams-app-error-topic",
->>>>>>> 782d4d9e
                 config=TopicConfig(
                     type=OutputTopicTypes.ERROR,
                     partitions_count=10,
