from pathlib import Path
from unittest.mock import MagicMock

import pytest
from pytest_mock import MockerFixture

from kpops.cli.pipeline_config import PipelineConfig, TopicNameConfig
from kpops.component_handlers import ComponentHandlers
from kpops.component_handlers.helm_wrapper.model import (
    HelmUpgradeInstallFlags,
    RepoAuthFlags,
)
from kpops.components import StreamsApp
from kpops.components.base_components.models.to_section import (
    OutputTopicTypes,
    TopicConfig,
    ToSection,
)

DEFAULTS_PATH = Path(__file__).parent / "resources"


class TestStreamsApp:
    @pytest.fixture
    def handlers(self) -> ComponentHandlers:
        return ComponentHandlers(
            schema_handler=MagicMock(),
            connector_handler=MagicMock(),
            topic_handler=MagicMock(),
        )

    @pytest.fixture
    def config(self) -> PipelineConfig:
        return PipelineConfig(
            defaults_path=DEFAULTS_PATH,
            environment="development",
            topic_name_config=TopicNameConfig(
                default_error_topic_name="${component_type}-error-topic",
                default_output_topic_name="${component_type}-output-topic",
            ),
            pipeline_prefix="",
        )

    @pytest.fixture
    def streams_app(
        self, config: PipelineConfig, handlers: ComponentHandlers
    ) -> StreamsApp:
        return StreamsApp(
            handlers=handlers,
            config=config,
            **{
                "type": "streams-app",
                "name": "example-name",
                "version": "2.4.2",
                "app": {
                    "namespace": "test-namespace",
                    "streams": {"brokers": "fake-broker:9092"},
                },
                "to": {
                    "topics": {
                        "${output_topic_name}": TopicConfig(
                            type=OutputTopicTypes.OUTPUT, partitions_count=10
                        ),
                    }
                },
            },
        )

    def test_set_topics(self, config: PipelineConfig, handlers: ComponentHandlers):
        class AnotherType(StreamsApp):
            _type = "test"

        streams_app = AnotherType(
            handlers=handlers,
            config=config,
            **{
                "type": "test",
                "name": "example-name",
                "app": {
                    "namespace": "test-namespace",
                    "streams": {"brokers": "fake-broker:9092"},
                },
                "from": {
                    "topics": {
                        "example-input": {"type": "input"},
                        "b": {"type": "input"},
                        "a": {"type": "input"},
                        "topic-extra2": {"type": "extra", "role": "role2"},
                        "topic-extra3": {"type": "extra", "role": "role2"},
                        "topic-extra": {"type": "extra", "role": "role1"},
                        ".*": {"type": "input-pattern"},
                        "example.*": {
                            "type": "extra-pattern",
                            "role": "another-pattern",
                        },
                    }
                },
            },
        )
        assert streams_app.app.streams.extra_input_topics == {
            "role1": ["topic-extra"],
            "role2": ["topic-extra2", "topic-extra3"],
        }
        assert streams_app.app.streams.input_topics == ["example-input", "b", "a"]
        assert streams_app.app.streams.input_pattern == ".*"
        assert streams_app.app.streams.extra_input_patterns == {
            "another-pattern": "example.*"
        }

    def test_no_empty_input_topic(
        self, config: PipelineConfig, handlers: ComponentHandlers
    ):
        streams_app = StreamsApp(
            handlers=handlers,
            config=config,
            **{
                "type": "test",
                "name": "example-name",
                "app": {
                    "namespace": "test-namespace",
                    "streams": {"brokers": "fake-broker:9092"},
                },
                "from": {
                    "topics": {
                        ".*": {"type": "input-pattern"},
                    }
                },
            },
        )
        assert not streams_app.app.streams.extra_input_topics
        assert not streams_app.app.streams.input_topics
        assert streams_app.app.streams.input_pattern == ".*"
        assert not streams_app.app.streams.extra_input_patterns

        helm_values = streams_app.to_helm_values()

        streams_config = helm_values["streams"]
        assert "inputTopics" not in streams_config
        assert "extraInputTopics" not in streams_config
        assert "inputPattern" in streams_config
        assert "extraInputPatterns" not in streams_config

    def test_should_validate(self, config: PipelineConfig, handlers: ComponentHandlers):
        with pytest.raises(ValueError):
            StreamsApp(
                handlers=handlers,
                config=config,
                **{
                    "type": "streams-app",
                    "name": "example-name",
                    "app": {
                        "namespace": "test-namespace",
                        "streams": {"brokers": "fake-broker:9092"},
                    },
                    "from": {
                        "topics": {
                            "topic-extra": {
                                "type": "extra",
                            }
                        }
                    },
                },
            )

        with pytest.raises(ValueError):
            StreamsApp(
                handlers=handlers,
                config=config,
                **{
                    "type": "streams-app",
                    "name": "example-name",
                    "app": {
                        "namespace": "test-namespace",
                        "streams": {"brokers": "fake-broker:9092"},
                    },
                    "from": {"topics": {"example.*": {"type": "extra-pattern"}}},
                },
            )

    def test_set_streams_output_from_to(
        self, config: PipelineConfig, handlers: ComponentHandlers
    ):
        streams_app = StreamsApp(
            handlers=handlers,
            config=config,
            **{
                "type": "streams-app",
                "name": "example-name",
                "app": {
                    "namespace": "test-namespace",
                    "streams": {"brokers": "fake-broker:9092"},
                },
                "to": {
                    "topics": {
                        "${output_topic_name}": TopicConfig(
                            type=OutputTopicTypes.OUTPUT, partitions_count=10
                        ),
                        "${error_topic_name}": TopicConfig(
                            type=OutputTopicTypes.ERROR, partitions_count=10
                        ),
                        "extra-topic-1": TopicConfig(
                            type=OutputTopicTypes.EXTRA,
                            role="first-extra-topic",
                            partitions_count=10,
                        ),
                        "extra-topic-2": TopicConfig(
                            type=OutputTopicTypes.EXTRA,
                            role="second-extra-topic",
                            partitions_count=10,
                        ),
                    }
                },
            },
        )
        assert streams_app.app.streams.extra_output_topics == {
            "first-extra-topic": "extra-topic-1",
            "second-extra-topic": "extra-topic-2",
        }
        assert streams_app.app.streams.output_topic == "streams-app-output-topic"
        assert streams_app.app.streams.error_topic == "streams-app-error-topic"

    def test_weave_inputs_from_prev_component(
        self, config: PipelineConfig, handlers: ComponentHandlers
    ):
        streams_app = StreamsApp(
            handlers=handlers,
            config=config,
            **{
                "type": "streams-app",
                "name": "example-name",
                "app": {
                    "namespace": "test-namespace",
                    "streams": {"brokers": "fake-broker:9092"},
                },
            },
        )

        streams_app.weave_from_topics(
            ToSection(
                topics={
                    "prev-output-topic": TopicConfig(
                        type=OutputTopicTypes.OUTPUT, partitions_count=10
                    ),
                    "b": TopicConfig(type=OutputTopicTypes.OUTPUT, partitions_count=10),
                    "a": TopicConfig(type=OutputTopicTypes.OUTPUT, partitions_count=10),
                    "prev-error-topic": TopicConfig(
                        type=OutputTopicTypes.ERROR, partitions_count=10
                    ),
                }
            )
        )

        assert streams_app.app.streams.input_topics == ["prev-output-topic", "b", "a"]

    def test_deploy_order(
        self,
        config: PipelineConfig,
        handlers: ComponentHandlers,
        mocker: MockerFixture,
    ):
        streams_app = StreamsApp(
            handlers=handlers,
            config=config,
            **{
                "type": "streams-app",
                "name": "example-name",
                "version": "2.4.2",
                "app": {
                    "namespace": "test-namespace",
                    "streams": {"brokers": "fake-broker:9092"},
                },
                "to": {
                    "topics": {
                        "${output_topic_name}": TopicConfig(
                            type=OutputTopicTypes.OUTPUT, partitions_count=10
                        ),
                        "${error_topic_name}": TopicConfig(
                            type=OutputTopicTypes.ERROR, partitions_count=10
                        ),
                        "extra-topic-1": TopicConfig(
                            type=OutputTopicTypes.EXTRA,
                            role="first-extra-topic",
                            partitions_count=10,
                        ),
                        "extra-topic-2": TopicConfig(
                            type=OutputTopicTypes.EXTRA,
                            role="second-extra-topic",
                            partitions_count=10,
                        ),
                    }
                },
            },
        )
        mock_create_topics = mocker.patch.object(
            streams_app.handlers.topic_handler, "create_topics"
        )
        mock_helm_upgrade_install = mocker.patch.object(
            streams_app.helm, "upgrade_install"
        )

        mock = mocker.MagicMock()
        mock.attach_mock(mock_create_topics, "mock_create_topics")
        mock.attach_mock(mock_helm_upgrade_install, "mock_helm_upgrade_install")

        streams_app.deploy(dry_run=True)

        mock.assert_has_calls(
            [
                mocker.call.mock_create_topics(to_section=streams_app.to, dry_run=True),
                mocker.call.mock_helm_upgrade_install(
                    "example-name",
                    "bakdata-streams-bootstrap/streams-app",
                    True,
                    "test-namespace",
                    {
                        "namespace": "test-namespace",
                        "streams": {
                            "brokers": "fake-broker:9092",
                            "outputTopic": "streams-app-output-topic",
                            "errorTopic": "streams-app-error-topic",
                        },
                    },
                    HelmUpgradeInstallFlags(
                        force=False,
                        repo_auth_flags=RepoAuthFlags(
                            username=None,
                            password=None,
                            ca_file=None,
                            insecure_skip_tls_verify=False,
                        ),
                        timeout="5m0s",
                        version="2.4.2",
                        wait=True,
                        wait_for_jobs=False,
                    ),
                ),
            ],
            any_order=False,
        )

<<<<<<< HEAD
    def test_destroy(
        self, config: PipelineConfig, handlers: ComponentHandlers, mocker: MockerFixture
    ):
        streams_app = self.__create_streams_app(config, handlers)
=======
    def test_destroy(self, streams_app: StreamsApp, mocker: MockerFixture):
>>>>>>> c4499753
        mock_helm_uninstall = mocker.patch.object(streams_app.helm, "uninstall")

        streams_app.destroy(dry_run=True)

        mock_helm_uninstall.assert_called_once_with(
            "test-namespace", "example-name", True
        )

<<<<<<< HEAD
    def test_reset(
        self, config: PipelineConfig, handlers: ComponentHandlers, mocker: MockerFixture
    ):
        streams_app = self.__create_streams_app(config, handlers)
=======
    def test_reset(self, streams_app: StreamsApp, mocker: MockerFixture):
>>>>>>> c4499753
        mock_helm_upgrade_install = mocker.patch.object(
            streams_app.helm, "upgrade_install"
        )
        mock_helm_uninstall = mocker.patch.object(streams_app.helm, "uninstall")

        mock = mocker.MagicMock()
        mock.attach_mock(mock_helm_upgrade_install, "helm_upgrade_install")
        mock.attach_mock(mock_helm_uninstall, "helm_uninstall")

        streams_app.reset(dry_run=True)

        mock.assert_has_calls(
            [
                mocker.call.helm_uninstall(
                    "test-namespace", "example-name-clean", True
                ),
                mocker.call.helm_upgrade_install(
                    "example-name-clean",
                    "bakdata-streams-bootstrap/streams-app-cleanup-job",
                    True,
                    "test-namespace",
                    {
                        "namespace": "test-namespace",
                        "streams": {
                            "brokers": "fake-broker:9092",
                            "outputTopic": "streams-app-output-topic",
                            "deleteOutput": False,
                        },
                    },
                    HelmUpgradeInstallFlags(
                        version="2.4.2", wait=True, wait_for_jobs=True
                    ),
                ),
                mocker.call.helm_uninstall(
                    "test-namespace", "example-name-clean", True
                ),
            ]
        )

    def test_should_clean_streams_app_and_deploy_clean_up_job_and_delete_clean_up(
        self,
        streams_app: StreamsApp,
        mocker: MockerFixture,
    ):
<<<<<<< HEAD
        streams_app = self.__create_streams_app(config, handlers)
=======
>>>>>>> c4499753
        mock_helm_upgrade_install = mocker.patch.object(
            streams_app.helm, "upgrade_install"
        )
        mock_helm_uninstall = mocker.patch.object(streams_app.helm, "uninstall")

        mock = mocker.MagicMock()
        mock.attach_mock(mock_helm_upgrade_install, "helm_upgrade_install")
        mock.attach_mock(mock_helm_uninstall, "helm_uninstall")

        streams_app.clean(dry_run=True)

        mock.assert_has_calls(
            [
                mocker.call.helm_uninstall(
                    "test-namespace", "example-name-clean", True
                ),
                mocker.call.helm_upgrade_install(
                    "example-name-clean",
                    "bakdata-streams-bootstrap/streams-app-cleanup-job",
                    True,
                    "test-namespace",
                    {
                        "namespace": "test-namespace",
                        "streams": {
                            "brokers": "fake-broker:9092",
                            "outputTopic": "streams-app-output-topic",
                            "deleteOutput": True,
                        },
                    },
                    HelmUpgradeInstallFlags(
                        version="2.4.2", wait=True, wait_for_jobs=True
                    ),
                ),
                mocker.call.helm_uninstall(
                    "test-namespace", "example-name-clean", True
                ),
            ]
        )

    @staticmethod
    def __create_streams_app(config: PipelineConfig, handlers: ComponentHandlers):
        return StreamsApp(
            handlers=handlers,
            config=config,
            **{
                "type": "streams-app",
                "name": "example-name",
                "version": "2.4.2",
                "app": {
                    "namespace": "test-namespace",
                    "streams": {"brokers": "fake-broker:9092"},
                },
                "to": {
                    "topics": {
                        "${output_topic_name}": TopicConfig(
                            type=OutputTopicTypes.OUTPUT, partitions_count=10
                        ),
                    }
                },
            },
        )<|MERGE_RESOLUTION|>--- conflicted
+++ resolved
@@ -338,14 +338,7 @@
             any_order=False,
         )
 
-<<<<<<< HEAD
-    def test_destroy(
-        self, config: PipelineConfig, handlers: ComponentHandlers, mocker: MockerFixture
-    ):
-        streams_app = self.__create_streams_app(config, handlers)
-=======
     def test_destroy(self, streams_app: StreamsApp, mocker: MockerFixture):
->>>>>>> c4499753
         mock_helm_uninstall = mocker.patch.object(streams_app.helm, "uninstall")
 
         streams_app.destroy(dry_run=True)
@@ -354,14 +347,7 @@
             "test-namespace", "example-name", True
         )
 
-<<<<<<< HEAD
-    def test_reset(
-        self, config: PipelineConfig, handlers: ComponentHandlers, mocker: MockerFixture
-    ):
-        streams_app = self.__create_streams_app(config, handlers)
-=======
     def test_reset(self, streams_app: StreamsApp, mocker: MockerFixture):
->>>>>>> c4499753
         mock_helm_upgrade_install = mocker.patch.object(
             streams_app.helm, "upgrade_install"
         )
@@ -406,10 +392,6 @@
         streams_app: StreamsApp,
         mocker: MockerFixture,
     ):
-<<<<<<< HEAD
-        streams_app = self.__create_streams_app(config, handlers)
-=======
->>>>>>> c4499753
         mock_helm_upgrade_install = mocker.patch.object(
             streams_app.helm, "upgrade_install"
         )
@@ -447,27 +429,4 @@
                     "test-namespace", "example-name-clean", True
                 ),
             ]
-        )
-
-    @staticmethod
-    def __create_streams_app(config: PipelineConfig, handlers: ComponentHandlers):
-        return StreamsApp(
-            handlers=handlers,
-            config=config,
-            **{
-                "type": "streams-app",
-                "name": "example-name",
-                "version": "2.4.2",
-                "app": {
-                    "namespace": "test-namespace",
-                    "streams": {"brokers": "fake-broker:9092"},
-                },
-                "to": {
-                    "topics": {
-                        "${output_topic_name}": TopicConfig(
-                            type=OutputTopicTypes.OUTPUT, partitions_count=10
-                        ),
-                    }
-                },
-            },
         )