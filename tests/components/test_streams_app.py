--- conflicted
+++ resolved
@@ -1,9 +1,5 @@
 from pathlib import Path
-<<<<<<< HEAD
-from unittest.mock import AsyncMock
-=======
-from unittest.mock import ANY, MagicMock
->>>>>>> bd9e1351
+from unittest.mock import ANY, AsyncMock
 
 import pytest
 from pytest_mock import MockerFixture
@@ -469,16 +465,19 @@
                             "deleteOutput": True,
                         },
                     },
-<<<<<<< HEAD
-                },
-                HelmUpgradeInstallFlags(version="2.9.0", wait=True, wait_for_jobs=True),
-            ),
-            mocker.call.helm_uninstall(
-                "test-namespace",
-                STREAMS_APP_CLEAN_RELEASE_NAME,
-                dry_run,
-            ),
-        ]
+                    HelmUpgradeInstallFlags(
+                        version="2.9.0", wait=True, wait_for_jobs=True
+                    ),
+                ),
+                mocker.call.helm_uninstall(
+                    "test-namespace",
+                    STREAMS_APP_CLEAN_RELEASE_NAME,
+                    dry_run,
+                ),
+                ANY,  # __bool__
+                ANY,  # __str__
+            ]
+        )
 
     @pytest.mark.asyncio()
     async def test_get_input_output_topics(
@@ -523,19 +522,4 @@
             "role2": ["topic-extra2", "topic-extra3"],
         }
         assert streams_app.get_output_topic() == "example-output"
-        assert streams_app.get_extra_output_topics() == {"fake-role": "extra-topic"}
-=======
-                    HelmUpgradeInstallFlags(
-                        version="2.9.0", wait=True, wait_for_jobs=True
-                    ),
-                ),
-                mocker.call.helm_uninstall(
-                    "test-namespace",
-                    STREAMS_APP_CLEAN_RELEASE_NAME,
-                    dry_run,
-                ),
-                ANY,  # __bool__
-                ANY,  # __str__
-            ]
-        )
->>>>>>> bd9e1351
+        assert streams_app.get_extra_output_topics() == {"fake-role": "extra-topic"}