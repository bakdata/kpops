from pathlib import Path
from unittest.mock import ANY, AsyncMock

import pytest
from pytest_mock import MockerFixture

from kpops.component_handlers import ComponentHandlers
from kpops.component_handlers.helm_wrapper.model import (
    HelmDiffConfig,
    HelmUpgradeInstallFlags,
)
from kpops.component_handlers.helm_wrapper.utils import create_helm_release_name
from kpops.components import StreamsApp
from kpops.components.base_components.models import TopicName
from kpops.components.base_components.models.to_section import (
    ToSection,
)
from kpops.components.base_components.models.topic import (
    KafkaTopic,
    OutputTopicTypes,
    TopicConfig,
)
from kpops.components.streams_bootstrap.streams.model import StreamsAppAutoScaling
from kpops.components.streams_bootstrap.streams.streams_app import StreamsAppCleaner
from kpops.config import KpopsConfig, TopicNameConfig

DEFAULTS_PATH = Path(__file__).parent / "resources"

STREAMS_APP_NAME = "test-streams-app-with-long-name-0123456789abcdefghijklmnop"
STREAMS_APP_FULL_NAME = "${pipeline.name}-" + STREAMS_APP_NAME
STREAMS_APP_RELEASE_NAME = create_helm_release_name(STREAMS_APP_FULL_NAME)
STREAMS_APP_CLEAN_FULL_NAME = STREAMS_APP_FULL_NAME + "-clean"
STREAMS_APP_CLEAN_RELEASE_NAME = create_helm_release_name(
    STREAMS_APP_CLEAN_FULL_NAME, "-clean"
)


@pytest.mark.usefixtures("mock_env")
class TestStreamsApp:
    def test_release_name(self):
        assert STREAMS_APP_CLEAN_RELEASE_NAME.endswith("-clean")

    @pytest.fixture()
    def handlers(self) -> ComponentHandlers:
        return ComponentHandlers(
            schema_handler=AsyncMock(),
            connector_handler=AsyncMock(),
            topic_handler=AsyncMock(),
        )

    @pytest.fixture()
    def config(self) -> KpopsConfig:
        return KpopsConfig(
            defaults_path=DEFAULTS_PATH,
            topic_name_config=TopicNameConfig(
                default_error_topic_name="${component.type}-error-topic",
                default_output_topic_name="${component.type}-output-topic",
            ),
            helm_diff_config=HelmDiffConfig(),
        )

    @pytest.fixture()
    def streams_app(
        self, config: KpopsConfig, handlers: ComponentHandlers
    ) -> StreamsApp:
        return StreamsApp(
            name=STREAMS_APP_NAME,
            config=config,
            handlers=handlers,
            **{
                "namespace": "test-namespace",
                "app": {
                    "streams": {"brokers": "fake-broker:9092"},
                },
                "to": {
                    "topics": {
                        "streams-app-output-topic": TopicConfig(
                            type=OutputTopicTypes.OUTPUT, partitions_count=10
                        ),
                    }
                },
            },
        )

    def test_cleaner_inheritance(self, streams_app: StreamsApp):
        streams_app.app.autoscaling = StreamsAppAutoScaling(
            enabled=True,
            consumer_group="foo",
            lag_threshold=100,
            idle_replicas=1,
        )
        cleaner = streams_app._cleaner
        assert cleaner
        assert not hasattr(cleaner, "_cleaner")
        assert cleaner.app == streams_app.app

    def test_set_topics(self, config: KpopsConfig, handlers: ComponentHandlers):
        streams_app = StreamsApp(
            name=STREAMS_APP_NAME,
            config=config,
            handlers=handlers,
            **{
                "namespace": "test-namespace",
                "app": {
                    "streams": {"brokers": "fake-broker:9092"},
                },
                "from": {
                    "topics": {
                        "example-input": {"type": "input"},
                        "b": {"type": "input"},
                        "a": {"type": "input"},
                        "topic-extra2": {"role": "role2"},
                        "topic-extra3": {"role": "role2"},
                        "topic-extra": {"role": "role1"},
                        ".*": {"type": "pattern"},
                        "example.*": {
                            "type": "pattern",
                            "role": "another-pattern",
                        },
                    }
                },
            },
        )
        assert streams_app.app.streams.input_topics == [
            KafkaTopic(name="example-input"),
            KafkaTopic(name="b"),
            KafkaTopic(name="a"),
        ]
        assert streams_app.app.streams.extra_input_topics == {
            "role1": [KafkaTopic(name="topic-extra")],
            "role2": [KafkaTopic(name="topic-extra2"), KafkaTopic(name="topic-extra3")],
        }
        assert streams_app.app.streams.input_pattern == ".*"
        assert streams_app.app.streams.extra_input_patterns == {
            "another-pattern": "example.*"
        }

        helm_values = streams_app.to_helm_values()
        streams_config = helm_values["streams"]
        assert streams_config["inputTopics"]
        assert "extraInputTopics" in streams_config
        assert "inputPattern" in streams_config
        assert "extraInputPatterns" in streams_config

    def test_no_empty_input_topic(
        self, config: KpopsConfig, handlers: ComponentHandlers
    ):
        streams_app = StreamsApp(
            name=STREAMS_APP_NAME,
            config=config,
            handlers=handlers,
            **{
                "namespace": "test-namespace",
                "app": {
                    "streams": {"brokers": "fake-broker:9092"},
                },
                "from": {
                    "topics": {
                        ".*": {"type": "pattern"},
                    }
                },
            },
        )
        assert not streams_app.app.streams.extra_input_topics
        assert not streams_app.app.streams.input_topics
        assert streams_app.app.streams.input_pattern == ".*"
        assert not streams_app.app.streams.extra_input_patterns

        helm_values = streams_app.to_helm_values()
        streams_config = helm_values["streams"]
        assert "inputTopics" not in streams_config
        assert "extraInputTopics" not in streams_config
        assert "inputPattern" in streams_config
        assert "extraInputPatterns" not in streams_config

    def test_should_validate(self, config: KpopsConfig, handlers: ComponentHandlers):
        # An exception should be raised when both role and type are defined and type is input
        with pytest.raises(
            ValueError, match="Define role only if `type` is `pattern` or `None`"
        ):
            StreamsApp(
                name=STREAMS_APP_NAME,
                config=config,
                handlers=handlers,
                **{
                    "namespace": "test-namespace",
                    "app": {
                        "streams": {"brokers": "fake-broker:9092"},
                    },
                    "from": {
                        "topics": {
                            "topic-input": {
                                "type": "input",
                                "role": "role",
                            }
                        }
                    },
                },
            )

        # An exception should be raised when both role and type are defined and type is error
        with pytest.raises(
            ValueError, match="Define `role` only if `type` is undefined"
        ):
            StreamsApp(
                name=STREAMS_APP_NAME,
                config=config,
                handlers=handlers,
                **{
                    "namespace": "test-namespace",
                    "app": {
                        "streams": {"brokers": "fake-broker:9092"},
                    },
                    "to": {
                        "topics": {
                            "topic-input": {
                                "type": "error",
                                "role": "role",
                            }
                        }
                    },
                },
            )

    def test_set_streams_output_from_to(
        self, config: KpopsConfig, handlers: ComponentHandlers
    ):
        streams_app = StreamsApp(
            name=STREAMS_APP_NAME,
            config=config,
            handlers=handlers,
            **{
                "namespace": "test-namespace",
                "app": {
                    "streams": {"brokers": "fake-broker:9092"},
                },
                "to": {
                    "topics": {
                        "streams-app-output-topic": TopicConfig(
                            type=OutputTopicTypes.OUTPUT, partitions_count=10
                        ),
                        "streams-app-error-topic": TopicConfig(
                            type=OutputTopicTypes.ERROR, partitions_count=10
                        ),
                        "extra-topic-1": TopicConfig(
                            role="first-extra-role",
                            partitions_count=10,
                        ),
                        "extra-topic-2": TopicConfig(
                            role="second-extra-role",
                            partitions_count=10,
                        ),
                    }
                },
            },
        )
        assert streams_app.app.streams.extra_output_topics == {
            "first-extra-role": KafkaTopic(name="extra-topic-1"),
            "second-extra-role": KafkaTopic(name="extra-topic-2"),
        }
<<<<<<< HEAD
        assert streams_app.app.streams.output_topic == KafkaTopic(
            name="${output_topic_name}"
        )
        assert streams_app.app.streams.error_topic == KafkaTopic(
            name="${error_topic_name}"
        )
=======
        assert streams_app.app.streams.output_topic == "streams-app-output-topic"
        assert streams_app.app.streams.error_topic == "streams-app-error-topic"
>>>>>>> 20f534c8

    def test_weave_inputs_from_prev_component(
        self, config: KpopsConfig, handlers: ComponentHandlers
    ):
        streams_app = StreamsApp(
            name=STREAMS_APP_NAME,
            config=config,
            handlers=handlers,
            **{
                "namespace": "test-namespace",
                "app": {
                    "streams": {"brokers": "fake-broker:9092"},
                },
            },
        )

        streams_app.weave_from_topics(
            ToSection(
                topics={
                    TopicName("prev-output-topic"): TopicConfig(
                        type=OutputTopicTypes.OUTPUT, partitions_count=10
                    ),
                    TopicName("b"): TopicConfig(
                        type=OutputTopicTypes.OUTPUT, partitions_count=10
                    ),
                    TopicName("a"): TopicConfig(
                        type=OutputTopicTypes.OUTPUT, partitions_count=10
                    ),
                    TopicName("prev-error-topic"): TopicConfig(
                        type=OutputTopicTypes.ERROR, partitions_count=10
                    ),
                }
            )
        )

        assert streams_app.app.streams.input_topics == [
            KafkaTopic(name="prev-output-topic"),
            KafkaTopic(name="b"),
            KafkaTopic(name="a"),
        ]

    @pytest.mark.asyncio()
    async def test_deploy_order_when_dry_run_is_false(
        self,
        config: KpopsConfig,
        handlers: ComponentHandlers,
        mocker: MockerFixture,
    ):
        streams_app = StreamsApp(
            name=STREAMS_APP_NAME,
            config=config,
            handlers=handlers,
            **{
                "namespace": "test-namespace",
                "app": {
                    "streams": {"brokers": "fake-broker:9092"},
                },
                "to": {
                    "topics": {
                        "streams-app-output-topic": TopicConfig(
                            type=OutputTopicTypes.OUTPUT, partitions_count=10
                        ),
                        "streams-app-error-topic": TopicConfig(
                            type=OutputTopicTypes.ERROR, partitions_count=10
                        ),
                        "extra-topic-1": TopicConfig(
                            role="first-extra-topic",
                            partitions_count=10,
                        ),
                        "extra-topic-2": TopicConfig(
                            role="second-extra-topic",
                            partitions_count=10,
                        ),
                    }
                },
            },
        )
        mock_create_topic = mocker.patch.object(
            streams_app.handlers.topic_handler, "create_topic"
        )
        mock_helm_upgrade_install = mocker.patch.object(
            streams_app.helm, "upgrade_install"
        )

        mock = mocker.AsyncMock()
        mock.attach_mock(mock_create_topic, "mock_create_topic")
        mock.attach_mock(mock_helm_upgrade_install, "mock_helm_upgrade_install")

        dry_run = False
        await streams_app.deploy(dry_run=dry_run)

        assert streams_app.to
        assert streams_app.to.kafka_topics == [
            KafkaTopic(
                name="${output_topic_name}",
                config=TopicConfig(
                    type=OutputTopicTypes.OUTPUT,
                    partitions_count=10,
                ),
            ),
            KafkaTopic(
                name="${error_topic_name}",
                config=TopicConfig(
                    type=OutputTopicTypes.ERROR,
                    partitions_count=10,
                ),
            ),
            KafkaTopic(
                name="extra-topic-1",
                config=TopicConfig(
                    partitions_count=10,
                    role="first-extra-topic",
                ),
            ),
            KafkaTopic(
                name="extra-topic-2",
                config=TopicConfig(
                    partitions_count=10,
                    role="second-extra-topic",
                ),
            ),
        ]
        assert mock.mock_calls == [
            *(
                mocker.call.mock_create_topic(topic, dry_run=dry_run)
                for topic in streams_app.to.kafka_topics
            ),
            mocker.call.mock_helm_upgrade_install(
                STREAMS_APP_RELEASE_NAME,
                "bakdata-streams-bootstrap/streams-app",
                dry_run,
                "test-namespace",
                {
                    "nameOverride": STREAMS_APP_FULL_NAME,
                    "streams": {
                        "brokers": "fake-broker:9092",
                        "extraOutputTopics": {
                            "first-extra-topic": "extra-topic-1",
                            "second-extra-topic": "extra-topic-2",
                        },
                        "outputTopic": "streams-app-output-topic",
                        "errorTopic": "streams-app-error-topic",
                    },
                },
                HelmUpgradeInstallFlags(
                    create_namespace=False,
                    force=False,
                    username=None,
                    password=None,
                    ca_file=None,
                    insecure_skip_tls_verify=False,
                    timeout="5m0s",
                    version="2.9.0",
                    wait=True,
                    wait_for_jobs=False,
                ),
            ),
        ]

    @pytest.mark.asyncio()
    async def test_destroy(self, streams_app: StreamsApp, mocker: MockerFixture):
        mock_helm_uninstall = mocker.patch.object(streams_app.helm, "uninstall")

        await streams_app.destroy(dry_run=True)

        mock_helm_uninstall.assert_called_once_with(
            "test-namespace", STREAMS_APP_RELEASE_NAME, True
        )

    @pytest.mark.asyncio()
    async def test_reset_when_dry_run_is_false(
        self, streams_app: StreamsApp, mocker: MockerFixture
    ):
        cleaner = streams_app._cleaner
        assert isinstance(cleaner, StreamsAppCleaner)

        mock_helm_upgrade_install = mocker.patch.object(cleaner.helm, "upgrade_install")
        mock_helm_uninstall = mocker.patch.object(cleaner.helm, "uninstall")

        mock = mocker.MagicMock()
        mock.attach_mock(mock_helm_upgrade_install, "helm_upgrade_install")
        mock.attach_mock(mock_helm_uninstall, "helm_uninstall")

        dry_run = False
        await streams_app.reset(dry_run=dry_run)

        mock.assert_has_calls(
            [
                mocker.call.helm_uninstall(
                    "test-namespace",
                    STREAMS_APP_CLEAN_RELEASE_NAME,
                    dry_run,
                ),
                ANY,  # __bool__  # FIXME: why is this in the call stack?
                ANY,  # __str__
                mocker.call.helm_upgrade_install(
                    STREAMS_APP_CLEAN_RELEASE_NAME,
                    "bakdata-streams-bootstrap/streams-app-cleanup-job",
                    dry_run,
                    "test-namespace",
                    {
                        "nameOverride": STREAMS_APP_FULL_NAME,
                        "streams": {
                            "brokers": "fake-broker:9092",
                            "outputTopic": "streams-app-output-topic",
                            "deleteOutput": False,
                        },
                    },
                    HelmUpgradeInstallFlags(
                        version="2.9.0", wait=True, wait_for_jobs=True
                    ),
                ),
                mocker.call.helm_uninstall(
                    "test-namespace",
                    STREAMS_APP_CLEAN_RELEASE_NAME,
                    dry_run,
                ),
                ANY,  # __bool__
                ANY,  # __str__
            ]
        )

    @pytest.mark.asyncio()
    async def test_should_clean_streams_app_and_deploy_clean_up_job_and_delete_clean_up(
        self,
        streams_app: StreamsApp,
        mocker: MockerFixture,
    ):
        mock_helm_upgrade_install = mocker.patch.object(
            streams_app._cleaner.helm, "upgrade_install"
        )
        mock_helm_uninstall = mocker.patch.object(
            streams_app._cleaner.helm, "uninstall"
        )

        mock = mocker.MagicMock()
        mock.attach_mock(mock_helm_upgrade_install, "helm_upgrade_install")
        mock.attach_mock(mock_helm_uninstall, "helm_uninstall")

        dry_run = False
        await streams_app.clean(dry_run=dry_run)

        mock.assert_has_calls(
            [
                mocker.call.helm_uninstall(
                    "test-namespace",
                    STREAMS_APP_CLEAN_RELEASE_NAME,
                    dry_run,
                ),
                ANY,  # __bool__
                ANY,  # __str__
                mocker.call.helm_upgrade_install(
                    STREAMS_APP_CLEAN_RELEASE_NAME,
                    "bakdata-streams-bootstrap/streams-app-cleanup-job",
                    dry_run,
                    "test-namespace",
                    {
                        "nameOverride": STREAMS_APP_FULL_NAME,
                        "streams": {
                            "brokers": "fake-broker:9092",
                            "outputTopic": "streams-app-output-topic",
                            "deleteOutput": True,
                        },
                    },
                    HelmUpgradeInstallFlags(
                        version="2.9.0", wait=True, wait_for_jobs=True
                    ),
                ),
                mocker.call.helm_uninstall(
                    "test-namespace",
                    STREAMS_APP_CLEAN_RELEASE_NAME,
                    dry_run,
                ),
                ANY,  # __bool__
                ANY,  # __str__
            ]
        )

    @pytest.mark.asyncio()
    async def test_get_input_output_topics(
        self, config: KpopsConfig, handlers: ComponentHandlers
    ):
        streams_app = StreamsApp(
            name="my-app",
            config=config,
            handlers=handlers,
            **{
                "namespace": "test-namespace",
                "app": {
                    "streams": {"brokers": "fake-broker:9092"},
                },
                "from": {
                    "topics": {
                        "example-input": {"type": "input"},
                        "b": {"type": "input"},
                        "a": {"type": "input"},
                        "topic-extra2": {"role": "role2"},
                        "topic-extra3": {"role": "role2"},
                        "topic-extra": {"role": "role1"},
                        ".*": {"type": "pattern"},
                        "example.*": {
                            "type": "pattern",
                            "role": "another-pattern",
                        },
                    }
                },
                "to": {
                    "topics": {
                        "example-output": {"type": "output"},
                        "extra-topic": {"role": "fake-role"},
                    }
                },
            },
        )

        assert streams_app.app.streams.input_topics == [
            KafkaTopic(name="example-input"),
            KafkaTopic(name="b"),
            KafkaTopic(name="a"),
        ]
        assert streams_app.app.streams.extra_input_topics == {
            "role1": [KafkaTopic(name="topic-extra")],
            "role2": [KafkaTopic(name="topic-extra2"), KafkaTopic(name="topic-extra3")],
        }
        assert streams_app.output_topic == KafkaTopic(name="example-output")
        assert streams_app.extra_output_topics == {
            "fake-role": KafkaTopic(name="extra-topic")
        }
        assert list(streams_app.outputs) == [
            KafkaTopic(name="example-output"),
            KafkaTopic(name="extra-topic"),
        ]
        assert list(streams_app.inputs) == [
            KafkaTopic(name="example-input"),
            KafkaTopic(name="b"),
            KafkaTopic(name="a"),
            KafkaTopic(name="topic-extra2"),
            KafkaTopic(name="topic-extra3"),
            KafkaTopic(name="topic-extra"),
        ]<|MERGE_RESOLUTION|>--- conflicted
+++ resolved
@@ -258,17 +258,12 @@
             "first-extra-role": KafkaTopic(name="extra-topic-1"),
             "second-extra-role": KafkaTopic(name="extra-topic-2"),
         }
-<<<<<<< HEAD
         assert streams_app.app.streams.output_topic == KafkaTopic(
-            name="${output_topic_name}"
+            name="streams-app-output-topic"
         )
         assert streams_app.app.streams.error_topic == KafkaTopic(
-            name="${error_topic_name}"
-        )
-=======
-        assert streams_app.app.streams.output_topic == "streams-app-output-topic"
-        assert streams_app.app.streams.error_topic == "streams-app-error-topic"
->>>>>>> 20f534c8
+            name="streams-app-error-topic"
+        )
 
     def test_weave_inputs_from_prev_component(
         self, config: KpopsConfig, handlers: ComponentHandlers
