--- conflicted
+++ resolved
@@ -1,15 +1,11 @@
 import logging
-from unittest.mock import ANY, AsyncMock, MagicMock
+from unittest.mock import ANY, MagicMock
 
 import pytest
 from pytest_mock import MockerFixture
 
-<<<<<<< HEAD
-from kpops.component_handlers import ComponentHandlers, get_handlers
-=======
-from kpops.component_handlers import ComponentHandlers
+from kpops.component_handlers import get_handlers
 from kpops.component_handlers.helm_wrapper.helm import Helm
->>>>>>> ab9569f5
 from kpops.component_handlers.helm_wrapper.model import HelmUpgradeInstallFlags
 from kpops.component_handlers.helm_wrapper.utils import create_helm_release_name
 from kpops.components.common.topic import (
@@ -21,8 +17,6 @@
     ProducerApp,
     ProducerAppCleaner,
 )
-from kpops.config import KpopsConfig, TopicNameConfig
-from tests.components import PIPELINE_BASE_DIR
 
 PRODUCER_APP_NAME = "test-producer-app-with-long-name-0123456789abcdefghijklmnop"
 PRODUCER_APP_FULL_NAME = "${pipeline.name}-" + PRODUCER_APP_NAME
@@ -45,27 +39,7 @@
         assert PRODUCER_APP_CLEAN_RELEASE_NAME.endswith("-clean")
 
     @pytest.fixture()
-    def handlers(self) -> ComponentHandlers:
-        return ComponentHandlers(
-            schema_handler=AsyncMock(),
-            connector_handler=AsyncMock(),
-            topic_handler=AsyncMock(),
-        )
-
-    @pytest.fixture()
-    def config(self) -> KpopsConfig:
-        return KpopsConfig(
-            topic_name_config=TopicNameConfig(
-                default_error_topic_name="${component.type}-error-topic",
-                default_output_topic_name="${component.type}-output-topic",
-            ),
-            pipeline_base_dir=PIPELINE_BASE_DIR,
-        )
-
-    @pytest.fixture()
-    def producer_app(
-        self, config: KpopsConfig, handlers: ComponentHandlers
-    ) -> ProducerApp:
+    def producer_app(self) -> ProducerApp:
         return ProducerApp(
             name=PRODUCER_APP_NAME,
             **{
@@ -109,7 +83,7 @@
             == PRODUCER_APP_CLEAN_HELM_NAMEOVERRIDE
         )
 
-    def test_output_topics(self, config: KpopsConfig, handlers: ComponentHandlers):
+    def test_output_topics(self):
         producer_app = ProducerApp(
             name=PRODUCER_APP_NAME,
             **{
@@ -351,11 +325,7 @@
             ]
         )
 
-    def test_get_output_topics(
-        self,
-        config: KpopsConfig,
-        handlers: ComponentHandlers,
-    ):
+    def test_get_output_topics(self):
         producer_app = ProducerApp(
             name="my-producer",
             **{
@@ -391,11 +361,56 @@
         ]
 
     @pytest.mark.asyncio()
-    async def test_should_not_deploy_clean_up_when_rest(
-        self,
-        config: KpopsConfig,
-        handlers: ComponentHandlers,
-        mocker: MockerFixture,
+    async def test_should_not_deploy_clean_up_when_rest(self, mocker: MockerFixture):
+        image_tag_in_cluster = "1.1.1"
+        mocker.patch.object(
+            Helm,
+            "get_values",
+            return_value={
+                "image": "registry/producer-app",
+                "imageTag": image_tag_in_cluster,
+                "nameOverride": PRODUCER_APP_NAME,
+                "replicaCount": 1,
+                "streams": {
+                    "brokers": "fake-broker:9092",
+                    "outputTopic": "test-output-topic",
+                    "schemaRegistryUrl": "http://localhost:8081",
+                },
+            },
+        )
+        producer_app = ProducerApp(
+            name=PRODUCER_APP_NAME,
+            **{
+                "namespace": "test-namespace",
+                "values": {
+                    "imageTag": "2.2.2",
+                    "streams": {"brokers": "fake-broker:9092"},
+                },
+                "to": {
+                    "topics": {
+                        "test-output-topic": {"type": "output"},
+                    }
+                },
+            },
+        )
+        uninstall_producer_mock = mocker.patch.object(producer_app.helm, "uninstall")
+        mocker.patch.object(producer_app._cleaner.dry_run_handler, "print_helm_diff")
+        mocker.patch.object(producer_app._cleaner.helm, "uninstall")
+
+        mock_helm_upgrade_install_clean_up = mocker.patch.object(
+            producer_app._cleaner.helm, "upgrade_install"
+        )
+
+        dry_run = True
+        await producer_app.reset(dry_run)
+        uninstall_producer_mock.assert_called_once_with(
+            "test-namespace", PRODUCER_APP_RELEASE_NAME, dry_run
+        )
+        mock_helm_upgrade_install_clean_up.assert_not_called()
+
+    @pytest.mark.asyncio()
+    async def test_should_deploy_clean_up_job_with_values_in_cluster_when_clean(
+        self, mocker: MockerFixture
     ):
         image_tag_in_cluster = "1.1.1"
         mocker.patch.object(
@@ -415,66 +430,9 @@
         )
         producer_app = ProducerApp(
             name=PRODUCER_APP_NAME,
-            config=config,
-            handlers=handlers,
             **{
                 "namespace": "test-namespace",
-                "app": {
-                    "imageTag": "2.2.2",
-                    "streams": {"brokers": "fake-broker:9092"},
-                },
-                "to": {
-                    "topics": {
-                        "test-output-topic": {"type": "output"},
-                    }
-                },
-            },
-        )
-        uninstall_producer_mock = mocker.patch.object(producer_app.helm, "uninstall")
-        mocker.patch.object(producer_app._cleaner.dry_run_handler, "print_helm_diff")
-        mocker.patch.object(producer_app._cleaner.helm, "uninstall")
-
-        mock_helm_upgrade_install_clean_up = mocker.patch.object(
-            producer_app._cleaner.helm, "upgrade_install"
-        )
-
-        dry_run = True
-        await producer_app.reset(dry_run)
-        uninstall_producer_mock.assert_called_once_with(
-            "test-namespace", PRODUCER_APP_RELEASE_NAME, dry_run
-        )
-        mock_helm_upgrade_install_clean_up.assert_not_called()
-
-    @pytest.mark.asyncio()
-    async def test_should_deploy_clean_up_job_with_values_in_cluster_when_clean(
-        self,
-        config: KpopsConfig,
-        handlers: ComponentHandlers,
-        mocker: MockerFixture,
-    ):
-        image_tag_in_cluster = "1.1.1"
-        mocker.patch.object(
-            Helm,
-            "get_values",
-            return_value={
-                "image": "registry/producer-app",
-                "imageTag": image_tag_in_cluster,
-                "nameOverride": PRODUCER_APP_NAME,
-                "replicaCount": 1,
-                "streams": {
-                    "brokers": "fake-broker:9092",
-                    "outputTopic": "test-output-topic",
-                    "schemaRegistryUrl": "http://localhost:8081",
-                },
-            },
-        )
-        producer_app = ProducerApp(
-            name=PRODUCER_APP_NAME,
-            config=config,
-            handlers=handlers,
-            **{
-                "namespace": "test-namespace",
-                "app": {
+                "values": {
                     "imageTag": "2.2.2",
                     "streams": {"brokers": "fake-broker:9092"},
                 },
