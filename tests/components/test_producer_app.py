--- conflicted
+++ resolved
@@ -128,11 +128,7 @@
         )
 
         assert producer_app.app.streams.output_topic == KafkaTopic(
-<<<<<<< HEAD
-            name="${output_topic_name}"
-=======
             name="producer-app-output-topic"
->>>>>>> 782d4d9e
         )
         assert producer_app.app.streams.extra_output_topics == {
             "first-extra-topic": KafkaTopic(name="extra-topic-1")
@@ -347,11 +343,7 @@
             },
         )
         assert producer_app.app.streams.output_topic == KafkaTopic(
-<<<<<<< HEAD
-            name="${output_topic_name}"
-=======
             name="producer-app-output-topic"
->>>>>>> 782d4d9e
         )
         assert producer_app.app.streams.extra_output_topics == {
             "first-extra-topic": KafkaTopic(name="extra-topic-1")
@@ -359,10 +351,6 @@
         assert producer_app.input_topics == []
         assert list(producer_app.inputs) == []
         assert list(producer_app.outputs) == [
-<<<<<<< HEAD
-            KafkaTopic(name="${output_topic_name}"),
-=======
             KafkaTopic(name="producer-app-output-topic"),
->>>>>>> 782d4d9e
             KafkaTopic(name="extra-topic-1"),
         ]