import logging
from pathlib import Path
from unittest.mock import ANY, MagicMock

import pytest
from pytest_mock import MockerFixture

from kpops.component_handlers import ComponentHandlers
from kpops.component_handlers.helm_wrapper.model import HelmUpgradeInstallFlags
from kpops.components import ProducerApp
from kpops.components.base_components.models.to_section import (
    OutputTopicTypes,
    TopicConfig,
)
from kpops.config import KpopsConfig, TopicNameConfig

DEFAULTS_PATH = Path(__file__).parent / "resources"


class TestProducerApp:
    PRODUCER_APP_NAME = "test-producer-app-with-long-name-0123456789abcdefghijklmnop"
    PRODUCER_APP_CLEAN_NAME = "test-producer-app-with-long-n-clean"

    @pytest.fixture()
    def handlers(self) -> ComponentHandlers:
        return ComponentHandlers(
            schema_handler=MagicMock(),
            connector_handler=MagicMock(),
            topic_handler=MagicMock(),
        )

<<<<<<< HEAD
    @pytest.fixture
    def config(self) -> KpopsConfig:
        return KpopsConfig(
=======
    @pytest.fixture()
    def config(self) -> PipelineConfig:
        return PipelineConfig(
>>>>>>> 6ca00815
            defaults_path=DEFAULTS_PATH,
            environment="development",
            topic_name_config=TopicNameConfig(
                default_error_topic_name="${component_type}-error-topic",
                default_output_topic_name="${component_type}-output-topic",
            ),
        )

    @pytest.fixture()
    def producer_app(
        self, config: KpopsConfig, handlers: ComponentHandlers
    ) -> ProducerApp:
        return ProducerApp(
            name=self.PRODUCER_APP_NAME,
            config=config,
            handlers=handlers,
            **{
                "version": "2.4.2",
                "namespace": "test-namespace",
                "app": {
                    "streams": {"brokers": "fake-broker:9092"},
                },
                "clean_schemas": True,
                "to": {
                    "topics": {
                        "${output_topic_name}": TopicConfig(
                            type=OutputTopicTypes.OUTPUT, partitions_count=10
                        ),
                    }
                },
            },
        )

    def test_output_topics(self, config: KpopsConfig, handlers: ComponentHandlers):
        producer_app = ProducerApp(
            name=self.PRODUCER_APP_NAME,
            config=config,
            handlers=handlers,
            **{
                "namespace": "test-namespace",
                "app": {
                    "namespace": "test-namespace",
                    "streams": {"brokers": "fake-broker:9092"},
                },
                "to": {
                    "topics": {
                        "${output_topic_name}": TopicConfig(
                            type=OutputTopicTypes.OUTPUT, partitions_count=10
                        ),
                        "extra-topic-1": TopicConfig(
                            role="first-extra-topic",
                            partitions_count=10,
                        ),
                    }
                },
            },
        )

        assert producer_app.app.streams.output_topic == "${output_topic_name}"
        assert producer_app.app.streams.extra_output_topics == {
            "first-extra-topic": "extra-topic-1"
        }

    def test_deploy_order_when_dry_run_is_false(
        self,
        producer_app: ProducerApp,
        mocker: MockerFixture,
    ):
        mock_create_topics = mocker.patch.object(
            producer_app.handlers.topic_handler, "create_topics"
        )

        mock_helm_upgrade_install = mocker.patch.object(
            producer_app.helm, "upgrade_install"
        )

        mock = mocker.MagicMock()
        mock.attach_mock(mock_create_topics, "mock_create_topics")
        mock.attach_mock(mock_helm_upgrade_install, "mock_helm_upgrade_install")

        producer_app.deploy(dry_run=False)
        assert mock.mock_calls == [
            mocker.call.mock_create_topics(to_section=producer_app.to, dry_run=False),
            mocker.call.mock_helm_upgrade_install(
                "${pipeline_name}-" + self.PRODUCER_APP_NAME,
                "bakdata-streams-bootstrap/producer-app",
                False,
                "test-namespace",
                {
                    "streams": {
                        "brokers": "fake-broker:9092",
                        "outputTopic": "${output_topic_name}",
                    },
                },
                HelmUpgradeInstallFlags(
                    force=False,
                    username=None,
                    password=None,
                    ca_file=None,
                    insecure_skip_tls_verify=False,
                    timeout="5m0s",
                    version="2.4.2",
                    wait=True,
                    wait_for_jobs=False,
                ),
            ),
        ]

    def test_destroy(
        self,
        producer_app: ProducerApp,
        mocker: MockerFixture,
    ):
        mock_helm_uninstall = mocker.patch.object(producer_app.helm, "uninstall")

        producer_app.destroy(dry_run=True)

        mock_helm_uninstall.assert_called_once_with(
            "test-namespace", "${pipeline_name}-" + self.PRODUCER_APP_NAME, True
        )

    def test_should_not_reset_producer_app(
        self,
        producer_app: ProducerApp,
        mocker: MockerFixture,
    ):
        mock_helm_upgrade_install = mocker.patch.object(
            producer_app.helm, "upgrade_install"
        )
        mock_helm_uninstall = mocker.patch.object(producer_app.helm, "uninstall")
        mock_helm_print_helm_diff = mocker.patch.object(
            producer_app.dry_run_handler, "print_helm_diff"
        )

        mock = mocker.MagicMock()
        mock.attach_mock(mock_helm_upgrade_install, "helm_upgrade_install")
        mock.attach_mock(mock_helm_uninstall, "helm_uninstall")
        mock.attach_mock(mock_helm_print_helm_diff, "print_helm_diff")

        producer_app.clean(dry_run=True)

        assert mock.mock_calls == [
            mocker.call.helm_uninstall(
                "test-namespace",
                "${pipeline_name}-" + self.PRODUCER_APP_CLEAN_NAME,
                True,
            ),
            mocker.call.helm_upgrade_install(
                "${pipeline_name}-" + self.PRODUCER_APP_CLEAN_NAME,
                "bakdata-streams-bootstrap/producer-app-cleanup-job",
                True,
                "test-namespace",
                {
                    "streams": {
                        "brokers": "fake-broker:9092",
                        "outputTopic": "${output_topic_name}",
                    },
                },
                HelmUpgradeInstallFlags(version="2.4.2", wait=True, wait_for_jobs=True),
            ),
            mocker.call.print_helm_diff(
                ANY,
                "${pipeline_name}-" + self.PRODUCER_APP_CLEAN_NAME,
                logging.getLogger("KafkaApp"),
            ),
            mocker.call.helm_uninstall(
                "test-namespace",
                "${pipeline_name}-" + self.PRODUCER_APP_CLEAN_NAME,
                True,
            ),
        ]

    def test_should_clean_producer_app_and_deploy_clean_up_job_and_delete_clean_up_with_dry_run_false(
        self, mocker: MockerFixture, producer_app: ProducerApp
    ):
        mock_helm_upgrade_install = mocker.patch.object(
            producer_app.helm, "upgrade_install"
        )
        mock_helm_uninstall = mocker.patch.object(producer_app.helm, "uninstall")

        mock = mocker.MagicMock()
        mock.attach_mock(mock_helm_upgrade_install, "helm_upgrade_install")
        mock.attach_mock(mock_helm_uninstall, "helm_uninstall")

        producer_app.clean(dry_run=False)

        assert mock.mock_calls == [
            mocker.call.helm_uninstall(
                "test-namespace",
                "${pipeline_name}-" + self.PRODUCER_APP_CLEAN_NAME,
                False,
            ),
            mocker.call.helm_upgrade_install(
                "${pipeline_name}-" + self.PRODUCER_APP_CLEAN_NAME,
                "bakdata-streams-bootstrap/producer-app-cleanup-job",
                False,
                "test-namespace",
                {
                    "streams": {
                        "brokers": "fake-broker:9092",
                        "outputTopic": "${output_topic_name}",
                    },
                },
                HelmUpgradeInstallFlags(version="2.4.2", wait=True, wait_for_jobs=True),
            ),
            mocker.call.helm_uninstall(
                "test-namespace",
                "${pipeline_name}-" + self.PRODUCER_APP_CLEAN_NAME,
                False,
            ),
        ]<|MERGE_RESOLUTION|>--- conflicted
+++ resolved
@@ -29,15 +29,9 @@
             topic_handler=MagicMock(),
         )
 
-<<<<<<< HEAD
-    @pytest.fixture
+    @pytest.fixture()
     def config(self) -> KpopsConfig:
         return KpopsConfig(
-=======
-    @pytest.fixture()
-    def config(self) -> PipelineConfig:
-        return PipelineConfig(
->>>>>>> 6ca00815
             defaults_path=DEFAULTS_PATH,
             environment="development",
             topic_name_config=TopicNameConfig(
