--- conflicted
+++ resolved
@@ -106,13 +106,9 @@
             },
         )
 
-<<<<<<< HEAD
         assert producer_app.app.streams.output_topic == KafkaTopic(
-            name="${output_topic_name}"
-        )
-=======
-        assert producer_app.app.streams.output_topic == "producer-app-output-topic"
->>>>>>> 20f534c8
+            name="producer-app-output-topic"
+        )
         assert producer_app.app.streams.extra_output_topics == {
             "first-extra-topic": KafkaTopic(name="extra-topic-1")
         }
@@ -325,26 +321,15 @@
                 },
             },
         )
-<<<<<<< HEAD
         assert producer_app.app.streams.output_topic == KafkaTopic(
-            name="${output_topic_name}"
+            name="producer-app-output-topic"
         )
         assert producer_app.app.streams.extra_output_topics == {
             "first-extra-topic": KafkaTopic(name="extra-topic-1")
-=======
-        assert producer_app.output_topic == "producer-app-output-topic"
-        assert producer_app.extra_output_topics == {
-            "first-extra-topic": "extra-topic-1"
->>>>>>> 20f534c8
         }
         assert producer_app.input_topics == []
         assert list(producer_app.inputs) == []
         assert list(producer_app.outputs) == [
-<<<<<<< HEAD
-            KafkaTopic(name="${output_topic_name}"),
+            KafkaTopic(name="producer-app-output-topic"),
             KafkaTopic(name="extra-topic-1"),
-=======
-            "producer-app-output-topic",
-            "extra-topic-1",
->>>>>>> 20f534c8
         ]