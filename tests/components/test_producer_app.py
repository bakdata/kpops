from pathlib import Path
from unittest.mock import MagicMock

import pytest
from pytest_mock import MockerFixture

from kpops.cli.pipeline_config import PipelineConfig, TopicNameConfig
from kpops.component_handlers import ComponentHandlers
from kpops.component_handlers.helm_wrapper.model import (
    HelmUpgradeInstallFlags,
    RepoAuthFlags,
)
from kpops.components import ProducerApp
from kpops.components.base_components.models.to_section import (
    OutputTopicTypes,
    TopicConfig,
)

DEFAULTS_PATH = Path(__file__).parent / "resources"


class TestProducerApp:
    @pytest.fixture
    def handlers(self) -> ComponentHandlers:
        return ComponentHandlers(
            schema_handler=MagicMock(),
            connector_handler=MagicMock(),
            topic_handler=MagicMock(),
        )

    @pytest.fixture
    def config(self) -> PipelineConfig:
        return PipelineConfig(
            defaults_path=DEFAULTS_PATH,
            environment="development",
            topic_name_config=TopicNameConfig(
                default_error_topic_name="${component_type}-error-topic",
                default_output_topic_name="${component_type}-output-topic",
            ),
            pipeline_prefix="",
        )

    @pytest.fixture
    def producer_app(
        self, config: PipelineConfig, handlers: ComponentHandlers
    ) -> ProducerApp:
        return ProducerApp(
            handlers=handlers,
            config=config,
            **{
                "type": "producer-app",
                "name": "example-name",
                "version": "2.4.2",
                "app": {
                    "namespace": "test-namespace",
                    "streams": {"brokers": "fake-broker:9092"},
                },
                "clean_schemas": True,
                "to": {
                    "topics": {
                        "${output_topic_name}": TopicConfig(
                            type=OutputTopicTypes.OUTPUT, partitions_count=10
                        ),
                    }
                },
            },
        )

<<<<<<< HEAD
=======
    def test_output_topics(self, config: PipelineConfig, handlers: ComponentHandlers):
        producer_app = ProducerApp(
            handlers=handlers,
            config=config,
            **{
                "type": "producer-app",
                "name": "example-name",
                "app": {
                    "namespace": "test-namespace",
                    "streams": {"brokers": "fake-broker:9092"},
                },
                "to": {
                    "topics": {
                        "${output_topic_name}": TopicConfig(
                            type=OutputTopicTypes.OUTPUT, partitions_count=10
                        ),
                        "extra-topic-1": TopicConfig(
                            type=OutputTopicTypes.EXTRA,
                            role="first-extra-topic",
                            partitions_count=10,
                        ),
                    }
                },
            },
        )

>>>>>>> c4499753
        assert producer_app.app.streams.output_topic == "producer-output-topic"
        assert producer_app.app.streams.extra_output_topics == {
            "first-extra-topic": "extra-topic-1"
        }

    def test_deploy_order(
        self,
<<<<<<< HEAD
        config: PipelineConfig,
        handlers: ComponentHandlers,
        mocker: MockerFixture,
    ):
        producer_app = self.__create_producer_app(config, handlers)
=======
        producer_app: ProducerApp,
        mocker: MockerFixture,
    ):
>>>>>>> c4499753
        mock_create_topics = mocker.patch.object(
            producer_app.handlers.topic_handler, "create_topics"
        )

        mock_helm_upgrade_install = mocker.patch.object(
            producer_app.helm, "upgrade_install"
        )

        mock = mocker.MagicMock()
        mock.attach_mock(mock_create_topics, "mock_create_topics")
        mock.attach_mock(mock_helm_upgrade_install, "mock_helm_upgrade_install")

        producer_app.deploy(dry_run=True)
        mock.assert_has_calls(
            [
                mocker.call.mock_create_topics(
                    to_section=producer_app.to, dry_run=True
                ),
                mocker.call.mock_helm_upgrade_install(
                    "example-name",
                    "bakdata-streams-bootstrap/producer-app",
                    True,
                    "test-namespace",
                    {
                        "namespace": "test-namespace",
                        "streams": {
                            "brokers": "fake-broker:9092",
                            "outputTopic": "producer-output-topic",
                        },
                    },
                    HelmUpgradeInstallFlags(
                        force=False,
                        repo_auth_flags=RepoAuthFlags(
                            username=None,
                            password=None,
                            ca_file=None,
                            insecure_skip_tls_verify=False,
                        ),
                        timeout="5m0s",
                        version="2.4.2",
                        wait=True,
                        wait_for_jobs=False,
                    ),
                ),
            ],
        )

    def test_destroy(
        self,
        producer_app: ProducerApp,
        mocker: MockerFixture,
    ):
<<<<<<< HEAD
        producer_app = self.__create_producer_app(config, handlers)
=======
>>>>>>> c4499753
        mock_helm_uninstall = mocker.patch.object(producer_app.helm, "uninstall")

        producer_app.destroy(dry_run=True)

        mock_helm_uninstall.assert_called_once_with(
            "test-namespace", "example-name", True
        )

    def should_not_reset_producer_app(
        self,
        producer_app: ProducerApp,
        mocker: MockerFixture,
    ):
<<<<<<< HEAD
        producer_app = self.__create_producer_app(config, handlers)
=======
>>>>>>> c4499753
        mock_helm_upgrade_install = mocker.patch.object(
            producer_app.helm, "upgrade_install"
        )
        mock_helm_uninstall = mocker.patch.object(producer_app.helm, "uninstall")

        mock = mocker.MagicMock()
        mock.attach_mock(mock_helm_upgrade_install, "helm_upgrade_install")
        mock.attach_mock(mock_helm_uninstall, "helm_uninstall")

        producer_app.clean(dry_run=True)

        mock.assert_has_calls(
            [
                mocker.call.helm_uninstall(
                    "test-namespace", "example-name-clean", True
                ),
                mocker.call.helm_upgrade_install(
                    "example-name-clean",
                    "bakdata-streams-bootstrap/producer-app-cleanup-job",
                    True,
                    "test-namespace",
                    {
                        "namespace": "test-namespace",
                        "streams": {
                            "brokers": "fake-broker:9092",
                            "outputTopic": "producer-output-topic",
                            "deleteOutput": True,
                        },
                    },
                    HelmUpgradeInstallFlags(
                        version="2.4.2", wait=True, wait_for_jobs=True
                    ),
                ),
                mocker.call.helm_uninstall(
                    "test-namespace", "example-name-clean", True
                ),
            ]
        )

    def test_should_clean_producer_app_and_deploy_clean_up_job_and_delete_clean_up(
<<<<<<< HEAD
        self,
        config: PipelineConfig,
        handlers: ComponentHandlers,
        mocker: MockerFixture,
    ):
        producer_app = self.__create_producer_app(config, handlers)
=======
        self, mocker: MockerFixture, producer_app: ProducerApp
    ):
>>>>>>> c4499753
        mock_helm_upgrade_install = mocker.patch.object(
            producer_app.helm, "upgrade_install"
        )
        mock_helm_uninstall = mocker.patch.object(producer_app.helm, "uninstall")

        mock = mocker.MagicMock()
        mock.attach_mock(mock_helm_upgrade_install, "helm_upgrade_install")
        mock.attach_mock(mock_helm_uninstall, "helm_uninstall")

        producer_app.clean(dry_run=True)

        mock.assert_has_calls(
            [
                mocker.call.helm_uninstall(
                    "test-namespace", "example-name-clean", True
                ),
                mocker.call.helm_upgrade_install(
                    "example-name-clean",
                    "bakdata-streams-bootstrap/producer-app-cleanup-job",
                    True,
                    "test-namespace",
                    {
                        "namespace": "test-namespace",
                        "streams": {
                            "brokers": "fake-broker:9092",
                            "outputTopic": "producer-output-topic",
                        },
                    },
                    HelmUpgradeInstallFlags(
                        version="2.4.2", wait=True, wait_for_jobs=True
                    ),
                ),
                mocker.call.helm_uninstall(
                    "test-namespace", "example-name-clean", True
                ),
            ]
        )

    @staticmethod
    def __create_producer_app(config: PipelineConfig, handlers: ComponentHandlers):
        return ProducerApp(
            handlers=handlers,
            config=config,
            **{
                "type": "producer-app",
                "name": "example-name",
                "version": "2.4.2",
                "app": {
                    "namespace": "test-namespace",
                    "streams": {"brokers": "fake-broker:9092"},
                },
                "clean_schemas": True,
                "to": {
                    "topics": {
                        "${output_topic_name}": TopicConfig(
                            type=OutputTopicTypes.OUTPUT, partitions_count=10
                        ),
                    }
                },
            },
        )<|MERGE_RESOLUTION|>--- conflicted
+++ resolved
@@ -66,8 +66,6 @@
             },
         )
 
-<<<<<<< HEAD
-=======
     def test_output_topics(self, config: PipelineConfig, handlers: ComponentHandlers):
         producer_app = ProducerApp(
             handlers=handlers,
@@ -94,7 +92,6 @@
             },
         )
 
->>>>>>> c4499753
         assert producer_app.app.streams.output_topic == "producer-output-topic"
         assert producer_app.app.streams.extra_output_topics == {
             "first-extra-topic": "extra-topic-1"
@@ -102,17 +99,9 @@
 
     def test_deploy_order(
         self,
-<<<<<<< HEAD
-        config: PipelineConfig,
-        handlers: ComponentHandlers,
-        mocker: MockerFixture,
-    ):
-        producer_app = self.__create_producer_app(config, handlers)
-=======
         producer_app: ProducerApp,
         mocker: MockerFixture,
     ):
->>>>>>> c4499753
         mock_create_topics = mocker.patch.object(
             producer_app.handlers.topic_handler, "create_topics"
         )
@@ -165,10 +154,6 @@
         producer_app: ProducerApp,
         mocker: MockerFixture,
     ):
-<<<<<<< HEAD
-        producer_app = self.__create_producer_app(config, handlers)
-=======
->>>>>>> c4499753
         mock_helm_uninstall = mocker.patch.object(producer_app.helm, "uninstall")
 
         producer_app.destroy(dry_run=True)
@@ -182,10 +167,6 @@
         producer_app: ProducerApp,
         mocker: MockerFixture,
     ):
-<<<<<<< HEAD
-        producer_app = self.__create_producer_app(config, handlers)
-=======
->>>>>>> c4499753
         mock_helm_upgrade_install = mocker.patch.object(
             producer_app.helm, "upgrade_install"
         )
@@ -226,17 +207,8 @@
         )
 
     def test_should_clean_producer_app_and_deploy_clean_up_job_and_delete_clean_up(
-<<<<<<< HEAD
-        self,
-        config: PipelineConfig,
-        handlers: ComponentHandlers,
-        mocker: MockerFixture,
-    ):
-        producer_app = self.__create_producer_app(config, handlers)
-=======
         self, mocker: MockerFixture, producer_app: ProducerApp
     ):
->>>>>>> c4499753
         mock_helm_upgrade_install = mocker.patch.object(
             producer_app.helm, "upgrade_install"
         )
@@ -273,28 +245,4 @@
                     "test-namespace", "example-name-clean", True
                 ),
             ]
-        )
-
-    @staticmethod
-    def __create_producer_app(config: PipelineConfig, handlers: ComponentHandlers):
-        return ProducerApp(
-            handlers=handlers,
-            config=config,
-            **{
-                "type": "producer-app",
-                "name": "example-name",
-                "version": "2.4.2",
-                "app": {
-                    "namespace": "test-namespace",
-                    "streams": {"brokers": "fake-broker:9092"},
-                },
-                "clean_schemas": True,
-                "to": {
-                    "topics": {
-                        "${output_topic_name}": TopicConfig(
-                            type=OutputTopicTypes.OUTPUT, partitions_count=10
-                        ),
-                    }
-                },
-            },
         )