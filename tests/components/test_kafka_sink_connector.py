--- conflicted
+++ resolved
@@ -148,13 +148,8 @@
             handlers=handlers,
             app=KafkaConnectConfig(),
             namespace="test-namespace",
-<<<<<<< HEAD
-            from_=FromSection(
+            from_=FromSection(  # pyright: ignore[reportGeneralTypeIssues] wrong diagnostic when using TopicName as topics key type
                 topics={topic_pattern: FromTopic(type=InputTopicTypes.PATTERN)}
-=======
-            from_=FromSection(  # pyright: ignore[reportGeneralTypeIssues] wrong diagnostic when using TopicName as topics key type
-                topics={topic_pattern: FromTopic(type=InputTopicTypes.INPUT_PATTERN)}
->>>>>>> 44990a0a
             ),
         )
         assert getattr(connector.app, "topics.regex") == topic_pattern
