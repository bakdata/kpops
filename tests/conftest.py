--- conflicted
+++ resolved
@@ -44,7 +44,7 @@
 
 
 @pytest.fixture()
-def custom_components():
+def custom_components() -> Iterator[None]:
     src = Path("tests/pipeline/test_components")
     dst = Path("kpops/components/test_components")
     try:
@@ -54,7 +54,12 @@
         shutil.rmtree(dst)
 
 
-<<<<<<< HEAD
+@pytest.fixture(scope="module")
+def clear_kpops_config() -> Iterator[None]:
+    yield
+    KpopsConfig._instance = None
+
+
 KUBECONFIG = """
 apiVersion: v1
 clusters:
@@ -77,10 +82,4 @@
     kubeconfig = tmp_path_factory.mktemp("kpops") / "kubeconfig"
     kubeconfig.write_text(KUBECONFIG)
     os.environ["KUBECONFIG"] = str(kubeconfig)
-    return kubeconfig
-=======
-@pytest.fixture(scope="module")
-def clear_kpops_config():
-    yield
-    KpopsConfig._instance = None
->>>>>>> 8ed1ed60
+    return kubeconfig