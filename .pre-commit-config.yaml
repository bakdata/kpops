--- conflicted
+++ resolved
@@ -8,17 +8,6 @@
         language: system
         types_or: [python]
         require_serial: true # run once for all files
-<<<<<<< HEAD
-        pass_filenames: false
-      - id: ruff-format
-        name: ruff-format
-        entry: ruff format .
-        args: [ --config, pyproject.toml ]
-        language: system
-        types_or: [python]
-        require_serial: true # run once for all files
-        pass_filenames: false
-=======
       - id: ruff-format
         name: ruff-format
         entry: ruff format
@@ -26,7 +15,6 @@
         language: system
         types_or: [python]
         require_serial: true # run once for all files
->>>>>>> 306e8109
       - id: pyright
         name: pyright
         entry: pyright
