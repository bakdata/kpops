name: CI

on:
  pull_request:
    types: [opened, ready_for_review, synchronize]
  push:
    branches:
      - main
  workflow_dispatch:

jobs:
  test:
    name: Test
    strategy:
      fail-fast: false
      matrix:
        os:
          - ubuntu-22.04
          - windows-2022
        python-version: [ "3.10", "3.11" ]
    runs-on: ${{ matrix.os }}

    steps:
      - uses: actions/checkout@v3

      - name: Install Python and set up Poetry
        uses: bakdata/ci-templates/actions/python-setup-poetry@v1.5.3
        with:
          poetry-version: "1.4.1" # REASON: https://github.com/python-poetry/poetry/issues/8180
          python-version: ${{ matrix.python-version }}

      - name: Check Poetry lock file consistency
        run: poetry lock --check

      - name: Install dependencies
        run: poetry install --no-interaction

      - name: Lint (ruff)
        shell: bash
        run: |
          if [[ "$RUNNER_OS" == "Linux" && "${{ matrix.python-version }}" == "3.10" ]]
          then
            echo "::add-matcher::.github/ruff-matcher.json"
            poetry run ruff check . --config pyproject.toml --output-format text --no-fix
          else
            poetry run pre-commit run ruff --all-files --show-diff-on-failure
          fi;

<<<<<<< HEAD
      - name: Formatting (ruff)
        run: poetry run pre-commit run ruff-format --all-files --show-diff-on-failure
=======
      - name: Formatting (black)
        run: poetry run pre-commit run black --all-files --show-diff-on-failure
>>>>>>> 352cf9c1

      - name: Typing (pyright)
        run: poetry run pre-commit run pyright --all-files

      - name: Generate schema (kpops schema)
        run: poetry run pre-commit run gen-schema --all-files --show-diff-on-failure

      - name: Generate CLI Usage docs (typer-cli)
        run: poetry run pre-commit run gen-docs-cli --all-files --show-diff-on-failure

      - name: Generate Environment variable docs
        run: poetry run pre-commit run gen-docs-env-vars --all-files --show-diff-on-failure

      - name: Generate pipeline definitions
        run: poetry run pre-commit run gen-docs-components --all-files --show-diff-on-failure

      - name: Test
        run: poetry run pytest tests

      - name: Install docs dependencies
        run: poetry install --with docs
      
      - name: Check markdown formatting
        uses: dprint/check@v2.2
        if: runner.os == 'Linux'

      - name: Test docs build (mkdocs)
        run: poetry run mkdocs build -f docs/mkdocs.yml

  publish-snapshot-version:
    name: Publish snapshot to TestPyPI
    needs: [test]
    uses: bakdata/ci-templates/.github/workflows/python-poetry-publish-snapshot.yaml@v1.25.0
    secrets:
      pypi-token: ${{ secrets.TEST_PYPI_TOKEN }}
  
  publish-docs-from-main:
    runs-on: ubuntu-22.04
    if: ${{ github.ref == 'refs/heads/main' }}
    needs: [test]
    steps:
      - uses: actions/checkout@v3
      
      - name: Publish docs from main branch
        uses: ./.github/actions/update-docs
        with:
          username: ${{ secrets.GH_USERNAME }}
          email: ${{ secrets.GH_EMAIL }}
          token: ${{ secrets.GH_TOKEN }}
          version: main 

  publish-dev-docs-from-pr:
    runs-on: ubuntu-22.04
    if: ${{ github.event_name == 'pull_request' }}
    needs: [test]
    steps:
      - uses: actions/checkout@v3
        with:
          ref: ${{ github.head_ref }}

      # Checks to see if any files in the PR match one of the listed file types.
      # This will return true if there's a file in docs folder that was added, deleted, or modified in the PR.
      - name: Check if files in docs folder have changed
        uses: dorny/paths-filter@v2
        id: docs-changes
        with:
          filters: |
            docs:
              - added|deleted|modified: 'docs/**'

      - name: Publish dev docs from PR 
        if: steps.docs-changes.outputs.docs == 'true'
        uses: ./.github/actions/update-docs
        with:
          username: ${{ secrets.GH_USERNAME }}
          email: ${{ secrets.GH_EMAIL }}
          token: ${{ secrets.GH_TOKEN }}
          version: dev <|MERGE_RESOLUTION|>--- conflicted
+++ resolved
@@ -45,14 +45,19 @@
           else
             poetry run pre-commit run ruff --all-files --show-diff-on-failure
           fi;
+      - name: Lint (ruff)
+        shell: bash
+        run: |
+          if [[ "$RUNNER_OS" == "Linux" && "${{ matrix.python-version }}" == "3.10" ]]
+          then
+            echo "::add-matcher::.github/ruff-matcher.json"
+            poetry run ruff check . --config pyproject.toml --output-format text --no-fix
+          else
+            poetry run pre-commit run ruff --all-files --show-diff-on-failure
+          fi;
 
-<<<<<<< HEAD
       - name: Formatting (ruff)
         run: poetry run pre-commit run ruff-format --all-files --show-diff-on-failure
-=======
-      - name: Formatting (black)
-        run: poetry run pre-commit run black --all-files --show-diff-on-failure
->>>>>>> 352cf9c1
 
       - name: Typing (pyright)
         run: poetry run pre-commit run pyright --all-files
