--- conflicted
+++ resolved
@@ -53,13 +53,11 @@
       - name: Generate CLI Usage docs (typer-cli)
         run: poetry run pre-commit run gen-docs-cli --all-files --show-diff-on-failure
 
-<<<<<<< HEAD
       - name: Generate Environment variable docs
         run: poetry run pre-commit run gen-docs-env-vars --all-files --show-diff-on-failure
-=======
+
       - name: Generate pipeline definitions
         run: poetry run pre-commit run gen-docs-components --all-files --show-diff-on-failure
->>>>>>> fa37ae22
 
       # TODO: enable when PEP 604 incompatibilty is in typer is resolved https://github.com/tiangolo/typer/issues/348
       # See https://github.com/tiangolo/typer/pull/522
